--- conflicted
+++ resolved
@@ -38,11 +38,7 @@
         with:
           WORKING_DIRECTORY: "./queue_services/account-mailer"
           APP_NAME: "account-mailer"
-<<<<<<< HEAD
-          VAULTS: '[{ \"vault\": \"shared\", \"application\": [\"nats\",\"keycloak\"]}, {\"vault\": \"relationship\",\"application\": [\"postgres-auth\",\"jwt\",\"account-mailer\"]}]'
-=======
-          VAULTS: '[{ \"vault\": \"shared\", \"application\": [\"nats\"]}, {\"vault\": \"relationship\",\"application\": [\"postgres-auth\", \"account-mailer\"]}]'
->>>>>>> 0c664d2a
+          VAULTS: '[{ \"vault\": \"shared\", \"application\": [\"nats\",\"keycloak\"]}, {\"vault\": \"relationship\",\"application\": [\"postgres-auth\",\"jwt\", \"account-mailer\"]}]'
           SKIP_OP: "false"
           OP_PARAMETERS: ${{ secrets.OP_PARAMETERS }}
           OPENSHIFT_LOGIN_REGISTRY: ${{ secrets.OPENSHIFT_LOGIN_REGISTRY }}
