# Copyright © 2019 Province of British Columbia
#
# Licensed under the Apache License, Version 2.0 (the "License");
# you may not use this file except in compliance with the License.
# You may obtain a copy of the License at
#
#     http://www.apache.org/licenses/LICENSE-2.0
#
# Unless required by applicable law or agreed to in writing, software
# distributed under the License is distributed on an "AS IS" BASIS,
# WITHOUT WARRANTIES OR CONDITIONS OF ANY KIND, either express or implied.
# See the License for the specific language governing permissions and
# limitations under the License.

"""Tests to verify the orgs API end-point.

Test-Suite to ensure that the /orgs endpoint is working as expected.
"""

import json
from unittest.mock import patch

from auth_api import status as http_status
from auth_api.exceptions import BusinessException
from auth_api.exceptions.errors import Error
from auth_api.services import Affiliation as AffiliationService
from auth_api.services import Invitation as InvitationService
from auth_api.services import Org as OrgService
from auth_api.services import User as UserService
from tests.utilities.factory_scenarios import (
    TestAffliationInfo, TestContactInfo, TestEntityInfo, TestJwtClaims, TestOrgInfo)
from tests.utilities.factory_utils import factory_auth_header, factory_invitation


def test_add_org(client, jwt, session, keycloak_mock):  # pylint:disable=unused-argument
    """Assert that an org can be POSTed."""
    headers = factory_auth_header(jwt=jwt, claims=TestJwtClaims.public_role)
    rv = client.post('/api/v1/users', headers=headers, content_type='application/json')
    rv = client.post('/api/v1/orgs', data=json.dumps(TestOrgInfo.org1),
                     headers=headers, content_type='application/json')
    assert rv.status_code == http_status.HTTP_201_CREATED
    dictionary = json.loads(rv.data)
    assert 'accessType' not in dictionary  # access type shouldn't be set for normal orgs


def test_add_anpnymous_org_staff_admin(client, jwt, session, keycloak_mock):  # pylint:disable=unused-argument
    """Assert that an org can be POSTed."""
    headers = factory_auth_header(jwt=jwt, claims=TestJwtClaims.staff_admin_role)
    rv = client.post('/api/v1/users', headers=headers, content_type='application/json')
    rv = client.post('/api/v1/orgs', data=json.dumps(TestOrgInfo.org_anonymous),
                     headers=headers, content_type='application/json')
    assert rv.status_code == http_status.HTTP_201_CREATED
    dictionary = json.loads(rv.data)
    assert dictionary['access_type'] == 'ANONYMOUS'


def test_add_anonymous_org_by_user_exception(client, jwt, session, keycloak_mock):  # pylint:disable=unused-argument
    """Assert that an org can be POSTed."""
    headers = factory_auth_header(jwt=jwt, claims=TestJwtClaims.edit_role)
    rv = client.post('/api/v1/users', headers=headers, content_type='application/json')
    rv = client.post('/api/v1/orgs', data=json.dumps(TestOrgInfo.org_anonymous),
                     headers=headers, content_type='application/json')
    assert rv.status_code == http_status.HTTP_401_UNAUTHORIZED


def test_add_org_staff_admin_anonymous_not_passed(client, jwt, session,
                                                  keycloak_mock):  # pylint:disable=unused-argument
    """Assert that an org can be POSTed."""
    headers = factory_auth_header(jwt=jwt, claims=TestJwtClaims.staff_admin_role)
    rv = client.post('/api/v1/users', headers=headers, content_type='application/json')
    rv = client.post('/api/v1/orgs', data=json.dumps({'name': 'My Test Org'}),
                     headers=headers, content_type='application/json')
    assert rv.status_code == http_status.HTTP_201_CREATED
    dictionary = json.loads(rv.data)
    assert dictionary['access_type'] == 'ANONYMOUS'


def test_add_org_staff_admin_any_number_of_orgs(client, jwt, session, keycloak_mock):  # pylint:disable=unused-argument
    """Assert that an org can be POSTed."""
    headers = factory_auth_header(jwt=jwt, claims=TestJwtClaims.staff_admin_role)
    rv = client.post('/api/v1/users', headers=headers, content_type='application/json')
    rv = client.post('/api/v1/orgs', data=json.dumps(TestOrgInfo.org1),
                     headers=headers, content_type='application/json')
    assert rv.status_code == http_status.HTTP_201_CREATED
    rv = client.post('/api/v1/orgs', data=json.dumps(TestOrgInfo.org2),
                     headers=headers, content_type='application/json')
    assert rv.status_code == http_status.HTTP_201_CREATED
    rv = client.post('/api/v1/orgs', data=json.dumps(TestOrgInfo.org3),
                     headers=headers, content_type='application/json')
    assert rv.status_code == http_status.HTTP_201_CREATED
    rv = client.post('/api/v1/orgs', data=json.dumps(TestOrgInfo.org4),
                     headers=headers, content_type='application/json')
    assert rv.status_code == http_status.HTTP_201_CREATED
    rv = client.post('/api/v1/orgs', data=json.dumps(TestOrgInfo.org5),
                     headers=headers, content_type='application/json')
    assert rv.status_code == http_status.HTTP_201_CREATED


def test_add_org_multiple(client, jwt, session, keycloak_mock):  # pylint:disable=unused-argument
    """Assert that an org can be POSTed.But in limited number."""
    headers = factory_auth_header(jwt=jwt, claims=TestJwtClaims.public_role)
    client.post('/api/v1/users', headers=headers, content_type='application/json')
    rv1 = client.post('/api/v1/orgs', data=json.dumps(TestOrgInfo.org1),
                      headers=headers, content_type='application/json')
    assert rv1.status_code == http_status.HTTP_201_CREATED
    rv2 = client.post('/api/v1/orgs', data=json.dumps(TestOrgInfo.org2),
                      headers=headers, content_type='application/json')
    assert rv2.status_code == http_status.HTTP_201_CREATED
    rv3 = client.post('/api/v1/orgs', data=json.dumps(TestOrgInfo.org3),
                      headers=headers, content_type='application/json')
    assert rv3.status_code == http_status.HTTP_201_CREATED
    rv4 = client.post('/api/v1/orgs', data=json.dumps(TestOrgInfo.org4),
                      headers=headers, content_type='application/json')

    assert rv4.status_code == http_status.HTTP_400_BAD_REQUEST


def test_add_same_org_409(client, jwt, session, keycloak_mock):  # pylint:disable=unused-argument
    """Assert that an org can be POSTed."""
    headers = factory_auth_header(jwt=jwt, claims=TestJwtClaims.public_role)
    rv = client.post('/api/v1/users', headers=headers, content_type='application/json')
    rv = client.post('/api/v1/orgs', data=json.dumps(TestOrgInfo.org1),
                     headers=headers, content_type='application/json')
    assert rv.status_code == http_status.HTTP_201_CREATED
    rv = client.post('/api/v1/orgs', data=json.dumps(TestOrgInfo.org1),
                     headers=headers, content_type='application/json')
    assert rv.status_code == http_status.HTTP_409_CONFLICT


def test_add_org_invalid_returns_400(client, jwt, session):  # pylint:disable=unused-argument
    """Assert that POSTing an invalid org returns a 400."""
    headers = factory_auth_header(jwt, claims=TestJwtClaims.public_role)
    rv = client.post('/api/v1/orgs', data=json.dumps(TestOrgInfo.invalid),
                     headers=headers, content_type='application/json')
    assert rv.status_code == http_status.HTTP_400_BAD_REQUEST


def test_add_org_invalid_space_returns_400(client, jwt, session):  # pylint:disable=unused-argument
    """Assert that POSTing an invalid org returns a 400."""
    headers = factory_auth_header(jwt, claims=TestJwtClaims.public_role)
    rv = client.post('/api/v1/orgs', data=json.dumps(TestOrgInfo.invalid_name_space),
                     headers=headers, content_type='application/json')
    assert rv.status_code == http_status.HTTP_400_BAD_REQUEST


def test_add_org_invalid_spaces_returns_400(client, jwt, session):  # pylint:disable=unused-argument
    """Assert that POSTing an invalid org returns a 400."""
    headers = factory_auth_header(jwt, claims=TestJwtClaims.public_role)
    rv = client.post('/api/v1/orgs', data=json.dumps(TestOrgInfo.invalid_name_spaces),
                     headers=headers, content_type='application/json')
    assert rv.status_code == http_status.HTTP_400_BAD_REQUEST


def test_add_org_invalid_end_space_returns_400(client, jwt, session):  # pylint:disable=unused-argument
    """Assert that POSTing an invalid org returns a 400."""
    headers = factory_auth_header(jwt, claims=TestJwtClaims.public_role)
    rv = client.post('/api/v1/orgs', data=json.dumps(TestOrgInfo.invalid_name_end_space),
                     headers=headers, content_type='application/json')
    assert rv.status_code == http_status.HTTP_400_BAD_REQUEST


def test_add_org_invalid_start_space_returns_400(client, jwt, session):  # pylint:disable=unused-argument
    """Assert that POSTing an invalid org returns a 400."""
    headers = factory_auth_header(jwt, claims=TestJwtClaims.public_role)
    rv = client.post('/api/v1/orgs', data=json.dumps(TestOrgInfo.invalid_name_start_space),
                     headers=headers, content_type='application/json')
    assert rv.status_code == http_status.HTTP_400_BAD_REQUEST


def test_add_org_invalid_returns_401(client, jwt, session):  # pylint:disable=unused-argument
    """Assert that POSTing an invalid org returns a 401."""
    headers = factory_auth_header(jwt, claims=TestJwtClaims.view_role)
    rv = client.post('/api/v1/orgs', data=json.dumps(TestOrgInfo.org1),
                     headers=headers, content_type='application/json')
    assert rv.status_code == http_status.HTTP_401_UNAUTHORIZED


def test_add_org_normal_staff_invalid_returns_401(client, jwt, session):  # pylint:disable=unused-argument
    """Assert that POSTing an invalid org returns a 401."""
    headers = factory_auth_header(jwt, claims=TestJwtClaims.staff_role)
    rv = client.post('/api/v1/orgs', data=json.dumps(TestOrgInfo.org1),
                     headers=headers, content_type='application/json')
    assert rv.status_code == http_status.HTTP_401_UNAUTHORIZED


def test_add_org_invalid_user_returns_401(client, jwt, session):  # pylint:disable=unused-argument
    """Assert that POSTing an org with invalid user returns a 401."""
    headers = factory_auth_header(jwt, claims=TestJwtClaims.public_role)

    with patch.object(UserService, 'find_by_jwt_token', return_value=None):
        rv = client.post('/api/v1/orgs', data=json.dumps(TestOrgInfo.org1),
                         headers=headers, content_type='application/json')
        assert rv.status_code == http_status.HTTP_401_UNAUTHORIZED


def test_add_org_invalid_returns_exception(client, jwt, session):  # pylint:disable=unused-argument
    """Assert that POSTing an invalid org returns an exception."""
    headers = factory_auth_header(jwt, claims=TestJwtClaims.public_role)
    rv = client.post('/api/v1/users', headers=headers, content_type='application/json')

    with patch.object(OrgService, 'create_org', side_effect=BusinessException(Error.DATA_ALREADY_EXISTS, None)):
        rv = client.post('/api/v1/orgs', data=json.dumps(TestOrgInfo.org1),
                         headers=headers, content_type='application/json')
        assert rv.status_code == 400


def test_get_org(client, jwt, session, keycloak_mock):  # pylint:disable=unused-argument
    """Assert that an org can be retrieved via GET."""
    headers = factory_auth_header(jwt=jwt, claims=TestJwtClaims.public_role)
    rv = client.post('/api/v1/users', headers=headers, content_type='application/json')
    rv = client.post('/api/v1/orgs', data=json.dumps(TestOrgInfo.org1),
                     headers=headers, content_type='application/json')
    dictionary = json.loads(rv.data)
    org_id = dictionary['id']

    rv = client.get('/api/v1/orgs/{}'.format(org_id),
                    headers=headers, content_type='application/json')
    assert rv.status_code == http_status.HTTP_200_OK
    dictionary = json.loads(rv.data)
    assert dictionary['id'] == org_id

<<<<<<< HEAD
=======
def test_get_org_no_auth_returns_401(client, jwt, session, keycloak_mock):  # pylint:disable=unused-argument
    """Assert that an org cannot be retrieved without an authorization header."""
    headers = factory_auth_header(jwt=jwt, claims=TestJwtClaims.edit_role)
    rv = client.post('/api/v1/users', headers=headers, content_type='application/json')
    rv = client.post('/api/v1/orgs', data=json.dumps(TestOrgInfo.org1),
                     headers=headers, content_type='application/json')
    dictionary = json.loads(rv.data)
    org_id = dictionary['id']
    rv = client.get('/api/v1/orgs/{}'.format(org_id),
                    headers=None, content_type='application/json')
    assert rv.status_code == http_status.HTTP_401_UNAUTHORIZED

>>>>>>> a43d2b9d

def test_get_org_no_org_returns_404(client, jwt, session):  # pylint:disable=unused-argument
    """Assert that attempting to retrieve a non-existent org returns a 404."""
    headers = factory_auth_header(jwt=jwt, claims=TestJwtClaims.public_role)
    rv = client.get('/api/v1/orgs/{}'.format(999),
                    headers=headers, content_type='application/json')
    assert rv.status_code == http_status.HTTP_404_NOT_FOUND


def test_update_org(client, jwt, session, keycloak_mock):  # pylint:disable=unused-argument
    """Assert that an org can be updated via PUT."""
    headers = factory_auth_header(jwt=jwt, claims=TestJwtClaims.public_role)
    rv = client.post('/api/v1/users', headers=headers, content_type='application/json')
    rv = client.post('/api/v1/orgs', data=json.dumps(TestOrgInfo.org1),
                     headers=headers, content_type='application/json')
    dictionary = json.loads(rv.data)
    org_id = dictionary['id']

    rv = client.put('/api/v1/orgs/{}'.format(org_id), data=json.dumps({'name': 'helo'}),
                    headers=headers, content_type='application/json')
    assert rv.status_code == http_status.HTTP_200_OK
    dictionary = json.loads(rv.data)
    assert dictionary['id'] == org_id

    rv = client.put('/api/v1/orgs/{}'.format(org_id), data=json.dumps({'name': 'helo'}),
                    headers=headers, content_type='application/json')
    assert rv.status_code == http_status.HTTP_409_CONFLICT


def test_update_org_returns_400(client, jwt, session, keycloak_mock):  # pylint:disable=unused-argument
    """Assert that an org can not be updated and return 400 error via PUT."""
    headers = factory_auth_header(jwt=jwt, claims=TestJwtClaims.public_role)
    rv = client.post('/api/v1/users', headers=headers, content_type='application/json')
    rv = client.post('/api/v1/orgs', data=json.dumps(TestOrgInfo.org1),
                     headers=headers, content_type='application/json')
    dictionary = json.loads(rv.data)
    org_id = dictionary['id']

    rv = client.put('/api/v1/orgs/{}'.format(org_id), data=json.dumps(TestOrgInfo.invalid),
                    headers=headers, content_type='application/json')
    assert rv.status_code == http_status.HTTP_400_BAD_REQUEST


def test_update_org_no_org_returns_404(client, jwt, session):  # pylint:disable=unused-argument
    """Assert that attempting to update a non-existent org returns a 404."""
    headers = factory_auth_header(jwt=jwt, claims=TestJwtClaims.public_role)
    rv = client.put('/api/v1/orgs/{}'.format(999), data=json.dumps(TestOrgInfo.org1),
                    headers=headers, content_type='application/json')
    assert rv.status_code == http_status.HTTP_404_NOT_FOUND


def test_update_org_returns_exception(client, jwt, session, keycloak_mock):  # pylint:disable=unused-argument
    """Assert that attempting to update a non-existent org returns an exception."""
    headers = factory_auth_header(jwt=jwt, claims=TestJwtClaims.public_role)
    rv = client.post('/api/v1/users', headers=headers, content_type='application/json')
    rv = client.post('/api/v1/orgs', data=json.dumps(TestOrgInfo.org1),
                     headers=headers, content_type='application/json')
    dictionary = json.loads(rv.data)
    org_id = dictionary['id']

    with patch.object(OrgService, 'update_org', side_effect=BusinessException(Error.DATA_ALREADY_EXISTS, None)):
        rv = client.put('/api/v1/orgs/{}'.format(org_id), data=json.dumps(TestOrgInfo.org1),
                        headers=headers, content_type='application/json')
        assert rv.status_code == 400


def test_add_contact(client, jwt, session, keycloak_mock):  # pylint:disable=unused-argument
    """Assert that a contact can be added to an org."""
    headers = factory_auth_header(jwt=jwt, claims=TestJwtClaims.public_role)
    rv = client.post('/api/v1/users', headers=headers, content_type='application/json')
    rv = client.post('/api/v1/orgs', data=json.dumps(TestOrgInfo.org1),
                     headers=headers, content_type='application/json')
    dictionary = json.loads(rv.data)
    org_id = dictionary['id']

    rv = client.post('/api/v1/orgs/{}/contacts'.format(org_id),
                     headers=headers, data=json.dumps(TestContactInfo.contact1), content_type='application/json')
    assert rv.status_code == http_status.HTTP_201_CREATED
    dictionary = json.loads(rv.data)
    assert dictionary['email'] == TestContactInfo.contact1['email']


def test_add_contact_invalid_format_returns_400(client, jwt, session, keycloak_mock):  # pylint:disable=unused-argument
    """Assert that adding an invalidly formatted contact returns a 400."""
    headers = factory_auth_header(jwt=jwt, claims=TestJwtClaims.public_role)
    rv = client.post('/api/v1/users', headers=headers, content_type='application/json')
    rv = client.post('/api/v1/orgs', data=json.dumps(TestOrgInfo.org1),
                     headers=headers, content_type='application/json')
    dictionary = json.loads(rv.data)
    org_id = dictionary['id']

    rv = client.post('/api/v1/orgs/{}/contacts'.format(org_id),
                     headers=headers, data=json.dumps(TestContactInfo.invalid), content_type='application/json')
    assert rv.status_code == http_status.HTTP_400_BAD_REQUEST


def test_add_contact_valid_email_returns_201(client, jwt, session, keycloak_mock):  # pylint:disable=unused-argument
    """Assert that adding an valid formatted contact with special characters in email returns a 201."""
    headers = factory_auth_header(jwt=jwt, claims=TestJwtClaims.public_role)
    rv = client.post('/api/v1/users', headers=headers, content_type='application/json')
    rv = client.post('/api/v1/orgs', data=json.dumps(TestOrgInfo.org1),
                     headers=headers, content_type='application/json')
    dictionary = json.loads(rv.data)
    org_id = dictionary['id']

    rv = client.post('/api/v1/orgs/{}/contacts'.format(org_id),
                     headers=headers, data=json.dumps(TestContactInfo.email_valid), content_type='application/json')
    assert rv.status_code == http_status.HTTP_201_CREATED


def test_add_contact_no_org_returns_404(client, jwt, session):  # pylint:disable=unused-argument
    """Assert that adding a contact to a non-existant org returns 404."""
    headers = factory_auth_header(jwt=jwt, claims=TestJwtClaims.public_role)
    rv = client.post('/api/v1/orgs/{}/contacts'.format(99),
                     headers=headers, data=json.dumps(TestContactInfo.contact1), content_type='application/json')
    assert rv.status_code == http_status.HTTP_404_NOT_FOUND


def test_add_contact_duplicate_returns_400(client, jwt, session, keycloak_mock):  # pylint:disable=unused-argument
    """Assert that adding a duplicate contact to an org returns 400."""
    headers = factory_auth_header(jwt=jwt, claims=TestJwtClaims.public_role)
    rv = client.post('/api/v1/users', headers=headers, content_type='application/json')
    rv = client.post('/api/v1/orgs', data=json.dumps(TestOrgInfo.org1),
                     headers=headers, content_type='application/json')
    dictionary = json.loads(rv.data)
    org_id = dictionary['id']

    client.post('/api/v1/orgs/{}/contacts'.format(org_id),
                headers=headers, data=json.dumps(TestContactInfo.contact1), content_type='application/json')
    rv = client.post('/api/v1/orgs/{}/contacts'.format(org_id),
                     headers=headers, data=json.dumps(TestContactInfo.contact1), content_type='application/json')
    assert rv.status_code == http_status.HTTP_400_BAD_REQUEST


def test_update_contact(client, jwt, session, keycloak_mock):  # pylint:disable=unused-argument
    """Assert that a contact can be updated on an org."""
    headers = factory_auth_header(jwt=jwt, claims=TestJwtClaims.public_role)
    rv = client.post('/api/v1/users', headers=headers, content_type='application/json')
    rv = client.post('/api/v1/orgs', data=json.dumps(TestOrgInfo.org1),
                     headers=headers, content_type='application/json')
    dictionary = json.loads(rv.data)
    org_id = dictionary['id']

    rv = client.post('/api/v1/orgs/{}/contacts'.format(org_id),
                     headers=headers, data=json.dumps(TestContactInfo.contact1), content_type='application/json')
    assert rv.status_code == http_status.HTTP_201_CREATED

    rv = client.put('/api/v1/orgs/{}/contacts'.format(org_id),
                    headers=headers, data=json.dumps(TestContactInfo.contact2), content_type='application/json')

    assert rv.status_code == http_status.HTTP_200_OK
    dictionary = json.loads(rv.data)
    assert dictionary['email'] == TestContactInfo.contact2['email']


def test_update_contact_invalid_format_returns_400(client, jwt, session,
                                                   keycloak_mock):  # pylint:disable=unused-argument
    """Assert that updating with an invalidly formatted contact returns a 400."""
    headers = factory_auth_header(jwt=jwt, claims=TestJwtClaims.public_role)
    rv = client.post('/api/v1/users', headers=headers, content_type='application/json')
    rv = client.post('/api/v1/orgs', data=json.dumps(TestOrgInfo.org1),
                     headers=headers, content_type='application/json')
    dictionary = json.loads(rv.data)
    org_id = dictionary['id']

    client.post('/api/v1/orgs/{}/contacts'.format(org_id),
                headers=headers, data=json.dumps(TestContactInfo.contact1), content_type='application/json')
    rv = client.put('/api/v1/orgs/{}/contacts'.format(org_id),
                    headers=headers, data=json.dumps(TestContactInfo.invalid), content_type='application/json')
    assert rv.status_code == http_status.HTTP_400_BAD_REQUEST


def test_update_contact_valid_email_format_returns_200(client, jwt, session,
                                                       keycloak_mock):  # pylint:disable=unused-argument
    """Assert that updating with an validly formatted contact with special characters in email returns a 200."""
    headers = factory_auth_header(jwt=jwt, claims=TestJwtClaims.public_role)
    rv = client.post('/api/v1/users', headers=headers, content_type='application/json')
    rv = client.post('/api/v1/orgs', data=json.dumps(TestOrgInfo.org1),
                     headers=headers, content_type='application/json')
    dictionary = json.loads(rv.data)
    org_id = dictionary['id']

    client.post('/api/v1/orgs/{}/contacts'.format(org_id),
                headers=headers, data=json.dumps(TestContactInfo.contact1), content_type='application/json')
    rv = client.put('/api/v1/orgs/{}/contacts'.format(org_id),
                    headers=headers, data=json.dumps(TestContactInfo.email_valid), content_type='application/json')
    assert rv.status_code == http_status.HTTP_200_OK


def test_update_contact_no_org_returns_404(client, jwt, session):  # pylint:disable=unused-argument
    """Assert that updating a contact on a non-existant entity returns 404."""
    headers = factory_auth_header(jwt=jwt, claims=TestJwtClaims.public_role)
    rv = client.put('/api/v1/orgs/{}/contacts'.format(99),
                    headers=headers, data=json.dumps(TestContactInfo.contact1), content_type='application/json')
    assert rv.status_code == http_status.HTTP_404_NOT_FOUND


def test_update_contact_missing_returns_404(client, jwt, session, keycloak_mock):  # pylint:disable=unused-argument
    """Assert that updating a non-existant contact returns 404."""
    headers = factory_auth_header(jwt=jwt, claims=TestJwtClaims.public_role)
    rv = client.post('/api/v1/users', headers=headers, content_type='application/json')
    rv = client.post('/api/v1/orgs', data=json.dumps(TestOrgInfo.org1),
                     headers=headers, content_type='application/json')
    dictionary = json.loads(rv.data)
    org_id = dictionary['id']

    rv = client.put('/api/v1/orgs/{}/contacts'.format(org_id),
                    headers=headers, data=json.dumps(TestContactInfo.contact1), content_type='application/json')
    assert rv.status_code == http_status.HTTP_404_NOT_FOUND


def test_delete_contact(client, jwt, session, keycloak_mock):  # pylint:disable=unused-argument
    """Assert that a contact can be deleted on an org."""
    headers = factory_auth_header(jwt=jwt, claims=TestJwtClaims.public_role)
    rv = client.post('/api/v1/users', headers=headers, content_type='application/json')
    rv = client.post('/api/v1/orgs', data=json.dumps(TestOrgInfo.org1),
                     headers=headers, content_type='application/json')
    dictionary = json.loads(rv.data)
    org_id = dictionary['id']

    rv = client.post('/api/v1/orgs/{}/contacts'.format(org_id),
                     headers=headers, data=json.dumps(TestContactInfo.contact1), content_type='application/json')
    assert rv.status_code == http_status.HTTP_201_CREATED

    rv = client.delete('/api/v1/orgs/{}/contacts'.format(org_id),
                       headers=headers, data=json.dumps(TestContactInfo.contact2), content_type='application/json')

    assert rv.status_code == http_status.HTTP_200_OK

    rv = client.get('/api/v1/orgs/{}/contacts'.format(org_id), headers=headers)

    dictionary = None
    dictionary = json.loads(rv.data)

    assert len(dictionary['contacts']) == 0


def test_delete_contact_no_org_returns_404(client, jwt, session):  # pylint:disable=unused-argument
    """Assert that deleting a contact on a non-existant entity returns 404."""
    headers = factory_auth_header(jwt=jwt, claims=TestJwtClaims.public_role)
    rv = client.delete('/api/v1/orgs/{}/contacts'.format(99),
                       headers=headers, data=json.dumps(TestContactInfo.contact1), content_type='application/json')
    assert rv.status_code == http_status.HTTP_404_NOT_FOUND


def test_delete_contact_returns_exception(client, jwt, session, keycloak_mock):  # pylint:disable=unused-argument
    """Assert that attempting to delete an org returns an exception."""
    headers = factory_auth_header(jwt=jwt, claims=TestJwtClaims.public_role)
    rv = client.post('/api/v1/users', headers=headers, content_type='application/json')
    rv = client.post('/api/v1/orgs', data=json.dumps(TestOrgInfo.org1),
                     headers=headers, content_type='application/json')
    dictionary = json.loads(rv.data)
    org_id = dictionary['id']

    with patch.object(OrgService, 'delete_contact', side_effect=BusinessException(Error.DATA_ALREADY_EXISTS, None)):
        rv = client.delete('/api/v1/orgs/{}/contacts'.format(org_id), headers=headers, content_type='application/json')
        assert rv.status_code == 400


def test_get_members(client, jwt, session, keycloak_mock):  # pylint:disable=unused-argument
    """Assert that a list of members for an org can be retrieved."""
    headers = factory_auth_header(jwt=jwt, claims=TestJwtClaims.public_role)
    rv = client.post('/api/v1/users', headers=headers, content_type='application/json')
    rv = client.post('/api/v1/orgs', data=json.dumps(TestOrgInfo.org1),
                     headers=headers, content_type='application/json')
    dictionary = json.loads(rv.data)
    org_id = dictionary['id']

    rv = client.get('/api/v1/orgs/{}/members'.format(org_id),
                    headers=headers, content_type='application/json')

    assert rv.status_code == http_status.HTTP_200_OK
    dictionary = json.loads(rv.data)
    assert dictionary['members']
    assert len(dictionary['members']) == 1
    assert dictionary['members'][0]['membershipTypeCode'] == 'OWNER'


def test_delete_org(client, jwt, session, keycloak_mock):  # pylint:disable=unused-argument
    """Assert that an org can be deleted."""
    headers = factory_auth_header(jwt=jwt, claims=TestJwtClaims.public_role)
    rv = client.post('/api/v1/users', headers=headers, content_type='application/json')
    rv = client.post('/api/v1/orgs', data=json.dumps(TestOrgInfo.org1),
                     headers=headers, content_type='application/json')
    assert rv.status_code == http_status.HTTP_201_CREATED
    dictionary = json.loads(rv.data)
    org_id = dictionary['id']
    rv = client.delete('/api/v1/orgs/{}'.format(org_id), headers=headers, content_type='application/json')
    assert rv.status_code == http_status.HTTP_204_NO_CONTENT


def test_delete_org_failure_affiliation(client, jwt, session, keycloak_mock):  # pylint:disable=unused-argument
    """Assert that an org cannnot be deleted with valid affiliation."""
    headers = factory_auth_header(jwt=jwt, claims=TestJwtClaims.passcode)
    rv = client.post('/api/v1/entities', data=json.dumps(TestEntityInfo.entity_lear_mock),
                     headers=headers, content_type='application/json')
    headers = factory_auth_header(jwt=jwt, claims=TestJwtClaims.public_role)
    rv = client.post('/api/v1/users', headers=headers, content_type='application/json')
    rv = client.post('/api/v1/orgs', data=json.dumps(TestOrgInfo.org1),
                     headers=headers, content_type='application/json')
    assert rv.status_code == http_status.HTTP_201_CREATED
    dictionary = json.loads(rv.data)
    org_id = dictionary['id']
    rv = client.post('/api/v1/orgs/{}/affiliations'.format(org_id), headers=headers,
                     data=json.dumps(TestAffliationInfo.affiliation3), content_type='application/json')
    assert rv.status_code == http_status.HTTP_201_CREATED

    rv = client.delete('/api/v1/orgs/{}'.format(org_id), headers=headers, content_type='application/json')
    assert rv.status_code == http_status.HTTP_406_NOT_ACCEPTABLE


def test_delete_org_failure_members(client, jwt, session, auth_mock, keycloak_mock):  # pylint:disable=unused-argument
    """Assert that a member of an org can have their role updated."""
    # Set up: create/login user, create org
    headers_invitee = factory_auth_header(jwt=jwt, claims=TestJwtClaims.public_role)
    rv = client.post('/api/v1/users', headers=headers_invitee, content_type='application/json')
    rv = client.post('/api/v1/orgs', data=json.dumps(TestOrgInfo.org1),
                     headers=headers_invitee, content_type='application/json')
    dictionary = json.loads(rv.data)
    org_id = dictionary['id']

    # Invite a user to the org
    rv = client.post('/api/v1/invitations', data=json.dumps(factory_invitation(org_id, 'abc123@email.com')),
                     headers=headers_invitee, content_type='application/json')
    dictionary = json.loads(rv.data)
    invitation_id = dictionary['id']
    invitation_id_token = InvitationService.generate_confirmation_token(invitation_id)

    # Create/login as invited user
    headers_invited = factory_auth_header(jwt=jwt, claims=TestJwtClaims.edit_role_2)
    rv = client.post('/api/v1/users', headers=headers_invited, content_type='application/json')

    # Accept invite as invited user
    rv = client.put('/api/v1/invitations/tokens/{}'.format(invitation_id_token),
                    headers=headers_invited, content_type='application/json')

    assert rv.status_code == http_status.HTTP_200_OK
    dictionary = json.loads(rv.data)
    assert dictionary['status'] == 'ACCEPTED'

    # Get pending members for the org as invitee and assert length of 1
    rv = client.get('/api/v1/orgs/{}/members?status=PENDING_APPROVAL'.format(org_id), headers=headers_invitee)
    assert rv.status_code == http_status.HTTP_200_OK
    dictionary = json.loads(rv.data)
    assert dictionary['members']
    assert len(dictionary['members']) == 1

    # Find the pending member
    new_member = dictionary['members'][0]
    assert new_member['membershipTypeCode'] == 'MEMBER'
    member_id = new_member['id']

    # Update the new member
    rv = client.patch('/api/v1/orgs/{}/members/{}'.format(org_id, member_id), headers=headers_invitee,
                      data=json.dumps({'role': 'ADMIN'}), content_type='application/json')
    assert rv.status_code == http_status.HTTP_200_OK
    dictionary = json.loads(rv.data)
    assert dictionary['membershipTypeCode'] == 'ADMIN'

    headers = factory_auth_header(jwt=jwt, claims=TestJwtClaims.passcode)
    rv = client.delete('/api/v1/orgs/{}'.format(org_id), headers=headers, content_type='application/json')
    assert rv.status_code == http_status.HTTP_406_NOT_ACCEPTABLE


def test_get_invitations(client, jwt, session, keycloak_mock):  # pylint:disable=unused-argument
    """Assert that a list of invitations for an org can be retrieved."""
    headers = factory_auth_header(jwt=jwt, claims=TestJwtClaims.public_role)
    rv = client.post('/api/v1/users', headers=headers, content_type='application/json')
    rv = client.post('/api/v1/orgs', data=json.dumps(TestOrgInfo.org1),
                     headers=headers, content_type='application/json')
    dictionary = json.loads(rv.data)
    org_id = dictionary['id']

    rv = client.post('/api/v1/invitations', data=json.dumps(factory_invitation(org_id, 'abc123@email.com')),
                     headers=headers, content_type='application/json')

    rv = client.post('/api/v1/invitations', data=json.dumps(factory_invitation(org_id, 'xyz456@email.com')),
                     headers=headers, content_type='application/json')

    rv = client.get('/api/v1/orgs/{}/invitations'.format(org_id),
                    headers=headers, content_type='application/json')

    assert rv.status_code == http_status.HTTP_200_OK
    dictionary = json.loads(rv.data)
    assert dictionary['invitations']
    assert len(dictionary['invitations']) == 2
    assert dictionary['invitations'][0]['recipientEmail'] == 'abc123@email.com'
    assert dictionary['invitations'][1]['recipientEmail'] == 'xyz456@email.com'


def test_update_member(client, jwt, session, auth_mock, keycloak_mock):  # pylint:disable=unused-argument
    """Assert that a member of an org can have their role updated."""
    # Set up: create/login user, create org
    headers_invitee = factory_auth_header(jwt=jwt, claims=TestJwtClaims.public_role)
    rv = client.post('/api/v1/users', headers=headers_invitee, content_type='application/json')
    rv = client.post('/api/v1/orgs', data=json.dumps(TestOrgInfo.org1),
                     headers=headers_invitee, content_type='application/json')
    dictionary = json.loads(rv.data)
    org_id = dictionary['id']

    # Invite a user to the org
    rv = client.post('/api/v1/invitations', data=json.dumps(factory_invitation(org_id, 'abc123@email.com')),
                     headers=headers_invitee, content_type='application/json')
    dictionary = json.loads(rv.data)
    invitation_id = dictionary['id']
    invitation_id_token = InvitationService.generate_confirmation_token(invitation_id)

    # Create/login as invited user
    headers_invited = factory_auth_header(jwt=jwt, claims=TestJwtClaims.edit_role_2)
    rv = client.post('/api/v1/users', headers=headers_invited, content_type='application/json')

    # Accept invite as invited user
    rv = client.put('/api/v1/invitations/tokens/{}'.format(invitation_id_token),
                    headers=headers_invited, content_type='application/json')

    assert rv.status_code == http_status.HTTP_200_OK
    dictionary = json.loads(rv.data)
    assert dictionary['status'] == 'ACCEPTED'

    # Get pending members for the org as invitee and assert length of 1
    rv = client.get('/api/v1/orgs/{}/members?status=PENDING_APPROVAL'.format(org_id), headers=headers_invitee)
    assert rv.status_code == http_status.HTTP_200_OK
    dictionary = json.loads(rv.data)
    assert dictionary['members']
    assert len(dictionary['members']) == 1

    # Find the pending member
    new_member = dictionary['members'][0]
    assert new_member['membershipTypeCode'] == 'MEMBER'
    member_id = new_member['id']

    # Update the new member
    rv = client.patch('/api/v1/orgs/{}/members/{}'.format(org_id, member_id), headers=headers_invitee,
                      data=json.dumps({'role': 'ADMIN'}), content_type='application/json')
    assert rv.status_code == http_status.HTTP_200_OK
    dictionary = json.loads(rv.data)
    assert dictionary['membershipTypeCode'] == 'ADMIN'


def test_add_affiliation(client, jwt, session, keycloak_mock):  # pylint:disable=unused-argument
    """Assert that a contact can be added to an org."""
    headers = factory_auth_header(jwt=jwt, claims=TestJwtClaims.passcode)
    rv = client.post('/api/v1/entities', data=json.dumps(TestEntityInfo.entity_lear_mock),
                     headers=headers, content_type='application/json')
    headers = factory_auth_header(jwt=jwt, claims=TestJwtClaims.public_role)
    rv = client.post('/api/v1/users', headers=headers, content_type='application/json')
    rv = client.post('/api/v1/orgs', data=json.dumps(TestOrgInfo.org1),
                     headers=headers, content_type='application/json')
    dictionary = json.loads(rv.data)
    org_id = dictionary['id']

    rv = client.post('/api/v1/orgs/{}/affiliations'.format(org_id), headers=headers,
                     data=json.dumps(TestAffliationInfo.affiliation3), content_type='application/json')
    assert rv.status_code == http_status.HTTP_201_CREATED
    dictionary = json.loads(rv.data)
    assert dictionary['organization']['id'] == org_id


def test_add_affiliation_invalid_format_returns_400(client, jwt, session,
                                                    keycloak_mock):  # pylint:disable=unused-argument
    """Assert that adding an invalidly formatted affiliations returns a 400."""
    headers = factory_auth_header(jwt=jwt, claims=TestJwtClaims.public_role)
    rv = client.post('/api/v1/users', headers=headers, content_type='application/json')
    rv = client.post('/api/v1/orgs', data=json.dumps(TestOrgInfo.org1),
                     headers=headers, content_type='application/json')
    dictionary = json.loads(rv.data)
    org_id = dictionary['id']

    rv = client.post('/api/v1/orgs/{}/affiliations'.format(org_id),
                     headers=headers, data=json.dumps(TestAffliationInfo.invalid), content_type='application/json')
    assert rv.status_code == http_status.HTTP_400_BAD_REQUEST


def test_add_affiliation_no_org_returns_404(client, jwt, session):  # pylint:disable=unused-argument
    """Assert that adding a contact to a non-existant org returns 404."""
    headers = factory_auth_header(jwt=jwt, claims=TestJwtClaims.public_role)
    rv = client.post('/api/v1/orgs/{}/affiliations'.format(99), headers=headers,
                     data=json.dumps(TestAffliationInfo.affliation1), content_type='application/json')
    assert rv.status_code == http_status.HTTP_404_NOT_FOUND


def test_add_affiliation_returns_exception(client, jwt, session, keycloak_mock):  # pylint:disable=unused-argument
    """Assert that attempting to delete an affiliation returns an exception."""
    headers = factory_auth_header(jwt=jwt, claims=TestJwtClaims.passcode)
    rv = client.post('/api/v1/entities', data=json.dumps(TestEntityInfo.entity1),
                     headers=headers, content_type='application/json')
    headers = factory_auth_header(jwt=jwt, claims=TestJwtClaims.public_role)
    rv = client.post('/api/v1/users', headers=headers, content_type='application/json')
    rv = client.post('/api/v1/orgs', data=json.dumps(TestOrgInfo.org1),
                     headers=headers, content_type='application/json')
    dictionary = json.loads(rv.data)
    org_id = dictionary['id']

    with patch.object(AffiliationService, 'create_affiliation',
                      side_effect=BusinessException(Error.DATA_ALREADY_EXISTS, None)):
        rv = client.post('/api/v1/orgs/{}/affiliations'.format(org_id),
                         data=json.dumps(TestAffliationInfo.affliation1),
                         headers=headers,
                         content_type='application/json')
        assert rv.status_code == 400


def test_get_affiliations(client, jwt, session, keycloak_mock):  # pylint:disable=unused-argument
    """Assert that a list of affiliation for an org can be retrieved."""
    headers = factory_auth_header(jwt=jwt, claims=TestJwtClaims.passcode)
    rv = client.post('/api/v1/entities', data=json.dumps(TestEntityInfo.entity_lear_mock),
                     headers=headers, content_type='application/json')
    rv = client.post('/api/v1/entities', data=json.dumps(TestEntityInfo.entity_lear_mock2),
                     headers=headers, content_type='application/json')
    headers = factory_auth_header(jwt=jwt, claims=TestJwtClaims.public_role)
    rv = client.post('/api/v1/users', headers=headers, content_type='application/json')
    rv = client.post('/api/v1/orgs', data=json.dumps(TestOrgInfo.org1),
                     headers=headers, content_type='application/json')
    dictionary = json.loads(rv.data)
    org_id = dictionary['id']

    rv = client.post('/api/v1/orgs/{}/affiliations'.format(org_id),
                     data=json.dumps(TestAffliationInfo.affiliation3),
                     headers=headers,
                     content_type='application/json')
    rv = client.post('/api/v1/orgs/{}/affiliations'.format(org_id),
                     data=json.dumps(TestAffliationInfo.affiliation4),
                     headers=headers,
                     content_type='application/json')

    rv = client.get('/api/v1/orgs/{}/affiliations'.format(org_id), headers=headers)
    assert rv.status_code == http_status.HTTP_200_OK
    affiliations = json.loads(rv.data)
    assert affiliations['entities'][0]['businessIdentifier'] == TestEntityInfo.entity_lear_mock['businessIdentifier']
    assert affiliations['entities'][1]['businessIdentifier'] == TestEntityInfo.entity_lear_mock2['businessIdentifier']


def test_search_orgs_for_affiliation(client, jwt, session, keycloak_mock):  # pylint:disable=unused-argument
    """Assert that search org with affiliation works."""
    headers = factory_auth_header(jwt=jwt, claims=TestJwtClaims.passcode)
    client.post('/api/v1/entities', data=json.dumps(TestEntityInfo.entity_lear_mock),
                headers=headers, content_type='application/json')
    headers = factory_auth_header(jwt=jwt, claims=TestJwtClaims.public_role)
    client.post('/api/v1/users', headers=headers, content_type='application/json')
    rv = client.post('/api/v1/orgs', data=json.dumps(TestOrgInfo.org1),
                     headers=headers, content_type='application/json')
    dictionary = json.loads(rv.data)
    org_id = dictionary['id']

    client.post('/api/v1/orgs/{}/affiliations'.format(org_id), headers=headers,
                data=json.dumps(TestAffliationInfo.affiliation3), content_type='application/json')
    # Create a system token
    headers = factory_auth_header(jwt=jwt, claims=TestJwtClaims.system_role)
    rv = client.get('/api/v1/orgs?affiliation={}'.format(TestAffliationInfo.affiliation3.get('businessIdentifier')),
                    headers=headers, content_type='application/json')
    assert rv.status_code == http_status.HTTP_200_OK
    orgs = json.loads(rv.data)
    assert orgs.get('orgs')[0].get('name') == TestOrgInfo.org1.get('name')


def test_unauthorized_search_orgs_for_affiliation(client, jwt, session,
                                                  keycloak_mock):  # pylint:disable=unused-argument
    """Assert that search org with affiliation works."""
    headers = factory_auth_header(jwt=jwt, claims=TestJwtClaims.passcode)
    client.post('/api/v1/entities', data=json.dumps(TestEntityInfo.entity_lear_mock),
                headers=headers, content_type='application/json')
    headers = factory_auth_header(jwt=jwt, claims=TestJwtClaims.public_role)
    client.post('/api/v1/users', headers=headers, content_type='application/json')
    rv = client.post('/api/v1/orgs', data=json.dumps(TestOrgInfo.org1),
                     headers=headers, content_type='application/json')
    dictionary = json.loads(rv.data)
    org_id = dictionary['id']

    client.post('/api/v1/orgs/{}/affiliations'.format(org_id), headers=headers,
                data=json.dumps(TestAffliationInfo.affiliation3), content_type='application/json')
    # Create a system token
    rv = client.get('/api/v1/orgs?affiliation={}'.format(TestAffliationInfo.affiliation3.get('businessIdentifier')),
                    headers=headers, content_type='application/json')
    assert rv.status_code == http_status.HTTP_401_UNAUTHORIZED<|MERGE_RESOLUTION|>--- conflicted
+++ resolved
@@ -219,8 +219,6 @@
     dictionary = json.loads(rv.data)
     assert dictionary['id'] == org_id
 
-<<<<<<< HEAD
-=======
 def test_get_org_no_auth_returns_401(client, jwt, session, keycloak_mock):  # pylint:disable=unused-argument
     """Assert that an org cannot be retrieved without an authorization header."""
     headers = factory_auth_header(jwt=jwt, claims=TestJwtClaims.edit_role)
@@ -232,9 +230,8 @@
     rv = client.get('/api/v1/orgs/{}'.format(org_id),
                     headers=None, content_type='application/json')
     assert rv.status_code == http_status.HTTP_401_UNAUTHORIZED
-
->>>>>>> a43d2b9d
-
+    
+    
 def test_get_org_no_org_returns_404(client, jwt, session):  # pylint:disable=unused-argument
     """Assert that attempting to retrieve a non-existent org returns a 404."""
     headers = factory_auth_header(jwt=jwt, claims=TestJwtClaims.public_role)
