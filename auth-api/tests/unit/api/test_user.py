# Copyright © 2019 Province of British Columbia
#
# Licensed under the Apache License, Version 2.0 (the "License");
# you may not use this file except in compliance with the License.
# You may obtain a copy of the License at
#
#     http://www.apache.org/licenses/LICENSE-2.0
#
# Unless required by applicable law or agreed to in writing, software
# distributed under the License is distributed on an "AS IS" BASIS,
# WITHOUT WARRANTIES OR CONDITIONS OF ANY KIND, either express or implied.
# See the License for the specific language governing permissions and
# limitations under the License.

"""Tests to assure the users API end-point.

Test-Suite to ensure that the /users endpoint is working as expected.
"""

import copy
import json
import os
<<<<<<< HEAD
import uuid
=======

from tests.utilities.factory_utils import *
from tests import skip_in_pod
>>>>>>> cbc6877f

from auth_api import status as http_status
from auth_api.exceptions.errors import Error
from tests.utilities.factory_utils import factory_user_model, factory_org_model, factory_membership_model, \
    factory_entity_model, factory_affiliation_model


TEST_JWT_CLAIMS = {
    'iss': os.getenv('JWT_OIDC_ISSUER'),
    'sub': 'f7a4a1d3-73a8-4cbc-a40f-bb1145302064',
    'firstname': 'Test',
    'lastname': 'User',
    'preferred_username': 'testuser',
    'realm_access': {
        'roles': [
            'editor'
        ]
    }
}

TEST_JWT_CLAIMS_2 = {
    'iss': os.getenv('JWT_OIDC_ISSUER'),
    'sub': 'f7a4a1d3-73a8-4cbc-a40f-bb1145302065',
    'firstname': 'Test',
    'lastname': 'User 2',
    'preferred_username': 'testuser2'
}

TEST_JWT_INVALID_CLAIMS = {
    'sub': 'barfoo',
    'firstname': 'Trouble',
    'lastname': 'Maker',
    'preferred_username': 'troublemaker'
}

TEST_STAFF_JWT_CLAIMS = {
    'iss': os.getenv('JWT_OIDC_ISSUER'),
    'sub': 'f7a4a1d3-73a8-4cbc-a40f-bb1145302066',
    'firstname': 'Test_Staff',
    'lastname': 'User',
    'preferred_username': 'testuser',
    'realm_access': {
        'roles': [
            'staff'
        ]
    }
}

UPDATED_TEST_JWT_CLAIMS = {
    'iss': os.getenv('JWT_OIDC_ISSUER'),
    'sub': 'f7a4a1d3-73a8-4cbc-a40f-bb1145302064',
    'firstname': 'Updated_Test',
    'lastname': 'User',
    'username': 'testuser'
}

TEST_JWT_HEADER = {
    'alg': os.getenv('JWT_OIDC_ALGORITHMS'),
    'typ': 'JWT',
    'kid': os.getenv('JWT_OIDC_AUDIENCE')
}

TEST_CONTACT = {
    'email': 'foo@bar.com',
    'phone': '(555) 555-5555',
    'phoneExtension': '123'
}

UPDATED_TEST_CONTACT = {
    'email': 'bar@foo.com',
    'phone': '(555) 555-5555',
    'phoneExtension': '123'
}

INVALID_TEST_CONTACT = {
    'email': 'bar'
}

TEST_ORG_INFO = {
    'name': 'My Test Org'
}


def test_add_user(client, jwt, session):  # pylint:disable=unused-argument
    """Assert that a user can be POSTed."""
    token = jwt.create_jwt(claims=TEST_JWT_CLAIMS, header=TEST_JWT_HEADER)
    headers = {'Authorization': 'Bearer ' + token}
    rv = client.post('/api/v1/users', headers=headers, content_type='application/json')
    assert rv.status_code == http_status.HTTP_201_CREATED


def test_add_user_no_token_returns_401(client, session):  # pylint:disable=unused-argument
    """Assert that POSTing a user with no token returns a 401."""
    rv = client.post('/api/v1/users', headers=None, content_type='application/json')
    assert rv.status_code == http_status.HTTP_401_UNAUTHORIZED


@skip_in_pod
def test_add_user_invalid_token_returns_401(client, jwt, session):  # pylint:disable=unused-argument
    """Assert that POSTing a user with an invalid token returns a 401."""
    token = jwt.create_jwt(claims=TEST_JWT_INVALID_CLAIMS, header=TEST_JWT_HEADER)
    headers = {'Authorization': 'Bearer ' + token}
    rv = client.post('/api/v1/users', headers=headers, content_type='application/json')
    assert rv.status_code == http_status.HTTP_401_UNAUTHORIZED


def test_update_user(client, jwt, session):  # pylint:disable=unused-argument
    """Assert that a POST to an existing user updates that user."""
    token = jwt.create_jwt(claims=TEST_JWT_CLAIMS, header=TEST_JWT_HEADER)
    headers = {'Authorization': 'Bearer ' + token}
    rv = client.post('/api/v1/users', headers=headers, content_type='application/json')
    assert rv.status_code == http_status.HTTP_201_CREATED
    user = json.loads(rv.data)
    assert user['firstname'] == 'Test'

    # post token with updated claims
    token = jwt.create_jwt(claims=UPDATED_TEST_JWT_CLAIMS, header=TEST_JWT_HEADER)
    headers = {'Authorization': 'Bearer ' + token}
    rv = client.post('/api/v1/users', headers=headers, content_type='application/json')
    assert rv.status_code == http_status.HTTP_201_CREATED
    user = json.loads(rv.data)
    assert user['firstname'] == 'Updated_Test'


def test_staff_get_user(client, jwt, session):  # pylint:disable=unused-argument
    """Assert that a staff user can GET a user by id."""
    # POST a test user
    token = jwt.create_jwt(claims=TEST_JWT_CLAIMS, header=TEST_JWT_HEADER)
    headers = {'Authorization': 'Bearer ' + token}
    rv = client.post('/api/v1/users', headers=headers, content_type='application/json')
    assert rv.status_code == http_status.HTTP_201_CREATED

    # GET the test user as a staff user
    token = jwt.create_jwt(claims=TEST_STAFF_JWT_CLAIMS, header=TEST_JWT_HEADER)
    headers = {'Authorization': 'Bearer ' + token}
    rv = client.get('/api/v1/users/{}'.format(TEST_JWT_CLAIMS['preferred_username']),
                    headers=headers, content_type='application/json')
    assert rv.status_code == http_status.HTTP_200_OK
    user = json.loads(rv.data)
    assert user['firstname'] == 'Test'


def test_staff_get_user_invalid_id_returns_404(client, jwt, session):  # pylint:disable=unused-argument
    """Assert that a staff user can GET a user by id."""
    token = jwt.create_jwt(claims=TEST_STAFF_JWT_CLAIMS, header=TEST_JWT_HEADER)
    headers = {'Authorization': 'Bearer ' + token}
    rv = client.get('/api/v1/users/{}'.format('SOME_USER'), headers=headers, content_type='application/json')
    assert rv.status_code == http_status.HTTP_404_NOT_FOUND


def test_staff_search_users(client, jwt, session):  # pylint:disable=unused-argument
    """Assert that a staff user can GET a list of users with search parameters."""
    # POST a test user
    token = jwt.create_jwt(claims=TEST_JWT_CLAIMS, header=TEST_JWT_HEADER)
    headers = {'Authorization': 'Bearer ' + token}
    rv = client.post('/api/v1/users', headers=headers, content_type='application/json')
    assert rv.status_code == http_status.HTTP_201_CREATED

    # POST a second test user
    token = jwt.create_jwt(claims=TEST_JWT_CLAIMS_2, header=TEST_JWT_HEADER)
    headers = {'Authorization': 'Bearer ' + token}
    rv = client.post('/api/v1/users', headers=headers, content_type='application/json')
    assert rv.status_code == http_status.HTTP_201_CREATED

    # Search on all users as a staff user
    token = jwt.create_jwt(claims=TEST_STAFF_JWT_CLAIMS, header=TEST_JWT_HEADER)
    headers = {'Authorization': 'Bearer ' + token}
    rv = client.get('/api/v1/users', headers=headers, content_type='application/json')
    assert rv.status_code == http_status.HTTP_200_OK
    users = json.loads(rv.data)
    assert len(users) == 2

    # Search on users with a search parameter
    rv = client.get('/api/v1/users?lastname={}'.format(TEST_JWT_CLAIMS_2['lastname']),
                    headers=headers, content_type='application/json')
    assert rv.status_code == http_status.HTTP_200_OK
    users = json.loads(rv.data)
    assert len(users) == 1


def test_get_user(client, jwt, session):  # pylint:disable=unused-argument
    """Assert that a user can retrieve their own profile."""
    # POST a test user
    token = jwt.create_jwt(claims=TEST_JWT_CLAIMS, header=TEST_JWT_HEADER)
    headers = {'Authorization': 'Bearer ' + token}
    rv = client.post('/api/v1/users', headers=headers, content_type='application/json')
    assert rv.status_code == http_status.HTTP_201_CREATED
    rv = client.get('/api/v1/users/@me', headers=headers, content_type='application/json')
    assert rv.status_code == http_status.HTTP_200_OK
    user = json.loads(rv.data)
    assert user['firstname'] == 'Test'


def test_get_user_returns_401(client, session):  # pylint:disable=unused-argument
    """Assert that unauthorized access to a user profile returns a 401 error."""
    rv = client.get('/api/v1/users/@me', headers=None, content_type='application/json')
    assert rv.status_code == http_status.HTTP_401_UNAUTHORIZED


def test_get_user_returns_404(client, jwt, session):  # pylint:disable=unused-argument
    """Assert that the endpoint returns 404 when user is not found."""
    token = jwt.create_jwt(claims=TEST_JWT_CLAIMS, header=TEST_JWT_HEADER)
    headers = {'Authorization': 'Bearer ' + token}
    rv = client.get('/api/v1/users/@me', headers=headers, content_type='application/json')
    assert rv.status_code == Error.DATA_NOT_FOUND.status_code


def test_add_contact(client, jwt, session):  # pylint:disable=unused-argument
    """Assert that a contact can be added (POST) to an existing user."""
    # POST a test user
    token = jwt.create_jwt(claims=TEST_JWT_CLAIMS, header=TEST_JWT_HEADER)
    headers = {'Authorization': 'Bearer ' + token}
    rv = client.post('/api/v1/users', headers=headers, content_type='application/json')

    # POST a contact to test user
    rv = client.post('/api/v1/users/contacts', data=json.dumps(TEST_CONTACT),
                     headers=headers, content_type='application/json')
    assert rv.status_code == http_status.HTTP_201_CREATED
    user = json.loads(rv.data)
    assert len(user['contacts']) == 1
    assert user['contacts'][0]['email'] == 'foo@bar.com'


def test_add_contact_no_token_returns_401(client, session):  # pylint:disable=unused-argument
    """Assert that adding a contact without providing a token returns a 401."""
    rv = client.post('/api/v1/users/contacts', data=json.dumps(TEST_CONTACT),
                     headers=None, content_type='application/json')
    assert rv.status_code == http_status.HTTP_401_UNAUTHORIZED


def test_add_contact_invalid_format_returns_400(client, jwt, session):  # pylint:disable=unused-argument
    """Assert that adding a contact in an invalid format returns a 400."""
    # POST a test user
    token = jwt.create_jwt(claims=TEST_JWT_CLAIMS, header=TEST_JWT_HEADER)
    headers = {'Authorization': 'Bearer ' + token}
    rv = client.post('/api/v1/users', headers=headers, content_type='application/json')

    rv = client.post('/api/v1/users/contacts', data=json.dumps(INVALID_TEST_CONTACT),
                     headers=headers, content_type='application/json')
    assert rv.status_code == http_status.HTTP_400_BAD_REQUEST


def test_add_contact_duplicate_returns_400(client, jwt, session):  # pylint:disable=unused-argument
    """Assert that adding a contact for a user who already has a contact returns a 400."""
    # POST a test user
    token = jwt.create_jwt(claims=TEST_JWT_CLAIMS, header=TEST_JWT_HEADER)
    headers = {'Authorization': 'Bearer ' + token}
    rv = client.post('/api/v1/users', headers=headers, content_type='application/json')

    # POST a contact to test user
    rv = client.post('/api/v1/users/contacts', data=json.dumps(TEST_CONTACT),
                     headers=headers, content_type='application/json')
    assert rv.status_code == http_status.HTTP_201_CREATED

    rv = client.post('/api/v1/users/contacts', data=json.dumps(UPDATED_TEST_CONTACT),
                     headers=headers, content_type='application/json')
    assert rv.status_code == http_status.HTTP_400_BAD_REQUEST


def test_update_contact(client, jwt, session):  # pylint:disable=unused-argument, invalid-name
    """Assert that a contact can be updated (PUT) on an existing user."""
    # POST a test user
    token = jwt.create_jwt(claims=TEST_JWT_CLAIMS, header=TEST_JWT_HEADER)
    headers = {'Authorization': 'Bearer ' + token}
    rv = client.post('/api/v1/users', headers=headers, content_type='application/json')

    # POST a contact to test user
    rv = client.post('/api/v1/users/contacts', data=json.dumps(TEST_CONTACT),
                     headers=headers, content_type='application/json')
    assert rv.status_code == http_status.HTTP_201_CREATED

    # PUT a contact on the same user
    rv = client.put('/api/v1/users/contacts', data=json.dumps(UPDATED_TEST_CONTACT),
                    headers=headers, content_type='application/json')
    assert rv.status_code == http_status.HTTP_200_OK
    user = json.loads(rv.data)
    assert len(user['contacts']) == 1
    assert user['contacts'][0]['email'] == 'bar@foo.com'


def test_update_contact_no_token_returns_401(client, session):  # pylint:disable=unused-argument
    """Assert that updating a contact without providing a token returns a 401."""
    rv = client.put('/api/v1/users/contacts', data=json.dumps(UPDATED_TEST_CONTACT),
                    headers=None, content_type='application/json')
    assert rv.status_code == http_status.HTTP_401_UNAUTHORIZED


def test_update_contact_invalid_format_returns_400(client, jwt, session):  # pylint:disable=unused-argument
    """Assert that adding a contact in an invalid format returns a 400."""
    # POST a test user
    token = jwt.create_jwt(claims=TEST_JWT_CLAIMS, header=TEST_JWT_HEADER)
    headers = {'Authorization': 'Bearer ' + token}
    rv = client.post('/api/v1/users', headers=headers, content_type='application/json')

    rv = client.put('/api/v1/users/contacts', data=json.dumps(INVALID_TEST_CONTACT),
                    headers=headers, content_type='application/json')
    assert rv.status_code == http_status.HTTP_400_BAD_REQUEST


def test_update_contact_missing_contact_returns_404(client, jwt, session):  # pylint:disable=unused-argument
    """Assert that updating a contact for a non-existent user returns a 404."""
    # POST a test user
    token = jwt.create_jwt(claims=TEST_JWT_CLAIMS, header=TEST_JWT_HEADER)
    headers = {'Authorization': 'Bearer ' + token}
    rv = client.post('/api/v1/users', headers=headers, content_type='application/json')

    # PUT a contact to test user
    rv = client.put('/api/v1/users/contacts', data=json.dumps(TEST_CONTACT),
                    headers=headers, content_type='application/json')
    assert rv.status_code == http_status.HTTP_404_NOT_FOUND


def test_delete_contact(client, jwt, session):  # pylint:disable=unused-argument, invalid-name
    """Assert that a contact can be deleted on an existing user."""
    # POST a test user
    token = jwt.create_jwt(claims=TEST_JWT_CLAIMS, header=TEST_JWT_HEADER)
    headers = {'Authorization': 'Bearer ' + token}
    rv = client.post('/api/v1/users', headers=headers, content_type='application/json')

    # POST a contact to test user
    rv = client.post('/api/v1/users/contacts', data=json.dumps(TEST_CONTACT),
                     headers=headers, content_type='application/json')
    assert rv.status_code == http_status.HTTP_201_CREATED

    # PUT a contact on the same user
    rv = client.delete('/api/v1/users/contacts', headers=headers, content_type='application/json')
    assert rv.status_code == http_status.HTTP_200_OK
    user = json.loads(rv.data)
    assert user.get('contacts') == []


def test_delete_contact_no_token_returns_401(client, session):  # pylint:disable=unused-argument, invalid-name
    """Assert that deleting a contact without a token returns a 401."""
    rv = client.delete('/api/v1/users/contacts', headers=None, content_type='application/json')
    assert rv.status_code == http_status.HTTP_401_UNAUTHORIZED


def test_delete_contact_no_contact_returns_404(client, jwt, session):  # pylint:disable=unused-argument, invalid-name
    """Assert that deleting a contact that doesn't exist returns a 404."""
    token = jwt.create_jwt(claims=TEST_JWT_CLAIMS, header=TEST_JWT_HEADER)
    headers = {'Authorization': 'Bearer ' + token}
    rv = client.post('/api/v1/users', headers=headers, content_type='application/json')

    rv = client.delete('/api/v1/users/contacts', headers=headers, content_type='application/json')
    assert rv.status_code == http_status.HTTP_404_NOT_FOUND


def test_get_orgs_for_user(client, jwt, session):  # pylint:disable=unused-argument
    """Assert that retrieving a list of orgs for a user functions."""
    token = jwt.create_jwt(claims=TEST_JWT_CLAIMS, header=TEST_JWT_HEADER)
    headers = {'Authorization': 'Bearer ' + token}
    rv = client.post('/api/v1/users', headers=headers, content_type='application/json')

    # Add an org - the current user should be auto-added as an OWNER
    rv = client.post('/api/v1/orgs', headers=headers, data=json.dumps(TEST_ORG_INFO), content_type='application/json')

    rv = client.get('/api/v1/users/orgs', headers=headers)

    assert rv.status_code == http_status.HTTP_200_OK

    response = json.loads(rv.data)
    assert response['orgs']
    assert len(response['orgs']) == 1
    assert response['orgs'][0]['name'] == TEST_ORG_INFO['name']


def test_user_authorizations_returns_200(client, jwt, session):  # pylint:disable=unused-argument
    """Assert authorizations for users returns 200."""
    user = factory_user_model()
    org = factory_org_model('TEST')
    factory_membership_model(user.id, org.id)
    entity = factory_entity_model()
    factory_affiliation_model(entity.id, org.id)

    claims = copy.deepcopy(TEST_JWT_CLAIMS)
    claims['sub'] = str(user.keycloak_guid)

    token = jwt.create_jwt(header=TEST_JWT_HEADER, claims=claims)
    headers = {'Authorization': f'Bearer {token}'}
    rv = client.get('/api/v1/users/authorizations', headers=headers, content_type='application/json')

    assert rv.status_code == http_status.HTTP_200_OK
    assert rv.json.get('authorizations')[0].get('orgMembership') == 'OWNER'

    # Test with invalid user
    claims['sub'] = str(uuid.uuid4())
    token = jwt.create_jwt(header=TEST_JWT_HEADER, claims=claims)
    headers = {'Authorization': f'Bearer {token}'}

    rv = client.get('/api/v1/users/authorizations', headers=headers, content_type='application/json')

    assert rv.status_code == http_status.HTTP_200_OK
    assert len(rv.json.get('authorizations')) == 0<|MERGE_RESOLUTION|>--- conflicted
+++ resolved
@@ -20,18 +20,12 @@
 import copy
 import json
 import os
-<<<<<<< HEAD
-import uuid
-=======
 
 from tests.utilities.factory_utils import *
 from tests import skip_in_pod
->>>>>>> cbc6877f
 
 from auth_api import status as http_status
 from auth_api.exceptions.errors import Error
-from tests.utilities.factory_utils import factory_user_model, factory_org_model, factory_membership_model, \
-    factory_entity_model, factory_affiliation_model
 
 
 TEST_JWT_CLAIMS = {
@@ -39,12 +33,7 @@
     'sub': 'f7a4a1d3-73a8-4cbc-a40f-bb1145302064',
     'firstname': 'Test',
     'lastname': 'User',
-    'preferred_username': 'testuser',
-    'realm_access': {
-        'roles': [
-            'editor'
-        ]
-    }
+    'preferred_username': 'testuser'
 }
 
 TEST_JWT_CLAIMS_2 = {
@@ -395,6 +384,7 @@
 
 def test_user_authorizations_returns_200(client, jwt, session):  # pylint:disable=unused-argument
     """Assert authorizations for users returns 200."""
+
     user = factory_user_model()
     org = factory_org_model('TEST')
     factory_membership_model(user.id, org.id)
