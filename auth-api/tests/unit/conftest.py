# Copyright © 2019 Province of British Columbia
#
# Licensed under the Apache License, Version 2.0 (the "License");
# you may not use this file except in compliance with the License.
# You may obtain a copy of the License at
#
#     http://www.apache.org/licenses/LICENSE-2.0
#
# Unless required by applicable law or agreed to in writing, software
# distributed under the License is distributed on an "AS IS" BASIS,
# WITHOUT WARRANTIES OR CONDITIONS OF ANY KIND, either express or implied.
# See the License for the specific language governing permissions and
# limitations under the License.
"""Common setup and fixtures for the pytest suite used by this service."""
import pytest
from flask_migrate import Migrate, upgrade
from sqlalchemy import event, text
from sqlalchemy.schema import DropConstraint, MetaData

from auth_api import create_app
from auth_api.jwt_wrapper import JWTWrapper
from auth_api.models import db as _db


_JWT = JWTWrapper.get_instance()


@pytest.fixture(scope='session')
def app():
    """Return a session-wide application configured in TEST mode."""
    _app = create_app('testing')

    return _app


@pytest.fixture(scope='function')
def app_request():
    """Return a session-wide application configured in TEST mode."""
    _app = create_app('testing')

    return _app


@pytest.fixture(scope='session')
def client(app):  # pylint: disable=redefined-outer-name
    """Return a session-wide Flask test client."""
    return app.test_client()


@pytest.fixture(scope='session')
def jwt():
    """Return a session-wide jwt manager."""
    return _JWT


@pytest.fixture(scope='session')
def client_ctx(app):  # pylint: disable=redefined-outer-name
    """Return session-wide Flask test client."""
    with app.test_client() as _client:
        yield _client


@pytest.fixture(scope='session')
def db(app):  # pylint: disable=redefined-outer-name, invalid-name
    """Return a session-wide initialised database.

    Drops all existing tables - Meta follows Postgres FKs
    """
    with app.app_context():
        # clear all custom views
<<<<<<< HEAD
        views_sql = """select table_name from INFORMATION_SCHEMA.views
                    WHERE table_schema = ANY (current_schemas(false))

=======
        views_sql = """select table_name from INFORMATION_SCHEMA.views 
                       WHERE table_schema = ANY (current_schemas(false))
>>>>>>> 798122b0
                    """
        sess = _db.session()
        for view in [name for (name,) in sess.execute(text(views_sql))]:
            try:
                sess.execute(text('DROP VIEW public.%s ;' % view))
                print('DROP VIEW public.%s ' % view)
            except Exception as err:  # pylint: disable=broad-except
                print(f'Error: {err}')
        sess.commit()

        # Clear out any existing tables
        metadata = MetaData(_db.engine)
        metadata.reflect()
        for table in metadata.tables.values():
            for fk in table.foreign_keys:  # pylint: disable=invalid-name
                _db.engine.execute(DropConstraint(fk.constraint))
        metadata.drop_all()
        _db.drop_all()

        sequence_sql = """SELECT sequence_name FROM information_schema.sequences
                          WHERE sequence_schema='public'
                       """

        sess = _db.session()
        for seq in [name for (name,) in sess.execute(text(sequence_sql))]:
            try:
                sess.execute(text('DROP SEQUENCE public.%s ;' % seq))
                print('DROP SEQUENCE public.%s ' % seq)
            except Exception as err:  # pylint: disable=broad-except
                print(f'Error: {err}')
        sess.commit()

        # ############################################
        # There are 2 approaches, an empty database, or the same one that the app will use
        #     create the tables
        #     _db.create_all()
        # or
        # Use Alembic to load all of the DB revisions including supporting lookup data
        # This is the path we'll use in auth_api!!

        # even though this isn't referenced directly, it sets up the internal configs that upgrade needs
        Migrate(app, _db)
        upgrade()

        return _db


@pytest.fixture(scope='function')
def session(app, db):  # pylint: disable=redefined-outer-name, invalid-name
    """Return a function-scoped session."""
    with app.app_context():
        conn = db.engine.connect()
        txn = conn.begin()

        options = dict(bind=conn, binds={})
        sess = db.create_scoped_session(options=options)

        # establish  a SAVEPOINT just before beginning the test
        # (http://docs.sqlalchemy.org/en/latest/orm/session_transaction.html#using-savepoint)
        sess.begin_nested()

        @event.listens_for(sess(), 'after_transaction_end')
        def restart_savepoint(sess2, trans):  # pylint: disable=unused-variable
            # Detecting whether this is indeed the nested transaction of the test
            if trans.nested and not trans._parent.nested:  # pylint: disable=protected-access
                # Handle where test DOESN'T session.commit(),
                sess2.expire_all()
                sess.begin_nested()

        db.session = sess

        sql = text('select 1')
        sess.execute(sql)

        yield sess

        # Cleanup
        sess.remove()
        # This instruction rollsback any commit that were executed in the tests.
        txn.rollback()
        conn.close()


@pytest.fixture()
def auth_mock(monkeypatch):
    """Mock check_auth."""
    monkeypatch.setattr('auth_api.services.authorization.check_auth', lambda *args, **kwargs: None)<|MERGE_RESOLUTION|>--- conflicted
+++ resolved
@@ -68,14 +68,8 @@
     """
     with app.app_context():
         # clear all custom views
-<<<<<<< HEAD
-        views_sql = """select table_name from INFORMATION_SCHEMA.views
-                    WHERE table_schema = ANY (current_schemas(false))
-
-=======
         views_sql = """select table_name from INFORMATION_SCHEMA.views 
                        WHERE table_schema = ANY (current_schemas(false))
->>>>>>> 798122b0
                     """
         sess = _db.session()
         for view in [name for (name,) in sess.execute(text(views_sql))]:
