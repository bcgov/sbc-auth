--- conflicted
+++ resolved
@@ -423,7 +423,6 @@
     assert GROUP_ACCOUNT_HOLDERS in groups
 
 
-<<<<<<< HEAD
 def test_create_org_with_linked_bcol_account(session, keycloak_mock):  # pylint:disable=unused-argument
     """Assert that an Org can be created."""
     user = factory_user_model()
@@ -444,7 +443,8 @@
     with pytest.raises(BusinessException) as exception:
         OrgService.create_org(TestOrgInfo.bcol_linked_invalid_name, user_id=user.id)
     assert exception.value.code == Error.INVALID_INPUT.name
-=======
+
+
 def test_bcol_account_exists(session):  # pylint:disable=unused-argument
     """Assert that the BCOL account is exists."""
     factory_org_service(bcol_info=TestBCOLInfo.bcol1)
@@ -459,4 +459,3 @@
 
     check_result = OrgService.bcol_account_link_check(TestBCOLInfo.bcol2['bcol_account_id'])
     assert not check_result
->>>>>>> f60cda9b
