--- conflicted
+++ resolved
@@ -15,10 +15,6 @@
 
 Test suite to ensure that the Invitation service routines are working as expected.
 """
-<<<<<<< HEAD
-=======
-
->>>>>>> 140bb206
 from unittest.mock import patch
 import auth_api.services.authorization as auth
 
@@ -55,11 +51,7 @@
 
 def test_as_dict(session):  # pylint:disable=unused-argument
     """Assert that the Invitation is exported correctly as a dictionary."""
-<<<<<<< HEAD
-    with patch.object(InvitationService, 'send_invitation', return_value=None) as mock_notify:  # pylint:disable=unused-variable
-=======
-    with patch.object(InvitationService, 'send_invitation', return_value=None):
->>>>>>> 140bb206
+    with patch.object(InvitationService, 'send_invitation', return_value=None):
         user = factory_user_model(username='testuser',
                                   roles='{edit,uma_authorization,basic}',
                                   keycloak_guid='1b20db59-19a0-4727-affe-c6f64309fd04')
@@ -107,11 +99,7 @@
 
 def test_get_invitations(session):  # pylint:disable=unused-argument
     """Assert that invitations can be retrieved."""
-<<<<<<< HEAD
-    with patch.object(InvitationService, 'send_invitation', return_value=None) as mock_notify:  # pylint:disable=unused-variable
-=======
-    with patch.object(InvitationService, 'send_invitation', return_value=None):
->>>>>>> 140bb206
+    with patch.object(InvitationService, 'send_invitation', return_value=None):
         user = factory_user_model(username='testuser',
                                   roles='{edit,uma_authorization,basic}',
                                   keycloak_guid='1b20db59-19a0-4727-affe-c6f64309fd04')
@@ -134,11 +122,7 @@
 
 def test_find_invitation_by_id(session):  # pylint:disable=unused-argument
     """Find an existing invitation with the provided id."""
-<<<<<<< HEAD
-    with patch.object(InvitationService, 'send_invitation', return_value=None) as mock_notify:  # pylint:disable=unused-variable
-=======
-    with patch.object(InvitationService, 'send_invitation', return_value=None):
->>>>>>> 140bb206
+    with patch.object(InvitationService, 'send_invitation', return_value=None):
         user = factory_user_model(username='testuser',
                                   roles='{edit,uma_authorization,basic}',
                                   keycloak_guid='1b20db59-19a0-4727-affe-c6f64309fd04')
@@ -161,11 +145,7 @@
 
 def test_delete_invitation(session):  # pylint:disable=unused-argument
     """Delete the specified invitation."""
-<<<<<<< HEAD
-    with patch.object(InvitationService, 'send_invitation', return_value=None) as mock_notify:  # pylint:disable=unused-variable
-=======
-    with patch.object(InvitationService, 'send_invitation', return_value=None):
->>>>>>> 140bb206
+    with patch.object(InvitationService, 'send_invitation', return_value=None):
         user = factory_user_model(username='testuser',
                                   roles='{edit,uma_authorization,basic}',
                                   keycloak_guid='1b20db59-19a0-4727-affe-c6f64309fd04')
@@ -188,11 +168,7 @@
 
 def test_update_invitation(session):  # pylint:disable=unused-argument
     """Update the specified invitation with new data."""
-<<<<<<< HEAD
-    with patch.object(InvitationService, 'send_invitation', return_value=None) as mock_notify:  # pylint:disable=unused-variable
-=======
-    with patch.object(InvitationService, 'send_invitation', return_value=None):
->>>>>>> 140bb206
+    with patch.object(InvitationService, 'send_invitation', return_value=None):
         user = factory_user_model(username='testuser',
                                   roles='{edit,uma_authorization,basic}',
                                   keycloak_guid='1b20db59-19a0-4727-affe-c6f64309fd04')
@@ -212,40 +188,23 @@
         assert updated_invitation['status'] == 'PENDING'
 
 
-<<<<<<< HEAD
-def test_generate_confirmation_token(session):  # pylint:disable=unused-argument
-    """Generate the confirmation token."""
-=======
 def test_generate_confirmation_token(session):
     """Generate the invitation token."""
->>>>>>> 140bb206
     confirmation_token = InvitationService.generate_confirmation_token(1)
     assert confirmation_token is not None
 
 
-<<<<<<< HEAD
-def test_validate_token_valid(session):  # pylint:disable=unused-argument
-    """Test validation of the email token."""
-=======
 def test_validate_token_valid(session):
     """Validate the invitation token."""
->>>>>>> 140bb206
     confirmation_token = InvitationService.generate_confirmation_token(1)
     invitation_id = InvitationService.validate_token(confirmation_token)
     assert invitation_id == 1
 
 
-<<<<<<< HEAD
-def test_accept_invitation(session):  # pylint:disable=unused-argument
-    """Test to assert accepting an invitation functions correctly."""
-    with patch.object(InvitationService, 'send_invitation', return_value=None) as mock_notify:  # pylint:disable=unused-variable
-        with patch.object(auth, 'check_auth', return_value=True) as mock_auth:  # pylint:disable=unused-variable
-=======
 def test_accept_invitation(session):
     """Accept the invitation and add membership from the invitation to the org."""
     with patch.object(InvitationService, 'send_invitation', return_value=None):
         with patch.object(auth, 'check_auth', return_value=True):
->>>>>>> 140bb206
             user = factory_user_model(username='testuser',
                                       roles='{edit,uma_authorization,basic}',
                                       keycloak_guid='1b20db59-19a0-4727-affe-c6f64309fd04')
