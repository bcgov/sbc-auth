# Copyright © 2019 Province of British Columbia
#
# Licensed under the Apache License, Version 2.0 (the "License");
# you may not use this file except in compliance with the License.
# You may obtain a copy of the License at
#
#     http://www.apache.org/licenses/LICENSE-2.0
#
# Unless required by applicable law or agreed to in writing, software
# distributed under the License is distributed on an "AS IS" BASIS,
# WITHOUT WARRANTIES OR CONDITIONS OF ANY KIND, either express or implied.
# See the License for the specific language governing permissions and
# limitations under the License.
"""Test Utils.

Test Utility for creating model factory.
"""
import datetime
from sqlalchemy import event

from requests.exceptions import HTTPError

from auth_api.models import ActivityLog as ActivityLogModel
from auth_api.models import Affiliation as AffiliationModel
from auth_api.models import Contact as ContactModel
from auth_api.models import ContactLink as ContactLinkModel
from auth_api.models import Documents as DocumentsModel
from auth_api.models import Entity as EntityModel
from auth_api.models import Org as OrgModel
from auth_api.models import OrgStatus as OrgStatusModel
from auth_api.models import OrgType as OrgTypeModel
from auth_api.models import Task as TaskModel
from auth_api.models.membership import Membership as MembershipModel
from auth_api.models.org import receive_before_insert, receive_before_update
from auth_api.models.product_subscription import ProductSubscription as ProductSubscriptionModel
from auth_api.models.user import User as UserModel
from auth_api.services import Affiliation as AffiliationService
from auth_api.services import Entity as EntityService
from auth_api.services import Org as OrgService
from auth_api.services import Task as TaskService
from auth_api.utils.enums import (
    AccessType, InvitationType, OrgType, ProductSubscriptionStatus, TaskRelationshipStatus, TaskRelationshipType,
    TaskStatus, TaskTypePrefix)
from auth_api.utils.roles import Role
from tests.utilities.factory_scenarios import (
    JWT_HEADER, TestBCOLInfo, TestContactInfo, TestEntityInfo, TestOrgInfo, TestOrgTypeInfo, TestUserInfo)
from tests.utilities.sqlalchemy import clear_event_listeners


def factory_auth_header(jwt, claims):
    """Produce JWT tokens for use in tests."""
    return {'Authorization': 'Bearer ' + jwt.create_jwt(claims=claims, header=JWT_HEADER)}


def factory_entity_model(entity_info: dict = TestEntityInfo.entity1, user_id=None) -> EntityModel:
    """Produce a templated entity model."""
    entity = EntityModel.create_from_dict(entity_info)
    entity.created_by_id = user_id
    entity.save()
    return entity


def factory_entity_service(entity_info: dict = TestEntityInfo.entity1):
    """Produce a templated entity service."""
    entity_model = factory_entity_model(entity_info)
    entity_service = EntityService(entity_model)
    return entity_service


def factory_user_model(user_info: dict = TestUserInfo.user1):
    """Produce a user model."""
    roles = user_info.get('roles', None)
    if user_info.get('access_type', None) == AccessType.ANONYMOUS.value:
        user_type = Role.ANONYMOUS_USER.name
    elif Role.STAFF.value in roles:
        user_type = Role.STAFF.name
    else:
        user_type = None

    user = UserModel(username=user_info['username'],
                     firstname=user_info['firstname'],
                     lastname=user_info['lastname'],
                     keycloak_guid=user_info.get('keycloak_guid', None),
                     type=user_type,
                     email='test@test.com',
                     login_source=user_info.get('login_source', None),
                     idp_userid=user_info.get('idp_userid', None)
                     )

    user.save()
    return user


def factory_user_model_with_contact(user_info: dict = TestUserInfo.user1, keycloak_guid=None):
    """Produce a user model."""
    user_type = Role.ANONYMOUS_USER.name if user_info.get('access_type', None) == AccessType.ANONYMOUS.value else None
    user = UserModel(username=user_info.get('username', user_info.get('preferred_username')),
                     firstname=user_info['firstname'],
                     lastname=user_info['lastname'],
                     keycloak_guid=user_info.get('keycloak_guid', keycloak_guid),
                     type=user_type,
                     email='test@test.com',
                     login_source=user_info.get('loginSource'),
                     idp_userid=user_info.get('idp_userid', None)
                     )

    user.save()

    contact = factory_contact_model()
    contact.save()
    contact_link = ContactLinkModel()
    contact_link.contact = contact
    contact_link.user = user
    contact_link.save()

    return user


def factory_membership_model(user_id, org_id, member_type='ADMIN', member_status=1):
    """Produce a Membership model."""
    membership = MembershipModel(user_id=user_id,
                                 org_id=org_id,
                                 membership_type_code=member_type,
                                 membership_type_status=member_status)

    membership.created_by_id = user_id
    membership.save()
    return membership


def factory_org_model(org_info: dict = TestOrgInfo.org1,
                      org_type_info: dict = None,
                      org_status_info: dict = None,
                      user_id=None,
                      bcol_info: dict = TestBCOLInfo.bcol1):
    """Produce a templated org model."""
    org_type = OrgTypeModel.get_default_type()
    if org_type_info and org_type_info['code'] != TestOrgTypeInfo.implicit['code']:
        org_type = OrgTypeModel(code=org_type_info['code'], description=org_type_info['desc'])
        org_type.save()

    if org_status_info is not None:
        org_status = OrgStatusModel(code=org_status_info['code'], description=org_status_info['desc'])
        org_status.save()
    else:
        org_status = OrgStatusModel.get_default_status()

    org = OrgModel(name=org_info['name'])
    org.org_type = org_type
    org.access_type = org_info.get('accessType', '')
    org.org_status = org_status
    org.created_by_id = user_id
    org.bcol_account_id = bcol_info.get('bcol_account_id', '')
    org.bcol_user_id = bcol_info.get('bcol_user_id', '')
    org.save()

    return org


def factory_org_service(org_info: dict = TestOrgInfo.org1,
                        org_type_info: dict = None,
                        org_status_info: dict = None,
                        bcol_info: dict = TestBCOLInfo.bcol1):
    """Produce a templated org service."""
    org_model = factory_org_model(org_info=org_info,
                                  org_type_info=org_type_info,
                                  org_status_info=org_status_info,
                                  bcol_info=bcol_info)
    org_service = OrgService(org_model)
    return org_service


def factory_affiliation_model(entity_id, org_id) -> AffiliationModel:
    """Produce a templated affiliation model."""
    affiliation = AffiliationModel(entity_id=entity_id, org_id=org_id)
    affiliation.save()
    return affiliation


def factory_affiliation_model_by_identifier(business_identifier, org_id) -> AffiliationModel:
    """Produce a templated affiliation model."""
    entity = EntityModel.find_by_business_identifier(business_identifier)
    affiliation = AffiliationModel(entity_id=entity.id, org_id=org_id)
    affiliation.save()
    return affiliation


def factory_affiliation_service(entity_id, org_id):
    """Produce a templated affiliation service."""
    affiliation = AffiliationModel(entity=entity_id, org=org_id)
    affiliation.save()
    affiliation_service = AffiliationService(affiliation)
    return affiliation_service


def factory_affiliation_invitation(from_org_id,
                                   to_org_id,
                                   business_identifier,
                                   email='abc123@email.com',
<<<<<<< HEAD
                                   sent_date=datetime.datetime.now().strftime('Y-%m-%d %H:%M:%S')):
=======
                                   sent_date=datetime.datetime.now().strftime('Y-%m-%d %H:%M:%S'),
                                   affiliation_invitation_type='EMAIL'):
>>>>>>> 5464fe12
    """Produce an affiliation invitation for the given from/to org, business and email."""
    return {
        'fromOrgId': from_org_id,
        'toOrgId': to_org_id,
        'businessIdentifier': business_identifier,
        'recipientEmail': email,
<<<<<<< HEAD
        'sentDate': sent_date
=======
        'sentDate': sent_date,
        'type': affiliation_invitation_type
>>>>>>> 5464fe12
    }


def factory_contact_model(contact_info: dict = TestContactInfo.contact1):
    """Return a valid contact object with the provided fields."""
    contact = ContactModel(email=contact_info['email'])
    contact.save()
    return contact


def factory_invitation(org_id,
                       email='abc123@email.com',
                       sent_date=datetime.datetime.now().strftime('Y-%m-%d %H:%M:%S'),
                       membership_type='USER'):
    """Produce an invite for the given org and email."""
    return {
        'recipientEmail': email,
        'sentDate': sent_date,
        'membership': [
            {
                'membershipType': membership_type,
                'orgId': org_id
            }
        ]
    }


def factory_invitation_anonymous(org_id,
                                 email='abc123@email.com',
                                 sent_date=datetime.datetime.now().strftime('Y-%m-%d %H:%M:%S'),
                                 membership_type='ADMIN'):
    """Produce an invite for the given org and email."""
    return {
        'recipientEmail': email,
        'sentDate': sent_date,
        'type': InvitationType.DIRECTOR_SEARCH.value,
        'membership': [
            {
                'membershipType': membership_type,
                'orgId': org_id
            }
        ]
    }


def factory_document_model(version_id, doc_type, content, content_type='text/html'):
    """Produce a Document model."""
    document = DocumentsModel(version_id=version_id,
                              type=doc_type,
                              content=content,
                              content_type=content_type)

    document.save()
    return document


def factory_product_model(org_id: str,
                          product_code: str = 'PPR', status_code=ProductSubscriptionStatus.ACTIVE.value):
    """Produce a templated product model."""
    subscription = ProductSubscriptionModel(org_id=org_id, product_code=product_code,
                                            status_code=status_code)
    subscription.save()

    return subscription


def factory_task_service(user_id: int = 1, org_id: int = 1):
    """Produce a templated task service."""
    task_model = factory_task_model(user_id, org_id, modified_by_id=user_id)
    service = TaskService(task_model)
    return service


def factory_task_model(user_id: int = 1, org_id: int = 1,
                       modified_by_id: int = None, date_submitted: datetime = datetime.datetime.now()):
    """Produce a Task model."""
    task_type = TaskTypePrefix.NEW_ACCOUNT_STAFF_REVIEW.value
    task = TaskModel(name='foo',
                     date_submitted=date_submitted,
                     relationship_type=TaskRelationshipType.ORG.value,
                     relationship_id=org_id,
                     type=task_type,
                     status=TaskStatus.OPEN.value,
                     related_to=user_id,
                     relationship_status=TaskRelationshipStatus.PENDING_STAFF_REVIEW.value,
                     modified_by_id=modified_by_id
                     )
    task.save()
    return task


def factory_task_models(count: int, user_id: int):
    """Produce a collection of Task models."""
    task_type = TaskTypePrefix.NEW_ACCOUNT_STAFF_REVIEW.value
    for i in range(0, count):
        task = TaskModel(name='TEST {}'.format(i), date_submitted=datetime.datetime.now(),
                         relationship_type=TaskRelationshipType.ORG.value,
                         relationship_id=10, type=task_type,
                         status=TaskStatus.OPEN.value,
                         related_to=user_id,
                         relationship_status=TaskRelationshipStatus.PENDING_STAFF_REVIEW.value)
        task.save()


def factory_activity_log_model(actor: str, action: str, item_type: str = 'Account', item_name='Foo Bar', item_id=10,
                               item_value: str = 'Val',
                               org_id=10,
                               remote_addr=''):
    """Create a Log Model."""
    activity_log = ActivityLogModel(
        actor_id=actor,
        action=action,
        item_name=item_name,
        item_id=item_id,
        item_type=item_type,
        item_value=item_value,
        remote_addr=remote_addr,
        org_id=org_id
    )
    activity_log.save()


def patch_token_info(claims, monkeypatch):
    """Patch token info to mimic g."""

    def token_info():
        """Return token info."""
        return claims

    monkeypatch.setattr('auth_api.utils.user_context._get_token_info', token_info)


def get_tos_latest_version():
    """Return latest tos version."""
    return '5'


def patch_pay_account_post(monkeypatch):
    """Patch pay account post success (200 or 201)."""
    class MockPayResponse:
        def __init__(self, json_data, status_code):
            self.json_data = json_data
            self.status_code = status_code

        @staticmethod
        def json():
            return {}

        def raise_for_status(self):
            pass

    monkeypatch.setattr('auth_api.services.rest_service.RestService.post', lambda *args,
                        **kwargs: MockPayResponse(None, 200))


def patch_pay_account_put(monkeypatch):
    """Patch pay account post success (200 or 201)."""
    class MockPayResponse:
        def __init__(self, json_data, status_code):
            self.json_data = json_data
            self.status_code = status_code

        @staticmethod
        def json():
            return {}

        def raise_for_status(self):
            pass

    monkeypatch.setattr('auth_api.services.rest_service.RestService.put', lambda *args,
                        **kwargs: MockPayResponse(None, 200))


def patch_pay_account_delete(monkeypatch):
    """Patch pay account delete success."""
    class MockPayResponse:

        @staticmethod
        def json():
            return {}

        def raise_for_status(self):
            pass

    monkeypatch.setattr('auth_api.services.rest_service.RestService.delete', lambda *args, **kwargs: MockPayResponse())


def patch_pay_account_delete_error(monkeypatch):
    """Patch pay account delete error."""
    class MockPayResponse:

        @staticmethod
        def json():
            return {'type': 'OUTSTANDING_CREDIT', 'title': 'OUTSTANDING_CREDIT'}

        def raise_for_status(self):
            raise HTTPError('TEST ERROR')

    monkeypatch.setattr('auth_api.services.rest_service.RestService.delete', lambda *args, **kwargs: MockPayResponse())


def patch_get_firms_parties(monkeypatch):
    """Patch pay account delete success."""
    class MockPartiesResponse:

        @staticmethod
        def json():
            return {
                'parties': [
                    {
                        'officer': {
                            'email': 'test@email.com',
                            'firstName': 'Connor',
                            'lastName': 'Horton',
                            'partyType': 'person'
                        },
                        'roles': [
                            {
                                'appointmentDate': '2022-03-01',
                                'cessationDate': 'None',
                                'roleType': 'Partner'
                            }
                        ]
                    }
                ]
            }

        def raise_for_status(self):
            pass

    monkeypatch.setattr('auth_api.services.rest_service.RestService.get', lambda *args, **kwargs: MockPartiesResponse())


def convert_org_to_staff_org(org_id: int, type_code: OrgType):
    """Convert an org to a staff org."""
    # Clearing the event listeners here, because we can't change the type_code.
    clear_event_listeners(OrgModel)
    org_db = OrgModel.find_by_id(org_id)
    org_db.type_code = type_code
    org_db.save()
    event.listen(OrgModel, 'before_update', receive_before_update, raw=True)
    event.listen(OrgModel, 'before_insert', receive_before_insert)<|MERGE_RESOLUTION|>--- conflicted
+++ resolved
@@ -197,24 +197,16 @@
                                    to_org_id,
                                    business_identifier,
                                    email='abc123@email.com',
-<<<<<<< HEAD
-                                   sent_date=datetime.datetime.now().strftime('Y-%m-%d %H:%M:%S')):
-=======
                                    sent_date=datetime.datetime.now().strftime('Y-%m-%d %H:%M:%S'),
                                    affiliation_invitation_type='EMAIL'):
->>>>>>> 5464fe12
     """Produce an affiliation invitation for the given from/to org, business and email."""
     return {
         'fromOrgId': from_org_id,
         'toOrgId': to_org_id,
         'businessIdentifier': business_identifier,
         'recipientEmail': email,
-<<<<<<< HEAD
-        'sentDate': sent_date
-=======
         'sentDate': sent_date,
         'type': affiliation_invitation_type
->>>>>>> 5464fe12
     }
 
 
