--- conflicted
+++ resolved
@@ -38,12 +38,8 @@
 from auth_api.services import Entity as EntityService
 from auth_api.services import Task as TaskService
 from auth_api.services import Org as OrgService
-<<<<<<< HEAD
 from auth_api.utils.enums import (AccessType, InvitationType,
                                   TaskStatus, TaskRelationshipType, OrgStatus, TaskType)
-=======
-from auth_api.utils.enums import AccessType, InvitationType, ProductSubscriptionStatus
->>>>>>> 4935b260
 from auth_api.utils.roles import Role
 
 
@@ -249,40 +245,23 @@
     return subscription
 
 
-<<<<<<< HEAD
 def factory_task_service(user_id: int = 1):
     """Produce a templated task service."""
     task_model = factory_task_model(user_id)
-=======
-def factory_task_service():
-    """Produce a templated task service."""
-    task_model = factory_task_model()
->>>>>>> 4935b260
     service = TaskService(task_model)
     return service
 
 
-<<<<<<< HEAD
 def factory_task_model(user_id: int = 1):
-=======
-def factory_task_model():
->>>>>>> 4935b260
     """Produce a Task model."""
     task = TaskModel(id=1,
                      name='foo',
                      date_submitted=datetime.datetime.now(),
-<<<<<<< HEAD
                      relationship_type=TaskRelationshipType.ORG.value,
                      relationship_id=1,
                      task_type=TaskType.PENDING_STAFF_REVIEW.value,
                      task_status=TaskStatus.OPEN.value,
                      task_related_to=user_id
-=======
-                     relationship_type='Org',
-                     relationship_id=1,
-                     task_type='Pending',
-                     task_status='Pending'
->>>>>>> 4935b260
                      )
 
     task.save()
