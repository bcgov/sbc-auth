<!DOCTYPE html>
<html>
<head>
  <meta http-equiv="Content-Type" content="text/html; charset=utf-8">
  <meta name="viewport" content="width=device-width, initial-scale=1.0">
  <title>Your Role Has Been Changed</title>
  <style>
    /* Global Resets */
    body, table, div, a, p {
      font-family: Verdana, Arial, sans-serif;
    }

    body {
      margin: 0;
      padding: 0;
    }

    table {
      border-collapse: collapse;
    }

    img {
      border: none;
    }
  </style>
  <meta name="referrer" content="origin-when-cross-origin"/>
  <title>chat.pathfinder.gov.bc.ca</title>
  <meta name="application-name" content="chat.pathfinder.gov.bc.ca">
  <meta name="apple-mobile-web-app-title" content="chat.pathfinder.gov.bc.ca">
  <meta http-equiv="content-language" content="">
  <meta name="language" content="">
  <base href="/">
</head>
<body>
<table style="width: 100%;" cellspacing="0" cellpadding="0">
  <tr>
    <td style="padding-left: 20px; padding-right: 20px;">
      <table style="max-width: 640px; margin: 0 auto; border: 0; border-collapse: collapse; border-radius: 6px; background-color: #ffffff;" cellspacing="0" cellpadding="0">
        <tr>
          <td style="padding-top: 30px; padding-bottom: 30px;">
            <img src="{{ logo_url }}" height="54" alt="Government of British Columbia"/>
          </td>
        </tr>
        <tr>
          <td>
            <h1 style="margin: 0; line-height: 34px; letter-spacing: -1px; font-family: Verdana, Arial, sans-serif; font-size: 24px; font-weight: 700;">
<<<<<<< HEAD
              Your role on the <strong>{{params['org_name']}}</strong> team at Cooperatives Online has been changed.
=======
              Your role on the <strong>{{params['org_name']}}</strong> account at Cooperatives Online has been changed.
>>>>>>> f53061db
            </h1>
            <p style="margin-top: 20px; margin-bottom: 0; line-height: 24px; font-family: Verdana, Arial, sans-serif; font-size: 16px;">
              Your new role: {{params['role']}}<br>
              As a {{params['role']}}, you <span class="text-transform: lowercase;">{{params['label']}}</span>
            </p>
            <p style="margin-top: 20px; margin-bottom: 0; line-height: 24px; font-family: Verdana, Arial, sans-serif; font-size: 16px;">
<<<<<<< HEAD
              To access this team, log into Cooperatives Online using your BC Services Card.
=======
              To access this account, log into Cooperatives Online using your BC Services Card.
>>>>>>> f53061db
            </p>
            <div style="margin-top: 45px;">
              <!--[if mso]> <v:roundrect xmlns:v="urn:schemas-microsoft-com:vml" xmlns:w="urn:schemas-microsoft-com:office:word" href="{{ url }}" style="height:55px; v-text-anchor:middle; width:250px;" arcsize="10%" stroke="f" fillcolor="#003366" alias="CTA1">Join Team<w:anchorlock/> <center> <![endif]-->
              <a style="display: inline-block; width: 250px; color: #ffffff; border: none; border-radius: 6px; background-color: #003366; line-height: 55px; text-align: center; text-decoration: none; font-size: 16px; font-weight: bold;"
                 href="{{ url }}">Cooperatives Online</a>
              <!--[if mso]> </center> </v:roundrect> <![endif]-->
            </div>
          </td>
        </tr>
      </table>
    </td>
  </tr>
</table>
</body>
</html><|MERGE_RESOLUTION|>--- conflicted
+++ resolved
@@ -44,22 +44,14 @@
         <tr>
           <td>
             <h1 style="margin: 0; line-height: 34px; letter-spacing: -1px; font-family: Verdana, Arial, sans-serif; font-size: 24px; font-weight: 700;">
-<<<<<<< HEAD
-              Your role on the <strong>{{params['org_name']}}</strong> team at Cooperatives Online has been changed.
-=======
               Your role on the <strong>{{params['org_name']}}</strong> account at Cooperatives Online has been changed.
->>>>>>> f53061db
             </h1>
             <p style="margin-top: 20px; margin-bottom: 0; line-height: 24px; font-family: Verdana, Arial, sans-serif; font-size: 16px;">
               Your new role: {{params['role']}}<br>
               As a {{params['role']}}, you <span class="text-transform: lowercase;">{{params['label']}}</span>
             </p>
             <p style="margin-top: 20px; margin-bottom: 0; line-height: 24px; font-family: Verdana, Arial, sans-serif; font-size: 16px;">
-<<<<<<< HEAD
-              To access this team, log into Cooperatives Online using your BC Services Card.
-=======
               To access this account, log into Cooperatives Online using your BC Services Card.
->>>>>>> f53061db
             </p>
             <div style="margin-top: 45px;">
               <!--[if mso]> <v:roundrect xmlns:v="urn:schemas-microsoft-com:vml" xmlns:w="urn:schemas-microsoft-com:office:word" href="{{ url }}" style="height:55px; v-text-anchor:middle; width:250px;" arcsize="10%" stroke="f" fillcolor="#003366" alias="CTA1">Join Team<w:anchorlock/> <center> <![endif]-->
