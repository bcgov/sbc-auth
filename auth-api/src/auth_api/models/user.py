# Copyright © 2019 Province of British Columbia
#
# Licensed under the Apache License, Version 2.0 (the "License");
# you may not use this file except in compliance with the License.
# You may obtain a copy of the License at
#
#     http://www.apache.org/licenses/LICENSE-2.0
#
# Unless required by applicable law or agreed to in writing, software
# distributed under the License is distributed on an "AS IS" BASIS,
# WITHOUT WARRANTIES OR CONDITIONS OF ANY KIND, either express or implied.
# See the License for the specific language governing permissions and
# limitations under the License.
"""This manages a User record in the Auth service.

A User stores basic information from a KeyCloak user (including the KeyCloak GUID).
"""

import datetime

from flask import current_app
from sqlalchemy import Boolean, Column, ForeignKey, Integer, String, or_
from sqlalchemy.dialects.postgresql import UUID
from sqlalchemy.ext.hybrid import hybrid_property
from sqlalchemy.orm import relationship

from auth_api.utils.roles import Status
from .base_model import BaseModel
from .db import db
from .membership import Membership as MembershipModel
from .org import Org as OrgModel


class User(BaseModel):
    """This is the model for a User."""

    __tablename__ = 'user'

    id = Column(Integer, primary_key=True)
    username = Column('username', String(100), index=True)
    firstname = Column('first_name', String(200), index=True)
    lastname = Column('last_name', String(200), index=True)
    email = Column('email', String(200), index=True)
    keycloak_guid = Column(
        'keycloak_guid', UUID(as_uuid=True), unique=True, nullable=False
    )
    roles = Column('roles', String(1000))

    contacts = relationship('ContactLink', back_populates='user', primaryjoin='User.id == ContactLink.user_id')
<<<<<<< HEAD
    orgs = relationship('Membership', back_populates='user', primaryjoin='and_(User.id == Membership.user_id, or_(Membership.status == 1, Membership.status == 4))')
=======
    orgs = relationship('Membership', back_populates='user',
                        primaryjoin='and_(User.id == Membership.user_id, Membership.status == 1)')
>>>>>>> 9a5420c5

    is_terms_of_use_accepted = Column(Boolean(), default=False, nullable=True)
    terms_of_use_accepted_version = Column(
        ForeignKey('documents.version_id'), nullable=True
    )
    terms_of_use_version = relationship('Documents', foreign_keys=[terms_of_use_accepted_version], uselist=False,
                                        lazy='select')

    @hybrid_property
    def can_create_team(self):
        return False

    @classmethod
    def find_by_username(cls, username):
        """Return the first user with the provided username."""
        return cls.query.filter_by(username=username).first()

    @classmethod
    def find_by_jwt_token(cls, token: dict):
        """Find an existing user by the keycloak GUID in the provided token."""
        return cls.query.filter_by(
            keycloak_guid=token.get('sub', None)
        ).one_or_none()

    @classmethod
    def create_from_jwt_token(cls, token: dict):
        """Create a User from the provided JWT."""
        if token:
            user = User(
                username=token.get('preferred_username', None),
                firstname=token.get('firstname', None),
                lastname=token.get('lastname', None),
                email=token.get('email', None),
                keycloak_guid=token.get('sub', None),
                created=datetime.datetime.now(),
                roles=token.get('roles', None)
            )
            current_app.logger.debug(
                'Creating user from JWT:{}; User:{}'.format(token, user)
            )
            user.save()
            return user
        return None

    @classmethod
    def update_from_jwt_token(cls, token: dict, user):
        """Update a User from the provided JWT."""
        if token:
            if user:
                user.username = token.get('preferred_username', user.username)
                user.firstname = token.get('firstname', user.firstname)
                user.lastname = token.get('lastname', user.lastname)
                user.email = token.get('email', user.email)
                user.modified = datetime.datetime.now()
                user.roles = token.get('roles', user.roles)

                current_app.logger.debug(
                    'Updating user from JWT:{}; User:{}'.format(token, user)
                )
                cls.commit()
                return user
        return None

    @classmethod
    def find_users(cls, first_name, last_name, email):
        """Return a set of users with either the given username or the given email."""
        # TODO: This needs to be improved for scalability.  Paging large datasets etc.
        if first_name == '' and last_name == '' and email == '':
            return cls.query.all()
        return cls.query.filter(or_(cls.firstname == first_name, cls.lastname == last_name, cls.email == email)).all()

    @classmethod
    def update_terms_of_use(cls, token: dict, is_terms_accepted, terms_of_use_version):
        """Update the terms of service for the user."""
        if token:
            user = cls.find_by_jwt_token(token)
            user.is_terms_of_use_accepted = is_terms_accepted
            user.terms_of_use_accepted_version = terms_of_use_version

            current_app.logger.debug(
                'Updating users Terms of use is_terms_accepted:{}; terms_of_use_version:{}'.format(
                    is_terms_accepted, terms_of_use_version)
            )

            cls.commit()
            return user
        return None

    @classmethod
    def find_users_by_org_id_by_status_by_roles(cls, org_id, roles, status=Status.ACTIVE.value):
        """returns all members of the org with a status"""
        return db.session.query(User). \
            join(MembershipModel,
                 (User.id == MembershipModel.user_id) & (MembershipModel.status == status) &
                 (MembershipModel.membership_type_code.in_(roles))). \
            join(OrgModel).filter(OrgModel.id == org_id).all()

    def delete(self):
        """Users cannot be deleted so intercept the ORM by just returning."""
        return self<|MERGE_RESOLUTION|>--- conflicted
+++ resolved
@@ -47,12 +47,7 @@
     roles = Column('roles', String(1000))
 
     contacts = relationship('ContactLink', back_populates='user', primaryjoin='User.id == ContactLink.user_id')
-<<<<<<< HEAD
     orgs = relationship('Membership', back_populates='user', primaryjoin='and_(User.id == Membership.user_id, or_(Membership.status == 1, Membership.status == 4))')
-=======
-    orgs = relationship('Membership', back_populates='user',
-                        primaryjoin='and_(User.id == Membership.user_id, Membership.status == 1)')
->>>>>>> 9a5420c5
 
     is_terms_of_use_accepted = Column(Boolean(), default=False, nullable=True)
     terms_of_use_accepted_version = Column(
