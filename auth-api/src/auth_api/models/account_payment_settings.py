# Copyright © 2019 Province of British Columbia
#
# Licensed under the Apache License, Version 2.0 (the "License");
# you may not use this file except in compliance with the License.
# You may obtain a copy of the License at
#
#     http://www.apache.org/licenses/LICENSE-2.0
#
# Unless required by applicable law or agreed to in writing, software
# distributed under the License is distributed on an "AS IS" BASIS,
# WITHOUT WARRANTIES OR CONDITIONS OF ANY KIND, either express or implied.
# See the License for the specific language governing permissions and
# limitations under the License.
"""This manages payment settings for an account/org.

Default details will be for CC payment.
"""

from flask import current_app
from sqlalchemy import Column, ForeignKey, Integer, String
from sqlalchemy.orm import relationship

from .base_model import BaseModel
from .payment_type import PaymentType


class AccountPaymentSettings(BaseModel):  # pylint: disable=too-few-public-methods
    """Model for payment settings record."""

    __tablename__ = 'account_payment_settings'

    id = Column(Integer, primary_key=True)
    preferred_payment_code = Column(ForeignKey('payment_type.code'), nullable=False)
    bcol_user_id = Column(String(20))
    bcol_account_id = Column(String(20))
    org_id = Column(ForeignKey('org.id'), nullable=False)

    org = relationship('Org', foreign_keys=[org_id], lazy='select')
    preferred_payment = relationship('PaymentType')

    @classmethod
    def create_from_dict(cls, payment_info: dict):
        """Create a new Payment Info from the provided dictionary."""
        if payment_info:
            payment_settings = AccountPaymentSettings(**payment_info)
            current_app.logger.debug(
                'Creating payment settings from dictionary {}'.format(payment_info)
            )
            if not payment_info.get('preferred_payment_code', None):
                payment_settings.preferred_payment = PaymentType.get_default_payment_type()

            return payment_settings
        return None

    @classmethod
<<<<<<< HEAD
    def find_by_id(cls, identifier: int):
        """Find payment settings by identifier."""
        return cls.query.filter_by(id=identifier).one_or_none()
=======
    def find_by_bcol_account_id(cls, bcol_account_id):
        """Find an account setting instance that matches the provided bcol_account_id."""
        return cls.query.filter_by(bcol_account_id=bcol_account_id).first()
>>>>>>> f60cda9b
<|MERGE_RESOLUTION|>--- conflicted
+++ resolved
@@ -53,12 +53,11 @@
         return None
 
     @classmethod
-<<<<<<< HEAD
     def find_by_id(cls, identifier: int):
         """Find payment settings by identifier."""
         return cls.query.filter_by(id=identifier).one_or_none()
-=======
+
+    @classmethod
     def find_by_bcol_account_id(cls, bcol_account_id):
         """Find an account setting instance that matches the provided bcol_account_id."""
-        return cls.query.filter_by(bcol_account_id=bcol_account_id).first()
->>>>>>> f60cda9b
+        return cls.query.filter_by(bcol_account_id=bcol_account_id).first()