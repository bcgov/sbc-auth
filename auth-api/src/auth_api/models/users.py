# Copyright © 2019 Province of British Columbia
#
# Licensed under the Apache License, Version 2.0 (the "License");
# you may not use this file except in compliance with the License.
# You may obtain a copy of the License at
#
#     http://www.apache.org/licenses/LICENSE-2.0
#
# Unless required by applicable law or agreed to in writing, software
# distributed under the License is distributed on an "AS IS" BASIS,
# WITHOUT WARRANTIES OR CONDITIONS OF ANY KIND, either express or implied.
# See the License for the specific language governing permissions and
# limitations under the License.
<<<<<<< HEAD
"""This manages a User record.
"""
from flask import current_app
=======
"""This manages a User record."""
>>>>>>> 65b4c1c6

from sqlalchemy import Column, DateTime, ForeignKey, Integer, String, text
from sqlalchemy.orm import relationship

from .db import db, ma


class Users(db.Model):
    """Used to hold the audit information for a User of this service."""

    __tablename__ = 'users'

    user_id = Column(Integer, primary_key=True, server_default=text("nextval('users_id_seq'::regclass)"))
    username = Column(String(100), unique=True)
    passwd = Column(String(100))
    firstname = Column(String(100))
    lastname = Column(String(200))
    display_name = Column(String(254))
    email = Column(String(254))
    user_source = Column(String(20))
    user_type_code = Column(ForeignKey('user_type.user_type_code'))
    sub = Column(String(36), unique=True)
    iss = Column(String(1024))
    creation_date = Column(DateTime(True))

    user_type = relationship('UserType')

    @classmethod
    def find_by_username(cls, username):
        """Return the first user record for the provided username."""
        return cls.query.filter_by(username=username).first()

    def save(self):
        """Store the User into the local cache."""
        db.session.add(self)
        db.session.commit()

    def delete(self):
        """Cannot delete User records."""
        return self
        # need to intercept the ORM and stop Users from being deleted

<<<<<<< HEAD
    @classmethod
    def find_by_jwt_token(cls, token: dict):
        """Return a User if they exist and match the provided JWT."""
        return cls.query.filter_by(username=token.get('preferred_username', None)).one_or_none()

    @classmethod
    def create_from_jwt_token(cls, token: dict):
        """Create a user record from the provided JWT token.

        Use the values found in the vaild JWT for the realm
        to populate the User audit data
        """
        if token:
            # TODO: schema doesn't parse from token need to figure that out ... LATER!
            # s = KeycloakUserSchema()
            # u = s.load(data=token, partial=True)
            user = Users(
                username=token.get('preferred_username', None),
                firstname=token.get('given_name', None),
                lastname=token.get('family_name', None),
                display_name=token.get('name', None),
                email=token.get('email', None),
                user_source=token.get('preferred_username', None),
                # user_type_code=token.get('realm_access', None).get('roles', None),
                sub=token.get('sub', None),
                iss=token.get('iss', None)
            )
            current_app.logger.debug('Creating user from JWT:{}; User:{}'.format(token, user))
            db.session.add(user)
            db.session.commit()
            return user
        return None

=======
>>>>>>> 65b4c1c6

class UserSchema(ma.ModelSchema):
    """Used to manage the default mapping between JSON and Domain model."""

    class Meta:  # pylint: disable=too-few-public-methods
        """Maps all of the Domain fields to a default schema."""

        model = Users<|MERGE_RESOLUTION|>--- conflicted
+++ resolved
@@ -11,13 +11,9 @@
 # WITHOUT WARRANTIES OR CONDITIONS OF ANY KIND, either express or implied.
 # See the License for the specific language governing permissions and
 # limitations under the License.
-<<<<<<< HEAD
 """This manages a User record.
 """
 from flask import current_app
-=======
-"""This manages a User record."""
->>>>>>> 65b4c1c6
 
 from sqlalchemy import Column, DateTime, ForeignKey, Integer, String, text
 from sqlalchemy.orm import relationship
@@ -60,7 +56,6 @@
         return self
         # need to intercept the ORM and stop Users from being deleted
 
-<<<<<<< HEAD
     @classmethod
     def find_by_jwt_token(cls, token: dict):
         """Return a User if they exist and match the provided JWT."""
@@ -94,8 +89,7 @@
             return user
         return None
 
-=======
->>>>>>> 65b4c1c6
+
 
 class UserSchema(ma.ModelSchema):
     """Used to manage the default mapping between JSON and Domain model."""
