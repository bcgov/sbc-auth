--- conflicted
+++ resolved
@@ -13,16 +13,11 @@
 # limitations under the License.
 
 """This exports all of the models and schemas used by the application."""
-<<<<<<< HEAD
-=======
 from sqlalchemy import event
 from sqlalchemy.engine import Engine
 
->>>>>>> 7940ebae
 # noqa: I001, I003, I004
 from sbc_common_components.tracing.db_tracing import DBTracing  # noqa: I001
-from sqlalchemy import event
-from sqlalchemy.engine import Engine
 
 from .affiliation import Affiliation
 from .contact import Contact
@@ -42,10 +37,6 @@
 from .org_status import OrgStatus
 from .org_type import OrgType
 from .payment_type import PaymentType
-from .product_code import ProductCode
-from .product_role import ProductRole
-from .product_role_code import ProductRoleCode
-from .product_subscription import ProductSubscription
 from .user import User
 from .user_settings import UserSettings
 from .user_status_code import UserStatusCode
