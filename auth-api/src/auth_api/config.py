# Copyright © 2019 Province of British Columbia
#
# Licensed under the Apache License, Version 2.0 (the "License");
# you may not use this file except in compliance with the License.
# You may obtain a copy of the License at
#
#     http://www.apache.org/licenses/LICENSE-2.0
#
# Unless required by applicable law or agreed to in writing, software
# distributed under the License is distributed on an "AS IS" BASIS,
# WITHOUT WARRANTIES OR CONDITIONS OF ANY KIND, either express or implied.
# See the License for the specific language governing permissions and
# limitations under the License.
"""All of the configuration for the service is captured here.

All items are loaded,
or have Constants defined here that are loaded into the Flask configuration.
All modules and lookups get their configuration from the Flask config,
rather than reading environment variables directly or by accessing this configuration directly.
"""

import os
import sys
from typing import List

from dotenv import find_dotenv, load_dotenv

# this will load all the envars from a .env file located in the project root (api)
load_dotenv(find_dotenv())

CONFIGURATION = {
    "development": "auth_api.config.DevConfig",
    "testing": "auth_api.config.TestConfig",
    "production": "auth_api.config.ProdConfig",
    "default": "auth_api.config.ProdConfig",
    "migration": "auth_api.config.MigrationConfig",
}


def get_named_config(config_name: str = "production"):
    """Return the configuration object based on the name.

    :raise: KeyError: if an unknown configuration is requested
    """
    if config_name in ["production", "staging", "default"]:
        config = ProdConfig()
    elif config_name == "testing":
        config = TestConfig()
    elif config_name == "development":
        config = DevConfig()
    else:
        raise KeyError("Unknown configuration '{config_name}'")
    return config


class _Config:  # pylint: disable=too-few-public-methods
    """Base class configuration that should set reasonable defaults for all the other configurations."""

    PROJECT_ROOT = os.path.abspath(os.path.dirname(__file__))

    SECRET_KEY = "a secret"
    TESTING = False
    DEBUG = False

    ALEMBIC_INI = "migrations/alembic.ini"
    # Config to skip migrations when alembic migrate is used
    SKIPPED_MIGRATIONS = ["authorizations_view"]

    SQLALCHEMY_ECHO = False
    SQLALCHEMY_TRACK_MODIFICATIONS = False

    # POSTGRESQL
    DB_USER = os.getenv("DATABASE_USERNAME", "")
    DB_PASSWORD = os.getenv("DATABASE_PASSWORD", "")
    DB_NAME = os.getenv("DATABASE_NAME", "")
    DB_HOST = os.getenv("DATABASE_HOST", "")
    DB_PORT = int(os.getenv("DATABASE_PORT", "5432"))
    DB_SCHEMA = os.getenv("DATABASE_SCHEMA", "public")
    DB_IP_TYPE = os.getenv("DATABASE_IP_TYPE", "private")
<<<<<<< HEAD
    DATABASE_OWNER = os.getenv("DATABASE_OWNER", "postgres")
=======
    DATABASE_OWNER = os.getenv("DATABASE_OWNER", "auth")
>>>>>>> 4ab55010

    if DB_INSTANCE_CONNECTION_NAME := os.getenv("DATABASE_INSTANCE_CONNECTION_NAME", None):
        SQLALCHEMY_DATABASE_URI = "postgresql+pg8000://"
    else:
        DB_PASSWORD = os.getenv("DATABASE_PASSWORD", "")
        DB_HOST = os.getenv("DATABASE_HOST", "")
        DB_PORT = int(os.getenv("DATABASE_PORT", "5432"))
        SQLALCHEMY_DATABASE_URI = f"postgresql+pg8000://{DB_USER}:{DB_PASSWORD}@{DB_HOST}:{DB_PORT}/{DB_NAME}"

    # JWT_OIDC Settings
    JWT_OIDC_WELL_KNOWN_CONFIG = os.getenv("JWT_OIDC_WELL_KNOWN_CONFIG")
    JWT_OIDC_ALGORITHMS = os.getenv("JWT_OIDC_ALGORITHMS")
    JWT_OIDC_JWKS_URI = os.getenv("JWT_OIDC_JWKS_URI")
    JWT_OIDC_ISSUER = os.getenv("JWT_OIDC_ISSUER")
    JWT_OIDC_AUDIENCE = os.getenv("JWT_OIDC_AUDIENCE")
    JWT_OIDC_CLIENT_SECRET = os.getenv("JWT_OIDC_CLIENT_SECRET")
    JWT_OIDC_CACHING_ENABLED = os.getenv("JWT_OIDC_CACHING_ENABLED")
    try:
        JWT_OIDC_JWKS_CACHE_TIMEOUT = int(os.getenv("JWT_OIDC_JWKS_CACHE_TIMEOUT"))
    except:  # pylint:disable=bare-except # noqa: B901, E722
        JWT_OIDC_JWKS_CACHE_TIMEOUT = 300

    # Keycloak auth config baseurl
    KEYCLOAK_BASE_URL = os.getenv("KEYCLOAK_BASE_URL")
    KEYCLOAK_REALMNAME = os.getenv("KEYCLOAK_REALMNAME")
    KEYCLOAK_ADMIN_USERNAME = os.getenv("SBC_AUTH_ADMIN_CLIENT_ID")
    KEYCLOAK_ADMIN_SECRET = os.getenv("SBC_AUTH_ADMIN_CLIENT_SECRET")

    # keycloak service account token lifepan
    try:
        CACHE_DEFAULT_TIMEOUT = int(os.getenv("ACCESS_TOKEN_LIFESPAN"))
    except:  # pylint:disable=bare-except # noqa: B901, E722
        CACHE_DEFAULT_TIMEOUT = 300

    CACHE_MEMCACHED_SERVERS = os.getenv("CACHE_MEMCACHED_SERVERS")
    CACHE_REDIS_HOST = os.getenv("CACHE_REDIS_HOST")
    CACHE_REDIS_PORT = os.getenv("CACHE_REDIS_PORT")

    # Service account details
    KEYCLOAK_SERVICE_ACCOUNT_ID = os.getenv("SBC_AUTH_ADMIN_CLIENT_ID")
    KEYCLOAK_SERVICE_ACCOUNT_SECRET = os.getenv("SBC_AUTH_ADMIN_CLIENT_SECRET")

    ENTITY_SVC_CLIENT_ID = os.getenv("ENTITY_SVC_CLIENT_ID")
    ENTITY_SVC_CLIENT_SECRET = os.getenv("ENTITY_SVC_CLIENT_SECRET")

    # Upstream Keycloak setting - should be removed
    KEYCLOAK_BCROS_BASE_URL = os.getenv("KEYCLOAK_BCROS_BASE_URL")
    KEYCLOAK_BCROS_REALMNAME = os.getenv("KEYCLOAK_BCROS_REALMNAME")
    KEYCLOAK_BCROS_ADMIN_CLIENTID = os.getenv("KEYCLOAK_BCROS_ADMIN_CLIENTID")
    KEYCLOAK_BCROS_ADMIN_SECRET = os.getenv("KEYCLOAK_BCROS_ADMIN_SECRET")

    # API Endpoints
    BCOL_API_URL = os.getenv("BCOL_API_URL", "") + os.getenv("BCOL_API_VERSION", "")
    NAMEX_API_URL = os.getenv("NAMEX_API_URL", "") + os.getenv("NAMEX_API_VERSION", "")
    NOTIFY_API_URL = os.getenv("NOTIFY_API_URL", "") + os.getenv("NOTIFY_API_VERSION", "")
    PAY_API_URL = os.getenv("PAY_API_URL", "") + os.getenv("PAY_API_VERSION", "")

    LEGAL_API_URL = os.getenv("LEGAL_API_URL", "")
    LEGAL_API_VERSION = os.getenv("LEGAL_API_VERSION")
    LEGAL_API_VERSION_2 = os.getenv("LEGAL_API_VERSION_2", "")

    LEAR_AFFILIATION_DETAILS_URL = f"{LEGAL_API_URL + LEGAL_API_VERSION_2}/businesses/search"
    NAMEX_AFFILIATION_DETAILS_URL = f"{NAMEX_API_URL}/requests/search"

    # PUB/SUB - PUB: account-mailer-dev, auth-event-dev
    ACCOUNT_MAILER_TOPIC = os.getenv("ACCOUNT_MAILER_TOPIC", "account-mailer-dev")
    AUTH_EVENT_TOPIC = os.getenv("AUTH_EVENT_TOPIC", "auth-event-dev")

    ACCOUNT_MAILER_BUCKET = os.getenv("ACCOUNTS_BUCKET", "auth-accounts-dev")

    # email
    MAIL_FROM_ID = os.getenv("MAIL_FROM_ID")

    # mail token configuration
    EMAIL_SECURITY_PASSWORD_SALT = os.getenv("EMAIL_SECURITY_PASSWORD_SALT")
    EMAIL_TOKEN_SECRET_KEY = os.getenv("EMAIL_TOKEN_SECRET_KEY")
    TOKEN_EXPIRY_PERIOD = os.getenv("TOKEN_EXPIRY_PERIOD")
    AFFILIATION_TOKEN_EXPIRY_PERIOD_MINS = os.getenv("AFFILIATION_TOKEN_EXPIRY_PERIOD_MINS", "15")
    STAFF_ADMIN_EMAIL = os.getenv("STAFF_ADMIN_EMAIL")

    # front end serves this image in this name.can be moved to openshift config as well..
    REGISTRIES_LOGO_IMAGE_NAME = "bc_logo_for_email.png"

    # url for the front end app
    WEB_APP_URL = os.getenv("WEB_APP_URL")
    BUSINESS_REGISTRY_URL = os.getenv("BUSINESS_REGISTRY_URL")

    # url for the front end app
    BCEID_SIGNIN_ROUTE = os.getenv("BCEID_SIGNIN_ROUTE", "signin/bceid")
    # url for the front end app
    BCEID_ACCOUNT_SETUP_ROUTE = os.getenv("BCEID_ACCOUNT_SETUP_ROUTE", "setup-non-bcsc-account")
    BCEID_ADMIN_SETUP_ROUTE = os.getenv("BCEID_ADMIN_SETUP_ROUTE", "re-upload-affidavit")

    try:
        MAX_NUMBER_OF_ORGS = int(os.getenv("MAX_NUMBER_OF_ORGS"))
    except:  # pylint:disable=bare-except # noqa: B901, E722
        MAX_NUMBER_OF_ORGS = 3

    BCOL_ACCOUNT_LINK_CHECK = os.getenv("BCOL_ACCOUNT_LINK_CHECK", "True").lower() == "true"

    # API gateway config
    API_GW_CONSUMERS_API_URL = os.getenv("API_GW_CONSUMERS_API_URL", None)
    API_GW_KEY = os.getenv("API_GW_KEY", None)
    API_GW_EMAIL_SUFFIX = os.getenv("API_GW_EMAIL_SUFFIX", None)
    API_GW_KC_CLIENT_ID_PATTERN = os.getenv("API_GW_KC_CLIENT_ID_PATTERN", "api-key-account-{account_id}")

    # NR Supported Request types.
    NR_SUPPORTED_REQUEST_TYPES: List[str] = os.getenv("NR_SUPPORTED_REQUEST_TYPES", "BC").replace(" ", "").split(",")
    AUTH_WEB_SANDBOX_HOST = os.getenv("AUTH_WEB_SANDBOX_HOST", "localhost")

    # LaunchDarkly SDK key
    AUTH_LD_SDK_KEY = os.getenv("AUTH_LD_SDK_KEY", None)
    ENABLE_403_LOGGING = os.getenv("ENABLE_403_LOGGING", "False").lower() == "true"

    # SANDBOX ONLY - needs to be env variable, beacuse PROD and SANDBOX share the same LD. Untested.
    SKIP_STAFF_APPROVAL_BCEID = os.getenv("SKIP_STAFF_APPROVAL_BCEID", "False").lower() == "true"

    ENVIRONMENT_NAME = os.getenv("ENVIRONMENT_NAME", "local")
    AFFILIATION_DEBUG = os.getenv("AFFILIATION_DEBUG", "False").lower() == "true"


class DevConfig(_Config):  # pylint: disable=too-few-public-methods
    """Dev Config."""

    TESTING = False
    DEBUG = True


class TestConfig(_Config):  # pylint: disable=too-few-public-methods
    """In support of unit testing only. Used by the pytest suite."""

    DEBUG = True
    TESTING = True
    # POSTGRESQL
    DB_USER = os.getenv("DATABASE_TEST_USERNAME", "postgres")
    DB_PASSWORD = os.getenv("DATABASE_TEST_PASSWORD", "postgres")
    DB_NAME = os.getenv("DATABASE_TEST_NAME", "postgres")
    DB_HOST = os.getenv("DATABASE_TEST_HOST", "localhost")
    DB_PORT = os.getenv("DATABASE_TEST_PORT", "5432")
    SQLALCHEMY_DATABASE_URI = f"postgresql+pg8000://{DB_USER}:{DB_PASSWORD}@{DB_HOST}:{int(DB_PORT)}/{DB_NAME}"

    # JWT OIDC settings
    # JWT_OIDC_TEST_MODE will set jwt_manager to use
    JWT_OIDC_TEST_MODE = True
    JWT_OIDC_TEST_AUDIENCE = os.getenv("JWT_OIDC_TEST_AUDIENCE", "")
    JWT_OIDC_TEST_CLIENT_SECRET = os.getenv("JWT_OIDC_TEST_CLIENT_SECRET")
    JWT_OIDC_TEST_ISSUER = os.getenv("JWT_OIDC_TEST_ISSUER")
    JWT_OIDC_TEST_ALGORITHMS = os.getenv("JWT_OIDC_TEST_ALGORITHMS")
    JWT_OIDC_TEST_KEYS = {
        "keys": [
            {
                "kid": "sbc-auth-web",
                "kty": "RSA",
                "alg": "RS256",
                "use": "sig",
                "n": "AN-fWcpCyE5KPzHDjigLaSUVZI0uYrcGcc40InVtl-rQRDmAh-C2W8H4_Hxhr5VLc6crsJ2LiJTV_E72S03pzpOOaaYV6-"
                "TzAjCou2GYJIXev7f6Hh512PuG5wyxda_TlBSsI-gvphRTPsKCnPutrbiukCYrnPuWxX5_cES9eStR",
                "e": "AQAB",
            }
        ]
    }

    JWT_OIDC_TEST_PRIVATE_KEY_JWKS = {
        "keys": [
            {
                "kid": "sbc-auth-web",
                "kty": "RSA",
                "alg": "RS256",
                "use": "sig",
                "n": "AN-fWcpCyE5KPzHDjigLaSUVZI0uYrcGcc40InVtl-rQRDmAh-C2W8H4_Hxhr5VLc6crsJ2LiJTV_E72S03pzpOOaaYV6-"
                "TzAjCou2GYJIXev7f6Hh512PuG5wyxda_TlBSsI-gvphRTPsKCnPutrbiukCYrnPuWxX5_cES9eStR",
                "e": "AQAB",
                "d": "C0G3QGI6OQ6tvbCNYGCqq043YI_8MiBl7C5dqbGZmx1ewdJBhMNJPStuckhskURaDwk4-"
                "8VBW9SlvcfSJJrnZhgFMjOYSSsBtPGBIMIdM5eSKbenCCjO8Tg0BUh_"
                "xa3CHST1W4RQ5rFXadZ9AeNtaGcWj2acmXNO3DVETXAX3x0",
                "p": "APXcusFMQNHjh6KVD_hOUIw87lvK13WkDEeeuqAydai9Ig9JKEAAfV94W6Aftka7tGgE7ulg1vo3eJoLWJ1zvKM",
                "q": "AOjX3OnPJnk0ZFUQBwhduCweRi37I6DAdLTnhDvcPTrrNWuKPg9uGwHjzFCJgKd8KBaDQ0X1rZTZLTqi3peT43s",
                "dp": "AN9kBoA5o6_Rl9zeqdsIdWFmv4DB5lEqlEnC7HlAP-3oo3jWFO9KQqArQL1V8w2D4aCd0uJULiC9pCP7aTHvBhc",
                "dq": "ANtbSY6njfpPploQsF9sU26U0s7MsuLljM1E8uml8bVJE1mNsiu9MgpUvg39jEu9BtM2tDD7Y51AAIEmIQex1nM",
                "qi": "XLE5O360x-MhsdFXx8Vwz4304-MJg-oGSJXCK_ZWYOB_FGXFRTfebxCsSYi0YwJo-oNu96bvZCuMplzRI1liZw",
            }
        ]
    }

    JWT_OIDC_TEST_PRIVATE_KEY_PEM = """
-----BEGIN RSA PRIVATE KEY-----
MIICXQIBAAKBgQDfn1nKQshOSj8xw44oC2klFWSNLmK3BnHONCJ1bZfq0EQ5gIfg
tlvB+Px8Ya+VS3OnK7Cdi4iU1fxO9ktN6c6TjmmmFevk8wIwqLthmCSF3r+3+h4e
ddj7hucMsXWv05QUrCPoL6YUUz7Cgpz7ra24rpAmK5z7lsV+f3BEvXkrUQIDAQAB
AoGAC0G3QGI6OQ6tvbCNYGCqq043YI/8MiBl7C5dqbGZmx1ewdJBhMNJPStuckhs
kURaDwk4+8VBW9SlvcfSJJrnZhgFMjOYSSsBtPGBIMIdM5eSKbenCCjO8Tg0BUh/
xa3CHST1W4RQ5rFXadZ9AeNtaGcWj2acmXNO3DVETXAX3x0CQQD13LrBTEDR44ei
lQ/4TlCMPO5bytd1pAxHnrqgMnWovSIPSShAAH1feFugH7ZGu7RoBO7pYNb6N3ia
C1idc7yjAkEA6Nfc6c8meTRkVRAHCF24LB5GLfsjoMB0tOeEO9w9Ous1a4o+D24b
AePMUImAp3woFoNDRfWtlNktOqLel5PjewJBAN9kBoA5o6/Rl9zeqdsIdWFmv4DB
5lEqlEnC7HlAP+3oo3jWFO9KQqArQL1V8w2D4aCd0uJULiC9pCP7aTHvBhcCQQDb
W0mOp436T6ZaELBfbFNulNLOzLLi5YzNRPLppfG1SRNZjbIrvTIKVL4N/YxLvQbT
NrQw+2OdQACBJiEHsdZzAkBcsTk7frTH4yGx0VfHxXDPjfTj4wmD6gZIlcIr9lZg
4H8UZcVFN95vEKxJiLRjAmj6g273pu9kK4ymXNEjWWJn
-----END RSA PRIVATE KEY-----"""

    KEYCLOAK_ADMIN_USERNAME = KEYCLOAK_BCROS_ADMIN_CLIENTID = os.getenv("KEYCLOAK_TEST_ADMIN_CLIENTID")
    KEYCLOAK_ADMIN_SECRET = KEYCLOAK_BCROS_ADMIN_SECRET = os.getenv("KEYCLOAK_TEST_ADMIN_SECRET")
    KEYCLOAK_BASE_URL = KEYCLOAK_BCROS_BASE_URL = os.getenv("KEYCLOAK_TEST_BASE_URL")
    KEYCLOAK_REALMNAME = KEYCLOAK_BCROS_REALMNAME = os.getenv("KEYCLOAK_TEST_REALMNAME")
    JWT_OIDC_AUDIENCE = os.getenv("JWT_OIDC_TEST_AUDIENCE")
    JWT_OIDC_CLIENT_SECRET = os.getenv("JWT_OIDC_TEST_CLIENT_SECRET")
    JWT_OIDC_ISSUER = os.getenv("JWT_OIDC_TEST_ISSUER")
    # Service account details
    KEYCLOAK_SERVICE_ACCOUNT_ID = os.getenv("KEYCLOAK_TEST_ADMIN_CLIENTID")
    KEYCLOAK_SERVICE_ACCOUNT_SECRET = os.getenv("KEYCLOAK_TEST_ADMIN_SECRET")

    # Legal-API URL
    ENTITY_SVC_CLIENT_ID = os.getenv("KEYCLOAK_TEST_ADMIN_CLIENTID")
    ENTITY_SVC_CLIENT_SECRET = os.getenv("KEYCLOAK_TEST_ADMIN_SECRET")

    LEGAL_API_URL = "https://mock-auth-tools.pathfinder.gov.bc.ca/rest/legal-api/2.7"
    LEGAL_API_VERSION_2 = "/api/v1"

    NOTIFY_API_URL = "http://localhost:8080/notify-api/api/v1"
    BCOL_API_URL = "http://localhost:8080/bcol-api/api/v1"
    PAY_API_URL = "http://localhost:8080/pay-api/api/v1"

    # If any value is present in this flag, starts up a keycloak docker
    USE_TEST_KEYCLOAK_DOCKER = os.getenv("USE_TEST_KEYCLOAK_DOCKER", None)
    USE_DOCKER_MOCK = os.getenv("USE_DOCKER_MOCK", None)
    MAX_NUMBER_OF_ORGS = 3

    BCOL_ACCOUNT_LINK_CHECK = True

    STAFF_ADMIN_EMAIL = "test@test.com"
    ACCOUNT_MAILER_TOPIC = os.getenv("ACCOUNT_MAILER_TOPIC", "account-mailer-dev")

    API_GW_CONSUMERS_API_URL = "https://bcregistry-bcregistry-mock.apigee.net/mockTarget"
    API_GW_CONSUMERS_SANDBOX_API_URL = "https://bcregistry-bcregistry-mock.apigee.net/mockTarget"
    API_GW_CONSUMER_EMAIL = "test.all.mc@gov.bc.ca"
    WEB_APP_URL = "https://localhost.com"
    BUSINESS_REGISTRY_URL = "https://localhost.com"


class ProdConfig(_Config):  # pylint: disable=too-few-public-methods
    """Production environment configuration."""

    SECRET_KEY = os.getenv("SECRET_KEY", None)

    if not SECRET_KEY:
        SECRET_KEY = os.urandom(24)
        print("WARNING: SECRET_KEY being set as a one-shot", file=sys.stderr)

    TESTING = False
    DEBUG = False


class MigrationConfig(_Config):  # pylint: disable=too-few-public-methods
    """Config for db migration."""

    TESTING = False
<<<<<<< HEAD
    DEBUG = True
=======
    DEBUG = True
    DATABASE_OWNER = os.getenv("DATABASE_OWNER", "postgres")
>>>>>>> 4ab55010
<|MERGE_RESOLUTION|>--- conflicted
+++ resolved
@@ -77,11 +77,7 @@
     DB_PORT = int(os.getenv("DATABASE_PORT", "5432"))
     DB_SCHEMA = os.getenv("DATABASE_SCHEMA", "public")
     DB_IP_TYPE = os.getenv("DATABASE_IP_TYPE", "private")
-<<<<<<< HEAD
     DATABASE_OWNER = os.getenv("DATABASE_OWNER", "postgres")
-=======
-    DATABASE_OWNER = os.getenv("DATABASE_OWNER", "auth")
->>>>>>> 4ab55010
 
     if DB_INSTANCE_CONNECTION_NAME := os.getenv("DATABASE_INSTANCE_CONNECTION_NAME", None):
         SQLALCHEMY_DATABASE_URI = "postgresql+pg8000://"
@@ -339,9 +335,4 @@
     """Config for db migration."""
 
     TESTING = False
-<<<<<<< HEAD
-    DEBUG = True
-=======
-    DEBUG = True
-    DATABASE_OWNER = os.getenv("DATABASE_OWNER", "postgres")
->>>>>>> 4ab55010
+    DEBUG = True