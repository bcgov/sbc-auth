# Copyright © 2019 Province of British Columbia
#
# Licensed under the Apache License, Version 2.0 (the "License");
# you may not use this file except in compliance with the License.
# You may obtain a copy of the License at
#
#     http://www.apache.org/licenses/LICENSE-2.0
#
# Unless required by applicable law or agreed to in writing, software
# distributed under the License is distributed on an "AS IS" BASIS,
# WITHOUT WARRANTIES OR CONDITIONS OF ANY KIND, either express or implied.
# See the License for the specific language governing permissions and
# limitations under the License.
"""Descriptive error codes and descriptions for readability.

Standardize error message to display user friendly messages.
"""

from enum import Enum

from auth_api import status as http_status


class Error(Enum):
    """Error Codes."""

    INVALID_INPUT = 'Invalid input, please check.', http_status.HTTP_400_BAD_REQUEST
    DATA_NOT_FOUND = 'No matching record found.', http_status.HTTP_404_NOT_FOUND
    DATA_ALREADY_EXISTS = 'The data you want to insert already exists.', http_status.HTTP_400_BAD_REQUEST
    INVALID_USER_CREDENTIALS = 'Invalid user credentials.', http_status.HTTP_401_UNAUTHORIZED
    INVALID_REFRESH_TOKEN = 'Invalid refresh token.', http_status.HTTP_400_BAD_REQUEST
    UNDEFINED_ERROR = 'Undefined error.', http_status.HTTP_400_BAD_REQUEST
    DATA_CONFLICT = 'New data conflict with existing data.', http_status.HTTP_409_CONFLICT
    ACTIONED_INVITATION = 'The invitation has already been accepted.', http_status.HTTP_400_BAD_REQUEST
    EXPIRED_INVITATION = 'The invitation has expired.', http_status.HTTP_400_BAD_REQUEST
    FAILED_INVITATION = 'Failed to dispatch the invitation', http_status.HTTP_500_INTERNAL_SERVER_ERROR
    FAILED_NOTIFICATION = 'Failed to dispatch the notification', http_status.HTTP_500_INTERNAL_SERVER_ERROR
    DELETE_FAILED_ONLY_OWNER = 'Cannot delete as user is the only owner of some teams', http_status.HTTP_400_BAD_REQUEST
    DELETE_FAILED_INACTIVE_USER = 'User is already inactive', http_status.HTTP_400_BAD_REQUEST
    CHANGE_ROLE_FAILED_ONLY_OWNER = 'User is only owner in org', http_status.HTTP_400_BAD_REQUEST
    OWNER_CANNOT_BE_REMOVED = 'Owner cannot be removed by anyone', http_status.HTTP_400_BAD_REQUEST
<<<<<<< HEAD
    ALREADY_CLAIMED_PASSCODE = 'Passcode you entered has already been claimed', http_status.HTTP_406_NOT_ACCEPTABLE
=======
    MAX_NUMBER_OF_ORGS_LIMIT = 'Maximum number of organisations reached', http_status.HTTP_400_BAD_REQUEST
>>>>>>> 7db742d9

    def __new__(cls, message, status_code):
        """Attributes for the enum."""
        obj = object.__new__(cls)
        obj.message = message
        obj.status_code = status_code
        return obj<|MERGE_RESOLUTION|>--- conflicted
+++ resolved
@@ -39,11 +39,8 @@
     DELETE_FAILED_INACTIVE_USER = 'User is already inactive', http_status.HTTP_400_BAD_REQUEST
     CHANGE_ROLE_FAILED_ONLY_OWNER = 'User is only owner in org', http_status.HTTP_400_BAD_REQUEST
     OWNER_CANNOT_BE_REMOVED = 'Owner cannot be removed by anyone', http_status.HTTP_400_BAD_REQUEST
-<<<<<<< HEAD
+    MAX_NUMBER_OF_ORGS_LIMIT = 'Maximum number of organisations reached', http_status.HTTP_400_BAD_REQUEST
     ALREADY_CLAIMED_PASSCODE = 'Passcode you entered has already been claimed', http_status.HTTP_406_NOT_ACCEPTABLE
-=======
-    MAX_NUMBER_OF_ORGS_LIMIT = 'Maximum number of organisations reached', http_status.HTTP_400_BAD_REQUEST
->>>>>>> 7db742d9
 
     def __new__(cls, message, status_code):
         """Attributes for the enum."""
