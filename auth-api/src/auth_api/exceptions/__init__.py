--- conflicted
+++ resolved
@@ -12,12 +12,6 @@
 
 from flask import g, jsonify
 from sbc_common_components.tracing.exception_tracing import ExceptionTracing
-<<<<<<< HEAD
-from auth_api.exceptions.errors import Error
-
-class BusinessException(Exception):
-    """Exception that adds error code and error name, that can be used for i18n support."""
-=======
 
 from auth_api.exceptions.errors import Error
 
@@ -25,7 +19,6 @@
 class BusinessException(Exception):
     """Exception that adds error code and error name, that can be used for i18n support."""
 
->>>>>>> cfdc2a58
     def __init__(self, error, exception, *args, **kwargs):
         """Return a valid BusinessException."""
         super(BusinessException, self).__init__(*args, **kwargs)
