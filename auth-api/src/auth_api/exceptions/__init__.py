"""Application Specific Exceptions, to manage the user errors.

@log_error - a decorator to automatically log the exception to the logger provided

UserException - error, status_code - user rules error
error - a description of the error {code / description: classname / full text}
status_code - where possible use HTTP Error Codes
"""
import functools
from auth_api.exceptions.errors import Error


class BusinessException(Exception):
    """Exception that adds error code and error name, that can be used for i18n support."""

<<<<<<< HEAD
    def __init__(self, error: Error, exception: Exception = None, *args, **kwargs):
=======

    def __init__(self, error: Error, exception: Exception = None, *args, **kwargs):

>>>>>>> 6a84532e
        """Return a valid BusinessException."""
        super(BusinessException, self).__init__(*args, **kwargs)
        self.message = error.message
        self.code = error.name
        self.status = error.status
        self.detail = exception
        # to do: log/tracing exception<|MERGE_RESOLUTION|>--- conflicted
+++ resolved
@@ -13,13 +13,9 @@
 class BusinessException(Exception):
     """Exception that adds error code and error name, that can be used for i18n support."""
 
-<<<<<<< HEAD
-    def __init__(self, error: Error, exception: Exception = None, *args, **kwargs):
-=======
 
     def __init__(self, error: Error, exception: Exception = None, *args, **kwargs):
 
->>>>>>> 6a84532e
         """Return a valid BusinessException."""
         super(BusinessException, self).__init__(*args, **kwargs)
         self.message = error.message
