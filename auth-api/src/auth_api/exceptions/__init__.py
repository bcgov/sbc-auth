--- conflicted
+++ resolved
@@ -18,12 +18,8 @@
 
 class BusinessException(Exception):
     """Exception that adds error code and error name, that can be used for i18n support."""
-<<<<<<< HEAD
+
     def __init__(self, error, exception=None, *args, **kwargs):
-=======
-
-    def __init__(self, error, exception, *args, **kwargs):
->>>>>>> 4217b3a5
         """Return a valid BusinessException."""
         super(BusinessException, self).__init__(*args, **kwargs)
 
