# Copyright © 2019 Province of British Columbia
#
# Licensed under the Apache License, Version 2.0 (the 'License');
# you may not use this file except in compliance with the License.
# You may obtain a copy of the License at
#
#     http://www.apache.org/licenses/LICENSE-2.0
#
# Unless required by applicable law or agreed to in writing, software
# distributed under the License is distributed on an 'AS IS' BASIS,
# WITHOUT WARRANTIES OR CONDITIONS OF ANY KIND, either express or implied.
# See the License for the specific language governing permissions and
# limitations under the License.
"""Enum definitions."""
from enum import Enum


class AuthHeaderType(Enum):
    """Authorization header types."""

    BASIC = 'Basic {}'
    BEARER = 'Bearer {}'


class ContentType(Enum):
    """Http Content Types."""

    JSON = 'application/json'
    FORM_URL_ENCODED = 'application/x-www-form-urlencoded'
    PDF = 'application/pdf'


class NotificationType(Enum):
    """notification types."""

    ROLE_CHANGED = 'ROLE_CHANGED'
    MEMBERSHIP_APPROVED = 'MEMBERSHIP_APPROVED'


class CorpType(Enum):
    """Corp Types."""

    NR = 'NR'
    CP = 'CP'  # cooperative
    TMP = 'TMP'
    RTMP = 'RTMP'
    BC = 'BC'  # bcomp
    CR = 'CR'  # corporation
    UL = 'UL'  # Unlimited Liability
    CC = 'CC'  # Community Contribution
    GP = 'GP'  # General Partnership
    SP = 'SP'  # Sole Proprietorship


class ProductTypeCode(Enum):
    """Product Type code."""

    INTERNAL = 'INTERNAL'
    PARTNER = 'PARTNER'


class RequiredAction(Enum):
    """Keycloak required actions."""

    VERIFY_EMAIL = 'VERIFY_EMAIL'
    UPDATE_PROFILE = 'UPDATE_PROFILE'
    CONFIGURE_TOTP = 'CONFIGURE_TOTP'
    UPDATE_PASSWORD = 'UPDATE_PASSWORD'


class PaymentMethod(Enum):
    """Payment types."""

    CREDIT_CARD = 'CC'
    BCOL = 'DRAWDOWN'
    DIRECT_PAY = 'DIRECT_PAY'
    ONLINE_BANKING = 'ONLINE_BANKING'
    PAD = 'PAD'
    EJV = 'EJV'


class PaymentAccountStatus(Enum):
    """Payment types."""

    CREATED = 'CREATED'
    PENDING = 'PENDING'
    FAILED = 'FAILED'


class OrgType(Enum):
    """Org types."""

    PREMIUM = 'PREMIUM'
    BASIC = 'BASIC'
    STAFF = 'STAFF'
    SBC_STAFF = 'SBC_STAFF'


class DocumentType(Enum):
    """Document types."""

    TERMS_OF_USE = 'termsofuse'
    TERMS_OF_USE_DIRECTOR_SEARCH = 'termsofuse_directorsearch'
    TERMS_OF_USE_GOVM = 'termsofuse_govm'
    AFFIDAVIT = 'affidavit'
    TERMS_OF_USE_PAD = 'termsofuse_pad'


class NRStatus(Enum):
    """NR statuses."""

    APPROVED = 'APPROVED'
    CONDITIONAL = 'CONDITIONAL'
    DRAFT = 'DRAFT'
    CONSUMED = 'CONSUMED'


class NRNameStatus(Enum):
    """NR name statuses."""

    APPROVED = 'APPROVED'
    CONDITION = 'CONDITION'


class AffidavitStatus(Enum):
    """Affidavit statuses."""

    PENDING = 'PENDING'
    APPROVED = 'APPROVED'
    REJECTED = 'REJECTED'
    INACTIVE = 'INACTIVE'


class AccessType(Enum):
    """Access Types."""

    REGULAR = 'REGULAR'
    REGULAR_BCEID = 'REGULAR_BCEID'
    EXTRA_PROVINCIAL = 'EXTRA_PROVINCIAL'
    ANONYMOUS = 'ANONYMOUS'
    GOVM = 'GOVM'  # for govt ministry
    GOVN = 'GOVN'  # for govt non-ministry


class Status(Enum):
    """User Membership status."""

    ACTIVE = 1
    INACTIVE = 2
    REJECTED = 3
    PENDING_APPROVAL = 4
    PENDING_STAFF_REVIEW = 5


class UserStatus(Enum):
    """User Membership status."""

    ACTIVE = 1
    INACTIVE = 2


class OrgStatus(Enum):
    """User Membership status."""

    ACTIVE = 'ACTIVE'
    INACTIVE = 'INACTIVE'
    REJECTED = 'REJECTED'
    PENDING_ACTIVATION = 'PENDING_ACTIVATION'
    NSF_SUSPENDED = 'NSF_SUSPENDED'
    SUSPENDED = 'SUSPENDED'  # this is basically staff suspended for now
    PENDING_INVITE_ACCEPT = 'PENDING_INVITE_ACCEPT'  # staff invited user and waiting for account creation from user.
    PENDING_STAFF_REVIEW = 'PENDING_STAFF_REVIEW'  # user created , staff need to approve.


class ProductSubscriptionStatus(Enum):
    """Product Subscription status."""

    ACTIVE = 'ACTIVE'
    INACTIVE = 'INACTIVE'
    REJECTED = 'REJECTED'
    PENDING_STAFF_REVIEW = 'PENDING_STAFF_REVIEW'
    NOT_SUBSCRIBED = 'NOT_SUBSCRIBED'
    SUSPENDED = 'SUSPENDED'  # this is basically staff suspended for now


class SuspensionReasonCode(Enum):
    """Suspension Reason Code for suspending an account."""

    OWNER_CHANGE = 'Account Ownership Change'
    DISPUTE = 'Account Ownership Dispute'
    COURT_ORDER = 'Court Order'
    FRAUDULENT = 'Fraudulent Activity'


class InvitationType(Enum):
    """Invitation type."""

    GOVM = 'GOVM'  # Used to indicate an anonymous account invitation
    DIRECTOR_SEARCH = 'DIRECTOR_SEARCH'  # Used to indicate an anonymous account invitation
    STANDARD = 'STANDARD'  # Used to indicate the standard email invite with admin approval


class AffiliationInvitationType(Enum):
    """Affiliation Invitation type."""

    EMAIL = 'EMAIL'
    PASSCODE = 'PASSCODE'  # Used to indicate an affiliation invitation initiated through a valid passcode
<<<<<<< HEAD
=======
    REQUEST = 'REQUEST'  # Used to indicate an affiliation invitation initiated through Access Request modal
>>>>>>> 5464fe12


class IdpHint(Enum):
    """IdpHint for user login."""

    BCROS = 'bcros'
    BCEID = 'bceid'


class InvitationStatus(Enum):
    """Invitation statuses."""

    ACCEPTED = 'ACCEPTED'
    PENDING = 'PENDING'
    EXPIRED = 'EXPIRED'
    FAILED = 'FAILED'


class LoginSource(Enum):
    """Login source values."""

    PASSCODE = 'PASSCODE'
    BCSC = 'BCSC'
    BCEID = 'BCEID'
    STAFF = 'IDIR'
    BCROS = 'BCROS'
    API_GW = 'API_GW'


class ProductCode(Enum):
    """Product code."""

    BUSINESS = 'BUSINESS'
    BUSINESS_SEARCH = 'BUSINESS_SEARCH'
    VS = 'VS'
    BCA = 'BCA'
    PPR = 'PPR'
    DIR_SEARCH = 'DIR_SEARCH'
    NAMES_REQUEST = 'NRO'
    MHR = 'MHR'
    MHR_QSLN = 'MHR_QSLN'  # Qualified Supplier - Lawyers and Notaries
    MHR_QSHM = 'MHR_QSHM'  # Qualified Supplier - Home Manufacturers
    MHR_QSHD = 'MHR_QSHD'  # Qualified Supplier - Home Dealers
<<<<<<< HEAD
=======
    NDS = 'NDS'
>>>>>>> 5464fe12


class TaskRelationshipType(Enum):
    """Task relationship type."""

    ORG = 'ORG'  # Task related to Org staff review
    AFFIDAVIT = 'AFFIDAVIT'
    PRODUCT = 'PRODUCT'
    USER = 'USER'


class TaskStatus(Enum):
    """Task relationship type."""

    OPEN = 'OPEN'  # Open Task - needs to be taken action
    COMPLETED = 'COMPLETED'  # Task has been acted upon
    HOLD = 'HOLD'
    CLOSED = 'CLOSED'


class TaskRelationshipStatus(Enum):
    """Task Relationship status."""

    ACTIVE = 'ACTIVE'
    INACTIVE = 'INACTIVE'
    REJECTED = 'REJECTED'
    PENDING_ACTIVATION = 'PENDING_ACTIVATION'
    NSF_SUSPENDED = 'NSF_SUSPENDED'
    SUSPENDED = 'SUSPENDED'  # this is basically staff suspended for now
    PENDING_INVITE_ACCEPT = 'PENDING_INVITE_ACCEPT'  # staff invited user and waiting for account creation from user.
    PENDING_STAFF_REVIEW = 'PENDING_STAFF_REVIEW'  # user created , staff need to approve.


class TaskTypePrefix(Enum):
    """Task Type prefix to be appended to type column while saving a task."""

    NEW_ACCOUNT_STAFF_REVIEW = 'New Account'
    GOVM_REVIEW = 'GovM'
    BCEID_ADMIN = 'BCeID Admin'
    GOVN_REVIEW = 'GovN'


class TaskAction(Enum):
    """Task action."""

    AFFIDAVIT_REVIEW = 'AFFIDAVIT_REVIEW'
    ACCOUNT_REVIEW = 'ACCOUNT_REVIEW'
    PRODUCT_REVIEW = 'PRODUCT_REVIEW'
    QUALIFIED_SUPPLIER_REVIEW = 'QUALIFIED_SUPPLIER_REVIEW'


class ActivityAction(Enum):
    """Different actions in an activity."""

    INVITE_TEAM_MEMBER = 'INVITE_TEAM_MEMBER'
    APPROVE_TEAM_MEMBER = 'APPROVE_TEAM_MEMBER'
    REMOVE_TEAM_MEMBER = 'REMOVE_TEAM_MEMBER'
    RESET_2FA = 'RESET_2FA'
    PAYMENT_INFO_CHANGE = 'PAYMENT_INFO_CHANGE'
    CREATE_AFFILIATION = 'CREATE_AFFILIATION'
    REMOVE_AFFILIATION = 'REMOVE_AFFILIATION'
    ACCOUNT_NAME_CHANGE = 'ACCOUNT_NAME_CHANGE'
    ACCOUNT_ADDRESS_CHANGE = 'ACCOUNT_ADDRESS_CHANGE'
    AUTHENTICATION_METHOD_CHANGE = 'AUTHENTICATION_METHOD_CHANGE'
    ACCOUNT_SUSPENSION = 'ACCOUNT_SUSPENSION'
    ADD_PRODUCT_AND_SERVICE = 'ADD_PRODUCT_AND_SERVICE'


class PatchActions(Enum):
    """Patch Actions."""

    UPDATE_STATUS = 'updateStatus'
    UPDATE_ACCESS_TYPE = 'updateAccessType'

    @classmethod
    def from_value(cls, value):
        """Return instance from value of the enum."""
        return PatchActions(value) if value in cls._value2member_map_ else None  # pylint: disable=no-member


class KeycloakGroupActions(Enum):
    """Keycloak group actions."""

    ADD_TO_GROUP = 'ADD_TO_GROUP'
    REMOVE_FROM_GROUP = 'REMOVE_FROM_GROUP'<|MERGE_RESOLUTION|>--- conflicted
+++ resolved
@@ -205,10 +205,7 @@
 
     EMAIL = 'EMAIL'
     PASSCODE = 'PASSCODE'  # Used to indicate an affiliation invitation initiated through a valid passcode
-<<<<<<< HEAD
-=======
     REQUEST = 'REQUEST'  # Used to indicate an affiliation invitation initiated through Access Request modal
->>>>>>> 5464fe12
 
 
 class IdpHint(Enum):
@@ -252,10 +249,7 @@
     MHR_QSLN = 'MHR_QSLN'  # Qualified Supplier - Lawyers and Notaries
     MHR_QSHM = 'MHR_QSHM'  # Qualified Supplier - Home Manufacturers
     MHR_QSHD = 'MHR_QSHD'  # Qualified Supplier - Home Dealers
-<<<<<<< HEAD
-=======
     NDS = 'NDS'
->>>>>>> 5464fe12
 
 
 class TaskRelationshipType(Enum):
