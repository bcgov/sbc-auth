# Copyright © 2019 Province of British Columbia
#
# Licensed under the Apache License, Version 2.0 (the 'License');
# you may not use this file except in compliance with the License.
# You may obtain a copy of the License at
#
#     http://www.apache.org/licenses/LICENSE-2.0
#
# Unless required by applicable law or agreed to in writing, software
# distributed under the License is distributed on an 'AS IS' BASIS,
# WITHOUT WARRANTIES OR CONDITIONS OF ANY KIND, either express or implied.
# See the License for the specific language governing permissions and
# limitations under the License.
"""Enum definitions."""
from enum import Enum


class AuthHeaderType(Enum):
    """Authorization header types."""

    BASIC = 'Basic {}'
    BEARER = 'Bearer {}'


class ContentType(Enum):
    """Http Content Types."""

    JSON = 'application/json'
    FORM_URL_ENCODED = 'application/x-www-form-urlencoded'
    PDF = 'application/pdf'


class NotificationType(Enum):
    """notification types."""

    ROLE_CHANGED = 'ROLE_CHANGED'
    MEMBERSHIP_APPROVED = 'MEMBERSHIP_APPROVED'


class CorpType(Enum):
    """Corp Types."""

    NR = 'NR'
    CP = 'CP'  # cooperative
    TMP = 'TMP'
    BC = 'BC'  # bcomp
    CR = 'CR'  # corporation


class ProductTypeCode(Enum):
    """Product Type code."""

    INTERNAL = 'INTERNAL'
    PARTNER = 'PARTNER'


class RequiredAction(Enum):
    """Keycloak required actions."""

    VERIFY_EMAIL = 'VERIFY_EMAIL'
    UPDATE_PROFILE = 'UPDATE_PROFILE'
    CONFIGURE_TOTP = 'CONFIGURE_TOTP'
    UPDATE_PASSWORD = 'UPDATE_PASSWORD'


class PaymentMethod(Enum):
    """Payment types."""

    CREDIT_CARD = 'CC'
    BCOL = 'DRAWDOWN'
    DIRECT_PAY = 'DIRECT_PAY'
    ONLINE_BANKING = 'ONLINE_BANKING'
    PAD = 'PAD'
    EJV = 'EJV'


class PaymentAccountStatus(Enum):
    """Payment types."""

    CREATED = 'CREATED'
    PENDING = 'PENDING'
    FAILED = 'FAILED'


class OrgType(Enum):
    """Org types."""

    PREMIUM = 'PREMIUM'
    BASIC = 'BASIC'


class ChangeType(Enum):
    """Org upgrade or downgrade."""

    UPGRADE = 'UPGRADE'
    DOWNGRADE = 'DOWNGRADE'
    SUSPEND = 'SUSPEND'
    UNSUSPEND = 'UNSUSPEND'


class DocumentType(Enum):
    """Document types."""

    TERMS_OF_USE = 'termsofuse'
    TERMS_OF_USE_DIRECTOR_SEARCH = 'termsofuse_directorsearch'
    AFFIDAVIT = 'affidavit'
    TERMS_OF_USE_PAD = 'termsofuse_pad'


class NRStatus(Enum):
    """NR statuses."""

    APPROVED = 'APPROVED'
    CONDITIONAL = 'CONDITIONAL'


class NRNameStatus(Enum):
    """NR name statuses."""

    APPROVED = 'APPROVED'
    CONDITION = 'CONDITION'


class AffidavitStatus(Enum):
    """Affidavit statuses."""

    PENDING = 'PENDING'
    APPROVED = 'APPROVED'
    REJECTED = 'REJECTED'


class AccessType(Enum):
    """Access Types."""

    REGULAR = 'REGULAR'
    REGULAR_BCEID = 'REGULAR_BCEID'
    EXTRA_PROVINCIAL = 'EXTRA_PROVINCIAL'
    ANONYMOUS = 'ANONYMOUS'
    GOVM = 'GOVM'  # for govt ministry


class Status(Enum):
    """User Membership status."""

    ACTIVE = 1
    INACTIVE = 2
    REJECTED = 3
    PENDING_APPROVAL = 4


class UserStatus(Enum):
    """User Membership status."""

    ACTIVE = 1
    INACTIVE = 2


class OrgStatus(Enum):
    """User Membership status."""

    ACTIVE = 'ACTIVE'
    INACTIVE = 'INACTIVE'
    REJECTED = 'REJECTED'
    PENDING_ACTIVATION = 'PENDING_ACTIVATION'
    NSF_SUSPENDED = 'NSF_SUSPENDED'
    SUSPENDED = 'SUSPENDED'  # this is basically staff suspended for now
    PENDING_INVITE_ACCEPT = 'PENDING_INVITE_ACCEPT'  # staff invited user and waiting for account creation from user.
    PENDING_STAFF_REVIEW = 'PENDING_STAFF_REVIEW'  # user created , staff need to approve.


class ProductSubscriptionStatus(Enum):
    """Product Subscription status."""

    ACTIVE = 'ACTIVE'
    INACTIVE = 'INACTIVE'
    REJECTED = 'REJECTED'
    PENDING_STAFF_REVIEW = 'PENDING_STAFF_REVIEW'
    NOT_SUBSCRIBED = 'NOT_SUBSCRIBED'
    SUSPENDED = 'SUSPENDED'  # this is basically staff suspended for now


class SuspensionReasonCode(Enum):
    """Suspension Reason Code for suspending an account."""

    OWNER_CHANGE = 'Account Ownership Change'
    DISPUTE = 'Account Ownership Dispute'
    COURT_ORDER = 'Court Order'
    FRAUDULENT = 'Fraudulent Activity'


class InvitationType(Enum):
    """Invitation type."""

    GOVM = 'GOVM'  # Used to indicate an anonymous account invitation
    DIRECTOR_SEARCH = 'DIRECTOR_SEARCH'  # Used to indicate an anonymous account invitation
    STANDARD = 'STANDARD'  # Used to indicate the standard email invite with admin approval


class IdpHint(Enum):
    """IdpHint for user login."""

    BCROS = 'bcros'
    BCEID = 'bceid'


class InvitationStatus(Enum):
    """Invitation statuses."""

    ACCEPTED = 'ACCEPTED'
    PENDING = 'PENDING'


class LoginSource(Enum):
    """Login source values."""

    PASSCODE = 'PASSCODE'
    BCSC = 'BCSC'
    BCEID = 'BCEID'
    STAFF = 'IDIR'
    BCROS = 'BCROS'
    API_GW = 'API_GW'


class ProductCode(Enum):
    """Product code."""

    BUSINESS = 'BUSINESS'
    VS = 'VS'
    BCA = 'BCA'
    PPR = 'PPR'
    DIR_SEARCH = 'DIR_SEARCH'
    NAMES_REQUEST = 'NRO'


class TaskRelationshipType(Enum):
    """Task relationship type."""

    ORG = 'ORG'  # Task related to Org staff review
    AFFIDAVIT = 'AFFIDAVIT'
    PRODUCT = 'PRODUCT'


class TaskStatus(Enum):
    """Task relationship type."""

    OPEN = 'OPEN'  # Open Task - needs to be taken action
    COMPLETED = 'COMPLETED'  # Task has been acted upon


class TaskRelationshipStatus(Enum):
    """Task Relationship status."""

    ACTIVE = 'ACTIVE'
    INACTIVE = 'INACTIVE'
    REJECTED = 'REJECTED'
    PENDING_ACTIVATION = 'PENDING_ACTIVATION'
    NSF_SUSPENDED = 'NSF_SUSPENDED'
    SUSPENDED = 'SUSPENDED'  # this is basically staff suspended for now
    PENDING_INVITE_ACCEPT = 'PENDING_INVITE_ACCEPT'  # staff invited user and waiting for account creation from user.
    PENDING_STAFF_REVIEW = 'PENDING_STAFF_REVIEW'  # user created , staff need to approve.


class TaskTypePrefix(Enum):
    """Task Type prefix to be appended to type column while saving a task."""

    NEW_ACCOUNT_STAFF_REVIEW = 'New Account'
<<<<<<< HEAD
    GOVM_REVIEW = 'GovM'
=======


class ActivityAction(Enum):
    """Different actions in an activity."""

    REMOVE_AFFILIATION = 'Remove Affiliation'
    RESET_PASSCODE = 'Reset Passcode'
    GENERATED_PASSCODE = 'Generated Passcode'
    CREATE_AFFILIATION = 'Created Affiliation'
>>>>>>> d15b97c8
<|MERGE_RESOLUTION|>--- conflicted
+++ resolved
@@ -264,9 +264,7 @@
     """Task Type prefix to be appended to type column while saving a task."""
 
     NEW_ACCOUNT_STAFF_REVIEW = 'New Account'
-<<<<<<< HEAD
     GOVM_REVIEW = 'GovM'
-=======
 
 
 class ActivityAction(Enum):
@@ -275,5 +273,4 @@
     REMOVE_AFFILIATION = 'Remove Affiliation'
     RESET_PASSCODE = 'Reset Passcode'
     GENERATED_PASSCODE = 'Generated Passcode'
-    CREATE_AFFILIATION = 'Created Affiliation'
->>>>>>> d15b97c8
+    CREATE_AFFILIATION = 'Created Affiliation'