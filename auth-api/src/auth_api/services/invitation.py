# Copyright © 2019 Province of British Columbia
#
# Licensed under the Apache License, Version 2.0 (the 'License');
# you may not use this file except in compliance with the License.
# You may obtain a copy of the License at
#
#     http://www.apache.org/licenses/LICENSE-2.0
#
# Unless required by applicable law or agreed to in writing, software
# distributed under the License is distributed on an 'AS IS' BASIS,
# WITHOUT WARRANTIES OR CONDITIONS OF ANY KIND, either express or implied.
# See the License for the specific language governing permissions and
# limitations under the License.
"""Service for managing Invitation data."""

<<<<<<< HEAD
import urllib

from datetime import datetime

from sbc_common_components.tracing.service_tracing import ServiceTracing

from itsdangerous import URLSafeTimedSerializer
from jinja2 import Environment, FileSystemLoader

=======
from jinja2 import Environment, FileSystemLoader
from sbc_common_components.tracing.service_tracing import ServiceTracing

>>>>>>> 64c9d357
from auth_api.exceptions import BusinessException
from auth_api.exceptions.errors import Error
from auth_api.models import Invitation as InvitationModel
from auth_api.schemas import InvitationSchema
from auth_api.models import Membership as MembershipModel
from config import get_named_config
from .notification import Notification


ENV = Environment(loader=FileSystemLoader('.'))
CONFIG = get_named_config()


class Invitation:
    """Manages Invitation data.

    This service manages creating, updating, and retrieving Invitation data via the Invitation model.
    """

    def __init__(self, model):
        """Return an invitation service instance."""
        self._model = model

    @ServiceTracing.disable_tracing
    def as_dict(self):
        """Return the internal Invitation model as a dictionary."""
        invitation_schema = InvitationSchema()
        obj = invitation_schema.dump(self._model, many=False)
        return obj

    @staticmethod
    def create_invitation(invitation_info: dict, user_id, user):
        """Create a new invitation."""
        invitation = InvitationModel.create_from_dict(invitation_info, user_id)
        invitation.save()
        Invitation.send_invitation(invitation, user)
        return Invitation(invitation)

    @staticmethod
    def get_invitations(user_id):
        """Get invitations sent by a user."""
        collection = []
        invitations = InvitationModel.find_invitations_by_user(user_id)
        for invitation in invitations:
            collection.append(Invitation(invitation).as_dict())
        return collection

    @staticmethod
    def find_invitation_by_id(invitation_id):
        """Find an existing invitation with the provided id."""
        if invitation_id is None:
            return None

        invitation = InvitationModel.find_invitation_by_id(invitation_id)
        if not invitation:
            return None

        return Invitation(invitation)

    @staticmethod
    def delete_invitation(invitation_id):
        """Delete the specified invitation."""
        invitation = InvitationModel.find_invitation_by_id(invitation_id)
        if invitation is None:
            raise BusinessException(Error.DATA_NOT_FOUND, None)
        invitation.delete()

    @staticmethod
    def send_invitation(invitation: InvitationModel, user):
        """Send the email notification."""
        subject = '[BC Registries & Online Services] {} {} has invited you to join a team'.format(user['firstname'],
                                                                                                  user['lastname'])
        sender = CONFIG.MAIL_FROM_ID
        recipient = invitation.recipient_email
        confirmation_token = Invitation.generate_confirmation_token(invitation.id)
        token_json = {'token': confirmation_token}
        token_confirm_url = CONFIG.AUTH_WEB_TOKEN_CONFIRM_URL + '?' + urllib.parse.urlencode(token_json)
        template = ENV.get_template('email_templates/business_invitation_email.html')
        Notification.send_email(subject, sender, recipient,
                                template.render(invitation=invitation, url=token_confirm_url, user=user))

    def update_invitation(self, invitation):
        """Update the specified invitation with new data."""
        self._model.update_invitation(invitation)
        return self

    @staticmethod
    def generate_confirmation_token(invitation_id):
        """Generate the token to be sent in the email."""
        serializer = URLSafeTimedSerializer(CONFIG.EMAIL_TOKEN_SECRET_KEY)
        return serializer.dumps(invitation_id, salt=CONFIG.EMAIL_SECURITY_PASSWORD_SALT)

    @staticmethod
    def validate_token(token):
        """Check whether the passed token is valid."""
        serializer = URLSafeTimedSerializer(CONFIG.EMAIL_TOKEN_SECRET_KEY)
        token_valid_for = int(CONFIG.TOKEN_EXPIRY_PERIOD) if CONFIG.TOKEN_EXPIRY_PERIOD else 3600*24*7
        try:
            invitation_id = serializer.loads(token, salt=CONFIG.EMAIL_SECURITY_PASSWORD_SALT, max_age=token_valid_for)
        except:
            raise BusinessException(Error.EXPIRED_INVITATION, None)
        return invitation_id

    @staticmethod
    def accept_invitation(invitation_id, user_id):
        """Add user, role and org from the invitation to membership."""
        invitation: InvitationModel = InvitationModel.find_invitation_by_id(invitation_id)
        if invitation is None:
            raise BusinessException(Error.DATA_NOT_FOUND, None)
        if invitation.invitation_status_code == 'ACCEPTED':
            raise BusinessException(Error.ACTIONED_INVITATION, None)
        if invitation.invitation_status_code == 'EXPIRED':
            raise BusinessException(Error.EXPIRED_INVITATION, None)
        for membership in invitation.membership:
            membership_model = MembershipModel()
            membership_model.org_id = membership.org_id
            membership_model.user_id = user_id
            membership_model.membership_type_code = membership.membership_type_code
            membership_model.flush()
        invitation.accepted_date = datetime.now()
        invitation.invitation_status_code = 'ACCEPTED'
        invitation.flush()
        MembershipModel.commit()
        return Invitation(invitation)<|MERGE_RESOLUTION|>--- conflicted
+++ resolved
@@ -13,21 +13,14 @@
 # limitations under the License.
 """Service for managing Invitation data."""
 
-<<<<<<< HEAD
+
 import urllib
 
 from datetime import datetime
-
-from sbc_common_components.tracing.service_tracing import ServiceTracing
-
 from itsdangerous import URLSafeTimedSerializer
 from jinja2 import Environment, FileSystemLoader
 
-=======
-from jinja2 import Environment, FileSystemLoader
 from sbc_common_components.tracing.service_tracing import ServiceTracing
-
->>>>>>> 64c9d357
 from auth_api.exceptions import BusinessException
 from auth_api.exceptions.errors import Error
 from auth_api.models import Invitation as InvitationModel
