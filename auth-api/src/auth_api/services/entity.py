--- conflicted
+++ resolved
@@ -158,14 +158,8 @@
                 entity_info['passCode'] = passcode_hash(entity_info['passCode'])
 
         # Small mapping from state -> status. EX in LEAR: Business.State.HISTORICAL
-<<<<<<< HEAD
-        # Note: This will be replaced when queue improvements have been made.
         if 'state' in entity_info:
             entity_info['status'] = entity_info['state'].replace('State.', '')
-=======
-        if 'state' in entity_info:
-            entity_info['status'] = entity_info['state']
->>>>>>> a4dc33d5
             del entity_info['state']
 
         entity.update_from_dict(**camelback2snake(entity_info))
