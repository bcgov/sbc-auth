# Copyright © 2019 Province of British Columbia
#
# Licensed under the Apache License, Version 2.0 (the 'License');
# you may not use this file except in compliance with the License.
# You may obtain a copy of the License at
#
#     http://www.apache.org/licenses/LICENSE-2.0
#
# Unless required by applicable law or agreed to in writing, software
# distributed under the License is distributed on an 'AS IS' BASIS,
# WITHOUT WARRANTIES OR CONDITIONS OF ANY KIND, either express or implied.
# See the License for the specific language governing permissions and
# limitations under the License.
"""Service for managing Entity data."""

from typing import Dict, Tuple
import string
import secrets

from sbc_common_components.tracing.service_tracing import ServiceTracing  # noqa: I001

from auth_api.exceptions import BusinessException
from auth_api.exceptions.errors import Error
from auth_api.models import Contact as ContactModel
from auth_api.models import ContactLink as ContactLinkModel
from auth_api.models.entity import Entity as EntityModel
from auth_api.schemas import EntitySchema
from auth_api.utils.account_mailer import publish_to_mailer
from auth_api.utils.passcode import passcode_hash
from auth_api.utils.roles import ALL_ALLOWED_ROLES, Role
from auth_api.utils.util import camelback2snake
from .authorization import check_auth


@ServiceTracing.trace(ServiceTracing.enable_tracing, ServiceTracing.should_be_tracing)
class Entity:
    """Manages all aspect of Entity data.

    This manages updating, retrieving, and creating Entity data via the Entity model.
    """

    def __init__(self, model):
        """Return an Entity Service."""
        self._model = model

    @property
    def identifier(self):
        """Return the unique identifier for this entity."""
        return self._model.id

    @property
    def business_identifier(self):
        """Return the business identifier for this entity."""
        return self._model.business_identifier

    @property
    def pass_code(self):
        """Return the pass_code for this entity."""
        return self._model.pass_code

    @property
    def corp_type(self):
        """Return the corp_type_code for this entity."""
        return self._model.corp_type_code

    def set_pass_code_claimed(self, pass_code_claimed):
        """Set the pass_code_claimed status."""
        self._model.pass_code_claimed = pass_code_claimed
        self._model.save()

    @ServiceTracing.disable_tracing
    def as_dict(self):
        """Return the entity as a python dictionary.

        None fields are not included in the dictionary.
        """
        entity_schema = EntitySchema()
        obj = entity_schema.dump(self._model, many=False)
        return obj

    @classmethod
    def find_by_business_identifier(cls, business_identifier: str = None, token_info: Dict = None,
                                    allowed_roles: Tuple = None, skip_auth: bool = False):
        """Given a business identifier, this will return the corresponding entity or None."""
        if not business_identifier:
            return None
        entity_model = EntityModel.find_by_business_identifier(business_identifier)

        if not entity_model:
            return None

        if not skip_auth:
            check_auth(token_info, one_of_roles=allowed_roles, business_identifier=business_identifier)

        entity = Entity(entity_model)
        return entity

    @staticmethod
    def find_by_entity_id(entity_id):
        """Find and return an existing Entity with the provided id."""
        if entity_id is None:
            return None

        entity_model = EntityModel.find_by_entity_id(entity_id)
        if not entity_model:
            return None

        return Entity(entity_model)

    @staticmethod
    def save_entity(entity_info: dict):
        """Create/update an entity from the given dictionary."""
        if not entity_info:
            return None

        existing_entity = EntityModel.find_by_business_identifier(entity_info['businessIdentifier'])
        if existing_entity is None:
            entity_model = EntityModel.create_from_dict(entity_info)
        else:
            # TODO temporary allow update passcode, should replace with reset passcode endpoint.
            entity_info['passCode'] = passcode_hash(entity_info['passCode'])
            existing_entity.update_from_dict(**camelback2snake(entity_info))
            entity_model = existing_entity
            entity_model.commit()

        entity = Entity(entity_model)
        return entity

    @staticmethod
    def update_entity(business_identifier: str, entity_info: dict, token_info: Dict = None):
        """Update an entity from the given dictionary.

        Completely replaces the entity including the business identifier
        """
        if not entity_info or not business_identifier:
            return None
        # todo No memberhsip created at this point. check_auth wont work.ideally we shud put the logic in here
        # check_auth(token_info, one_of_roles=allowed_roles, business_identifier=business_identifier)
        entity = EntityModel.find_by_business_identifier(business_identifier)
        if entity is None or entity.corp_type_code is None:
            raise BusinessException(Error.DATA_NOT_FOUND, None)
        # if entity.corp_type_code != token_info.get('corp_type', None):
        #    raise BusinessException(Error.INVALID_USER_CREDENTIALS, None)

        is_system = token_info and Role.SYSTEM.value in token_info.get('realm_access').get('roles')
        if is_system:
            if entity_info.get('passCode') is not None:
                entity_info['passCode'] = passcode_hash(entity_info['passCode'])

        entity.update_from_dict(**camelback2snake(entity_info))
        entity.commit()

        entity = Entity(entity)
        return entity

    @staticmethod
    def reset_passcode(business_identifier: str, email_addresses: str = None, token_info: Dict = None):
        """Reset the entity passcode and send email."""
        check_auth(token_info, one_of_roles=ALL_ALLOWED_ROLES, business_identifier=business_identifier)
        entity: EntityModel = EntityModel.find_by_business_identifier(business_identifier)
<<<<<<< HEAD
        # TODO generate passcoe and set
        new_pass_code: str = None  # TODO
=======
        # generate passcode and set
        new_pass_code = ''.join(secrets.choice(string.digits) for i in range(9))

        entity.pass_code = passcode_hash(new_pass_code)
        entity.pass_code_claimed = False
        entity.save()
>>>>>>> a818887a

        if email_addresses:
            mailer_payload = dict(
                emailAddresses=email_addresses,
                passCode=new_pass_code,
                businessIdentifier=business_identifier,
                businessName=entity.name,
                isStaffInitiated=Role.STAFF.value in token_info.get('roles')
            )
            publish_to_mailer(
                notification_type='resetPasscode', business_identifier=business_identifier, data=mailer_payload
            )

    def add_contact(self, contact_info: dict):
        """Add a business contact to this entity."""
        # check for existing contact (we only want one contact per user)
        contact_link = ContactLinkModel.find_by_entity_id(self._model.id)
        if contact_link is not None:
            raise BusinessException(Error.DATA_ALREADY_EXISTS, None)

        contact = ContactModel(**camelback2snake(contact_info))
        contact.flush()

        contact_link = ContactLinkModel()
        contact_link.contact = contact
        contact_link.entity = self._model
        contact_link.save()

        return self

    def update_contact(self, contact_info: dict):
        """Update a business contact for this entity."""
        # find the contact link object for this entity
        contact_link = ContactLinkModel.find_by_entity_id(self._model.id)
        if contact_link is None or contact_link.contact is None:
            raise BusinessException(Error.DATA_NOT_FOUND, None)

        contact = contact_link.contact
        contact.update_from_dict(**camelback2snake(contact_info))
        contact.save()

        return self

    def delete_contact(self):
        """Delete a business contact for this entity."""
        contact_link = ContactLinkModel.find_by_entity_id(self._model.id)

        if contact_link is None:
            raise BusinessException(Error.DATA_NOT_FOUND, None)

        del contact_link.entity
        contact_link.commit()

        if not contact_link.has_links():
            contact = contact_link.contact
            contact_link.delete()
            contact.delete()

        return self

    def get_contact(self):
        """Get the contact for this business."""
        contact_link = ContactLinkModel.find_by_entity_id(self._model.id)
        if contact_link is None:
            return None
        return contact_link.contact

    def validate_pass_code(self, pass_code):
        """Get the contact for the given entity."""
        if pass_code == self._model.pass_code:
            return True
        return False

    def delete(self):
        """Delete an entity."""
        if self._model is None:
            raise BusinessException(Error.DATA_NOT_FOUND, None)
        if self._model.affiliations:
            raise BusinessException(Error.ENTITY_DELETE_FAILED, None)

        if self._model.contacts:
            self.delete_contact()

        self._model.delete()<|MERGE_RESOLUTION|>--- conflicted
+++ resolved
@@ -158,17 +158,12 @@
         """Reset the entity passcode and send email."""
         check_auth(token_info, one_of_roles=ALL_ALLOWED_ROLES, business_identifier=business_identifier)
         entity: EntityModel = EntityModel.find_by_business_identifier(business_identifier)
-<<<<<<< HEAD
-        # TODO generate passcoe and set
-        new_pass_code: str = None  # TODO
-=======
         # generate passcode and set
         new_pass_code = ''.join(secrets.choice(string.digits) for i in range(9))
 
         entity.pass_code = passcode_hash(new_pass_code)
         entity.pass_code_claimed = False
         entity.save()
->>>>>>> a818887a
 
         if email_addresses:
             mailer_payload = dict(
