--- conflicted
+++ resolved
@@ -117,10 +117,7 @@
         sent_response = send_email(subject, sender, self._model.user.contacts[0].contact.email,
                                    template.render(url=app_url, org_name=org_name,
                                                    logo_url=f'{app_url}/{CONFIG.REGISTRIES_LOGO_IMAGE_NAME}'))
-<<<<<<< HEAD
-=======
         current_app.logger.debug('<send_approval_notification_to_member')
->>>>>>> 90cda06a
         if not sent_response:
             current_app.logger.error('<send_approval_notification_to_member failed')
             raise BusinessException(Error.FAILED_NOTIFICATION, None)
