# Copyright © 2019 Province of British Columbia
#
# Licensed under the Apache License, Version 2.0 (the 'License');
# you may not use this file except in compliance with the License.
# You may obtain a copy of the License at
#
#     http://www.apache.org/licenses/LICENSE-2.0
#
# Unless required by applicable law or agreed to in writing, software
# distributed under the License is distributed on an 'AS IS' BASIS,
# WITHOUT WARRANTIES OR CONDITIONS OF ANY KIND, either express or implied.
# See the License for the specific language governing permissions and
# limitations under the License.
"""The Membership service.

This module manages the Membership Information between an org and a user.
"""

import json

from flask import current_app
from jinja2 import Environment, FileSystemLoader
from sbc_common_components.utils.enums import QueueMessageTypes
from structured_logging import StructuredLogging

from auth_api.config import get_named_config
from auth_api.exceptions import BusinessException
from auth_api.exceptions.errors import Error
from auth_api.models import ContactLink as ContactLinkModel
from auth_api.models import Membership as MembershipModel
from auth_api.models import MembershipStatusCode as MembershipStatusCodeModel
from auth_api.models import MembershipType as MembershipTypeModel
from auth_api.models import Org as OrgModel
from auth_api.models.dataclass import Activity
from auth_api.schemas import MembershipSchema
from auth_api.utils.constants import GROUP_CONTACT_CENTRE_STAFF, GROUP_MAXIMUS_STAFF
from auth_api.utils.enums import ActivityAction, LoginSource, NotificationType, OrgType, Status
from auth_api.utils.roles import ADMIN, ALLOWED_READ_ROLES, COORDINATOR, STAFF
from auth_api.utils.user_context import UserContext, user_context

from ..utils.account_mailer import publish_to_mailer
from .activity_log_publisher import ActivityLogPublisher
from .authorization import check_auth
from .keycloak import KeycloakService
from .products import Product as ProductService
from .user import User as UserService

ENV = Environment(loader=FileSystemLoader("."), autoescape=True)
CONFIG = get_named_config()
logger = StructuredLogging.get_logger()

org_type_to_group_mapping = {
    OrgType.MAXIMUS_STAFF.value: GROUP_MAXIMUS_STAFF,
    OrgType.CONTACT_CENTRE_STAFF.value: GROUP_CONTACT_CENTRE_STAFF,
}


class Membership:  # pylint: disable=too-many-instance-attributes,too-few-public-methods
    """Manages all aspects of the Membership Entity.

    This manages storing the Membership in the cache,
    ensuring that the local cache is up to date,
    submitting changes back to all storage systems as needed.
    """

    def __init__(self, model):
        """Return a membership service object."""
        self._model = model

    def as_dict(self):
        """Return the Membership as a python dict.

        None fields are not included in the dict.
        """
        membership_schema = MembershipSchema()
        obj = membership_schema.dump(self._model, many=False)
        return obj

    def get_owner_count(self, org):
        """Return the number of owners in the org."""
        return len([x for x in org.members if x.membership_type_code == ADMIN])

    @staticmethod
    def get_membership_type_by_code(type_code):
        """Get a membership type by the given code."""
        return MembershipTypeModel.get_membership_type_by_code(type_code=type_code)

    @staticmethod
    def get_pending_member_count_for_org(org_id):
        """Return the number of pending notification for a user."""
        default_count = 0
        try:
            current_user: UserService = UserService.find_by_jwt_token()
        except BusinessException:
            return default_count
        is_active_admin_or_owner = MembershipModel.check_if_active_admin_or_owner_org_id(
            org_id, current_user.identifier
        )
        if is_active_admin_or_owner < 1:
            return default_count
        pending_member_count = MembershipModel.get_pending_members_count_by_org_id(org_id)
        return pending_member_count

    @staticmethod
    @user_context
    def get_members_for_org(
        org_id,
        status=Status.ACTIVE.name,  # pylint:disable=too-many-return-statements
        membership_roles=ALLOWED_READ_ROLES,
        **kwargs,
    ):
        """Get members of org.Fetches using status and roles."""
        org_model = OrgModel.find_by_org_id(org_id)
        if not org_model:
            return None

        user_from_context: UserContext = kwargs["user_context"]
        status = Status.ACTIVE.value if status is None else Status[status].value
        membership_roles = ALLOWED_READ_ROLES if membership_roles is None else membership_roles
        # If staff or external staff viewer return full list
        if user_from_context.is_staff() or user_from_context.is_external_staff():
            return MembershipModel.find_members_by_org_id_by_status_by_roles(org_id, membership_roles, status)

        current_user: UserService = UserService.find_by_jwt_token()
        current_user_membership: MembershipModel = MembershipModel.find_membership_by_user_and_org(
            user_id=current_user.identifier, org_id=org_id
        )

        # If no active or pending membership return empty array
        if (
            current_user_membership is None
            or current_user_membership.status == Status.INACTIVE.value
            or current_user_membership.status == Status.REJECTED.value
        ):
            return []

        # If pending approval, return empty for active, array of self only for pending
        if current_user_membership.status == Status.PENDING_APPROVAL.value:
            return [current_user_membership] if status == Status.PENDING_APPROVAL.value else []

        # If active status for current user, then check organizational role
        if current_user_membership.status == Status.ACTIVE.value:
            if current_user_membership.membership_type_code in (ADMIN, COORDINATOR):
                return MembershipModel.find_members_by_org_id_by_status_by_roles(org_id, membership_roles, status)

            return (
                MembershipModel.find_members_by_org_id_by_status_by_roles(org_id, membership_roles, status)
                if status == Status.ACTIVE.value
                else []
            )

        return []

    @staticmethod
    def get_membership_status_by_code(name):
        """Get a membership type by the given code."""
        return MembershipStatusCodeModel.get_membership_status_by_code(name=name)

    @classmethod
    @user_context
    def find_membership_by_id(cls, membership_id, **kwargs):
        """Retrieve a membership record by id."""
        user_from_context: UserContext = kwargs["user_context"]
        membership = MembershipModel.find_membership_by_id(membership_id)

        if membership:
            # Ensure that this user is an COORDINATOR or ADMIN on the org associated with this membership
            # or that the membership is for the current user
            if membership.user.username != user_from_context.user_name:
                check_auth(org_id=membership.org_id, one_of_roles=(COORDINATOR, ADMIN, STAFF))
            return Membership(membership)
        return None

    def send_notification_to_member(self, origin_url, notification_type):
        """Send member notification."""
        logger.debug(f"<send {notification_type} notification")
        org_name = self._model.org.name
        org_id = self._model.org.id
        if not self._model.user.contacts:
            error_msg = f"No user contact record for user id {self._model.user_id}"
            logger.error(error_msg)
            logger.error("<send_notification_to_member failed")
            return
        recipient = self._model.user.contacts[0].contact.email
        app_url = f"{origin_url}/"
        notification_type_for_mailer = ""
        data = {}
        if notification_type == NotificationType.ROLE_CHANGED.value:
            notification_type_for_mailer = QueueMessageTypes.ROLE_CHANGED_NOTIFICATION.value
            data = {
                "accountId": org_id,
                "emailAddresses": recipient,
                "contextUrl": app_url,
                "orgName": org_name,
                "role": self._model.membership_type.code,
                "label": self._model.membership_type.label,
            }
        elif notification_type == NotificationType.MEMBERSHIP_APPROVED.value:
            # TODO how to check properly if user is bceid user
            is_bceid_user = self._model.user.username.find("@bceid") > 0
            if is_bceid_user:
                notification_type_for_mailer = QueueMessageTypes.MEMBERSHIP_APPROVED_NOTIFICATION_FOR_BCEID.value
            else:
                notification_type_for_mailer = QueueMessageTypes.MEMBERSHIP_APPROVED_NOTIFICATION.value

            data = {"accountId": org_id, "emailAddresses": recipient, "contextUrl": app_url, "orgName": org_name}
        else:
            data = {"accountId": org_id}

        try:
            publish_to_mailer(notification_type_for_mailer, data=data)
            logger.debug("<send_approval_notification_to_member")
        except Exception as e:  # noqa=B901
            logger.error("<send_notification_to_member failed")
            raise BusinessException(Error.FAILED_NOTIFICATION, None) from e

    @user_context
    def update_membership(self, updated_fields, **kwargs):
        """Update an existing membership with the given role."""
        # Ensure that this user is an COORDINATOR or ADMIN on the org associated with this membership
        logger.debug("<update_membership")
        user_from_context: UserContext = kwargs["user_context"]
        check_auth(org_id=self._model.org_id, one_of_roles=(COORDINATOR, ADMIN, STAFF))
        updated_membership_status = updated_fields.get("membership_status")

        # When adding to organization, check if user is already in an ACTIVE STAFF org, if so raise exception
        Membership._check_if_add_user_has_active_staff_org(updated_membership_status, self._model.user.id)

        # bceid Members cant be ADMIN's.Unless they have an affidavit approved.
        # TODO when multiple teams for bceid are present , do if the user has affidavit present check
        is_bceid_user = self._model.user.login_source == LoginSource.BCEID.value
        if is_bceid_user and getattr(updated_fields.get("membership_type", None), "code", None) == ADMIN:
            raise BusinessException(Error.BCEID_USERS_CANT_BE_OWNERS, None)

        # Ensure that a member does not upgrade a member to ADMIN from COORDINATOR unless they are an ADMIN themselves
        if self._model.membership_type.code == COORDINATOR and updated_fields.get("membership_type", None) == ADMIN:
            check_auth(org_id=self._model.org_id, one_of_roles=(ADMIN, STAFF))

        admin_getting_removed: bool = False

        # Admin can be removed by other admin or staff. #4909
        if (
            updated_membership_status
            and updated_membership_status.id == Status.INACTIVE.value
            and self._model.membership_type.code == ADMIN
        ):
            admin_getting_removed = True
            if self.get_owner_count(self._model.org) == 1:
                raise BusinessException(Error.CHANGE_ROLE_FAILED_ONLY_OWNER, None)

        # Ensure that if downgrading from owner that there is at least one other owner in org
        if (
            self._model.membership_type.code == ADMIN
            and updated_fields.get("membership_type", None) != ADMIN
            and self.get_owner_count(self._model.org) == 1
        ):
            raise BusinessException(Error.CHANGE_ROLE_FAILED_ONLY_OWNER, None)

        for key, value in updated_fields.items():
            if value is not None:
                setattr(self._model, key, value)
        self._model.save()

        membership_type = updated_fields.get("membership_type") or self._model.membership_type.code
        if updated_membership_status and updated_membership_status.id in [Status.INACTIVE.value, Status.ACTIVE.value]:
            action = (
                ActivityAction.APPROVE_TEAM_MEMBER.value
                if updated_membership_status.id == Status.ACTIVE.value
                else ActivityAction.REMOVE_TEAM_MEMBER.value
            )
            name = {"first_name": self._model.user.firstname, "last_name": self._model.user.lastname}
            ActivityLogPublisher.publish_activity(
                Activity(
                    self._model.org_id, action, name=json.dumps(name), id=self._model.user.id, value=membership_type
                )
            )
        # Add to account_holders group in keycloak
        Membership._add_or_remove_group(self._model)
        is_bcros_user = self._model.user.login_source == LoginSource.BCROS.value
        # send mail if staff modifies , not applicable for bcros , only if anything is getting updated
        if user_from_context.is_staff() and not is_bcros_user and len(updated_fields) != 0:
            data = {"accountId": self._model.org.id}
            publish_to_mailer(notification_type=QueueMessageTypes.TEAM_MODIFIED.value, data=data)

        # send mail to the person itself who is getting removed by staff ;if he is admin and has an email on record
        if user_from_context.is_staff() and not is_bcros_user and admin_getting_removed:
            contact_link = ContactLinkModel.find_by_user_id(self._model.user.id)
            if contact_link and contact_link.contact.email:
                data = {"accountId": self._model.org.id, "recipientEmail": contact_link.contact.email}
                publish_to_mailer(notification_type=QueueMessageTypes.ADMIN_REMOVED.value, data=data)

        logger.debug(">update_membership")
        return self

    @user_context
    def deactivate_membership(self, **kwargs):
        """Mark this membership as inactive."""
        logger.debug("<deactivate_membership")
        user_from_context: UserContext = kwargs["user_context"]

        # if this is a member removing another member, check that they admin or owner
        if self._model.user.username != user_from_context.user_name:
            check_auth(org_id=self._model.org_id, one_of_roles=(COORDINATOR, ADMIN))

        # check to ensure that owner isn't removed by anyone but an owner
        if self._model.membership_type_code == ADMIN:
            check_auth(org_id=self._model.org_id, one_of_roles=(ADMIN))  # pylint: disable=superfluous-parens

        self._model.membership_status = MembershipStatusCodeModel.get_membership_status_by_code("INACTIVE")
        logger.info(f"<deactivate_membership for {self._model.user.username}")
        self._model.save()
        # Remove from account_holders group in keycloak
        Membership._add_or_remove_group(self._model)
        name = {"first_name": self._model.user.firstname, "last_name": self._model.user.lastname}
        ActivityLogPublisher.publish_activity(
            Activity(
                self._model.org_id,
                ActivityAction.REMOVE_TEAM_MEMBER.value,
                name=json.dumps(name),
                id=self._model.user.id,
            )
        )
        logger.debug(">deactivate_membership")
        return self

    @staticmethod
    def _add_or_remove_group(model: MembershipModel):
        """Add or remove the user from/to account holders / product keycloak group."""
        if model.membership_status.id == Status.ACTIVE.value:
            KeycloakService.join_account_holders_group(model.user.keycloak_guid)
        elif model.membership_status.id == Status.INACTIVE.value:
            # Check if the user has any other active org membership, if none remove from the group
            if len(MembershipModel.find_orgs_for_user(model.user.id)) == 0:
                KeycloakService.remove_from_account_holders_group(model.user.keycloak_guid)

        # Add or Remove from STAFF group in keycloak
        Membership.add_or_remove_group_for_staff(model)
        ProductService.update_users_products_keycloak_groups([model.user.id])

    @staticmethod
    def add_or_remove_group_for_staff(model: MembershipModel):
<<<<<<< HEAD
=======
        """Add or remove the user from/to various staff keycloak groups."""
>>>>>>> b42ebda1
        mapping_group = org_type_to_group_mapping.get(model.org.type_code)
        if not mapping_group:
            return

        user_groups = KeycloakService.get_user_groups(model.user.keycloak_guid)
        is_in_group = any(group["name"] == mapping_group for group in user_groups)

        if model.membership_status.id == Status.ACTIVE.value and not is_in_group:
            KeycloakService.add_user_to_group(model.user.keycloak_guid, mapping_group)
        elif model.membership_status.id == Status.INACTIVE.value and is_in_group:
            KeycloakService.remove_user_from_group(model.user.keycloak_guid, mapping_group)

    @staticmethod
    def _check_if_add_user_has_active_staff_org(updated_membership_status, user_id):
        """Check if user is already associated with an active STAFF org."""
        staff_org_types = list(org_type_to_group_mapping.keys())
        memberships = MembershipModel.find_memberships_by_user_id_and_status(user_id, Status.ACTIVE.value)
        staff_orgs = OrgModel.find_by_org_ids_and_org_types(
            org_ids=[membership.org_id for membership in memberships], org_types=staff_org_types
        )

        if updated_membership_status and updated_membership_status.id == Status.ACTIVE.value and len(staff_orgs) > 0:
            raise BusinessException(Error.MAX_NUMBER_OF_STAFF_ORGS_LIMIT, None)

    @staticmethod
    def get_membership_for_org_and_user(org_id, user_id):
        """Get the membership for the given org and user id."""
        return MembershipModel.find_membership_by_user_and_org(user_id, org_id)

    @staticmethod
    def get_membership_for_org_and_user_all_status(org_id, user_id):
        """Get the membership for the specified user and org with all memebership statuses."""
        return MembershipModel.find_membership_by_user_and_org_all_status(user_id, org_id)

    @staticmethod
    def add_staff_membership(user_id):
        """Add a staff membership for the specified user."""
        if MembershipModel.find_active_staff_org_memberships_for_user(user_id):
            return
        MembershipModel.add_membership_for_staff(user_id)

    @staticmethod
    def remove_staff_membership(user_id):
        """Remove staff membership for the specified user."""
        MembershipModel.remove_membership_for_staff(user_id)

    @staticmethod
    def create_admin_membership_for_api_user(org_id, user_id):
        """Create a membership for an api user."""
        current_app.logger.info(f"Creating membership in {org_id} for API user {user_id}")
        return MembershipModel(
            org_id=org_id, user_id=user_id, membership_type_code=ADMIN, status=Status.ACTIVE.value
        ).save()<|MERGE_RESOLUTION|>--- conflicted
+++ resolved
@@ -339,10 +339,7 @@
 
     @staticmethod
     def add_or_remove_group_for_staff(model: MembershipModel):
-<<<<<<< HEAD
-=======
         """Add or remove the user from/to various staff keycloak groups."""
->>>>>>> b42ebda1
         mapping_group = org_type_to_group_mapping.get(model.org.type_code)
         if not mapping_group:
             return
