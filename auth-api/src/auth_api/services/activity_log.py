# Copyright © 2019 Province of British Columbia
#
# Licensed under the Apache License, Version 2.0 (the 'License');
# you may not use this file except in compliance with the License.
# You may obtain a copy of the License at
#
#     http://www.apache.org/licenses/LICENSE-2.0
#
# Unless required by applicable law or agreed to in writing, software
# distributed under the License is distributed on an 'AS IS' BASIS,
# WITHOUT WARRANTIES OR CONDITIONS OF ANY KIND, either express or implied.
# See the License for the specific language governing permissions and
# limitations under the License.
"""The ActivityLog service.

This module manages the activity logs.
"""

import json

from flask import current_app
from jinja2 import Environment, FileSystemLoader

from auth_api.models import ActivityLog as ActivityLogModel
from auth_api.schemas import ActivityLogSchema
from auth_api.services.authorization import check_auth
from auth_api.utils.enums import ActivityAction
from auth_api.utils.roles import ADMIN, STAFF, Role
from auth_api.utils.user_context import UserContext, user_context

ENV = Environment(loader=FileSystemLoader("."), autoescape=True)


class ActivityLog:  # pylint: disable=too-many-instance-attributes
    """Manages all aspects of the Activity Log Entity."""

    def __init__(self, model):
        """Return a activity log service."""
        self._model: ActivityLogModel = model

    @property
    def identifier(self):
        """Return the identifier for this user."""
        return self._model.id

    def as_dict(self):
        """Return the Activity Log as a python dict.

        None fields are not included in the dict.
        """
        activity_log_schema = ActivityLogSchema()
        obj = activity_log_schema.dump(self._model, many=False)
        return obj

    @staticmethod
    @user_context
    def fetch_activity_logs(org_id: int, **kwargs):  # pylint: disable=too-many-locals
        """Search all activity logs."""
        user_from_context: UserContext = kwargs["user_context"]
        item_name = kwargs.get("item_name")
        item_type = kwargs.get("item_type")
        action = kwargs.get("action")

        if not user_from_context.is_staff() and not user_from_context.is_external_staff():
            check_auth(one_of_roles=(ADMIN, STAFF), org_id=org_id)

        logs = {"activity_logs": []}
        page: int = int(kwargs.get("page"))
        limit: int = int(kwargs.get("limit"))
        search_args = (item_name, item_type, action, page, limit)

        current_app.logger.debug("<fetch_activity logs ")
        results, count = ActivityLogModel.fetch_activity_logs_for_account(org_id, *search_args)
        is_staff_access = user_from_context.is_staff() or user_from_context.is_external_staff()
        for result in results:
            activity_log: ActivityLogModel = result[0]
            log_dict = ActivityLogSchema(exclude=("actor_id",)).dump(activity_log)

            user = result[1]
            actor = ActivityLog._mask_user_name(is_staff_access, user)
            log_dict["actor"] = actor
            log_dict["action"] = ActivityLog._build_string(activity_log)
            logs["activity_logs"].append(log_dict)

        logs["total"] = count
        logs["page"] = page
        logs["limit"] = limit

        current_app.logger.debug(">fetch_activity logs")
        return logs

    @staticmethod
    def _build_string(activity: ActivityLogModel) -> str:
        mapping = {
            ActivityAction.INVITE_TEAM_MEMBER.value: ActivityLog._inviting_team_member,
            ActivityAction.APPROVE_TEAM_MEMBER.value: ActivityLog._approving_new_team_member,
            ActivityAction.REMOVE_TEAM_MEMBER.value: ActivityLog._removing_team_member,
            ActivityAction.RESET_2FA.value: ActivityLog._twofactor_reset,
            ActivityAction.PAYMENT_INFO_CHANGE.value: ActivityLog._payment_info_change,
            ActivityAction.CREATE_AFFILIATION.value: ActivityLog._adding_a_business_affilliation,
            ActivityAction.REMOVE_AFFILIATION.value: ActivityLog._removing_a_business_affilliation,
            ActivityAction.ACCOUNT_NAME_CHANGE.value: ActivityLog._account_name_changes,
            ActivityAction.ACCOUNT_ADDRESS_CHANGE.value: ActivityLog._account_address_changes,
            ActivityAction.AUTHENTICATION_METHOD_CHANGE.value: ActivityLog._authentication_method_changes,
            ActivityAction.ACCOUNT_SUSPENSION.value: ActivityLog._account_suspension,
            ActivityAction.ACCOUNT_DEACTIVATION.value: ActivityLog._account_deactivation,
            ActivityAction.ADD_PRODUCT_AND_SERVICE.value: ActivityLog._adding_products_and_services,
<<<<<<< HEAD
            ActivityAction.PAD_NSF_LOCK.value: ActivityLog._pad_nsf_lock,
            ActivityAction.PAD_NSF_UNLOCK.value: ActivityLog._pad_nsf_unlock,
            ActivityAction.EFT_OVERDUE_LOCK.value: ActivityLog._eft_overdue_lock,
            ActivityAction.EFT_OVERDUE_UNLOCK.value: ActivityLog._eft_overdue_unlock,
            # TODO add in activity action
=======
            ActivityAction.REMOVE_PRODUCT_AND_SERVICE.value: ActivityLog._removing_products_and_services,
            ActivityAction.STATEMENT_INTERVAL_CHANGE.value: ActivityLog._statement_interval_change,
            ActivityAction.STATEMENT_RECIPIENT_CHANGE.value: ActivityLog._statement_recipient_change,
>>>>>>> e1cf8317
        }.get(activity.action)
        return mapping(activity) if (mapping) else activity.action

    @staticmethod
    def _inviting_team_member(activity: ActivityLogModel) -> str:
        """Invited User Y as a [role name]."""
        return f"Invited {activity.item_name} as a {activity.item_value}"

    @staticmethod
    def _get_names(name):
        first_name = f'{name.get("first_name")}' if name.get("first_name") else ""
        last_name = f'{name.get("last_name")}' if name.get("last_name") else ""
        return first_name, last_name

    @staticmethod
    def _approving_new_team_member(activity: ActivityLogModel) -> str:
        """User X approved User Y joining the team as [role name]."""
        try:
            name = json.loads(activity.item_name)
        except ValueError:
            name = {}
        first_name, last_name = ActivityLog._get_names(name)
        return f"Approved {first_name} {last_name} \
            joining the team as {activity.item_value}"

    @staticmethod
    def _removing_team_member(activity: ActivityLogModel) -> str:
        """User X removed User Y."""
        try:
            name = json.loads(activity.item_name)
        except ValueError:
            name = {}
        first_name, last_name = ActivityLog._get_names(name)
        return f"Removed {first_name} {last_name}"

    @staticmethod
    def _twofactor_reset(activity: ActivityLogModel) -> str:
        """User X Authenticator for User Y."""
        return f"Reset Authenticator for {activity.item_name}"

    @staticmethod
    def _payment_info_change(activity: ActivityLogModel) -> str:
        """User X updated the account payment information to [payment method]."""
        payment_information = activity.item_value.replace("_", " ")
        if "|" in payment_information:
            from_payment_method, to_payment_method = payment_information.split("|")
            if from_payment_method and to_payment_method:
                return f"Updated the account payment information from {from_payment_method} to {to_payment_method}"
        return f"Updated the account payment information to {payment_information}"

    @staticmethod
    def _adding_a_business_affilliation(activity: ActivityLogModel) -> str:
        """User X has affiliated [Business Name] to the account."""
        return f"Has affiliated {activity.item_name} to the account"

    @staticmethod
    def _removing_a_business_affilliation(activity: ActivityLogModel) -> str:
        """User X has unaffiliated [Business Name] from the account."""
        return f"Has unaffiliated {activity.item_name} from the account"

    @staticmethod
    def _account_name_changes(activity: ActivityLogModel) -> str:
        """User X changed the account name to [new account name]."""
        return f"Changed the account name to {activity.item_value}"

    @staticmethod
    def _account_address_changes(activity: ActivityLogModel) -> str:
        """User X changed the mailing address to [new mailing address]."""
        try:
            address = json.loads(activity.item_value)
        except ValueError:
            address = {}
        account_address_formatted = ""
        street = f'{address.get("street")}; ' if address.get("street") else ""
        street_additional = f'{address.get("streetAdditional")}; ' if address.get("streetAdditional") else ""
        city = f'{address.get("city")}; ' if address.get("city") else ""
        region = f'{address.get("region")}; ' if address.get("region") else ""
        postal_code = f'{address.get("postalCode")}; ' if address.get("postal_code") else ""
        country = f'{address.get("country")}; ' if address.get("country") else ""
        account_address_formatted = f"{street}{street_additional}{city}{region}{postal_code}{country}"
        return f"Changed the mailing address to {account_address_formatted}"

    @staticmethod
    def _authentication_method_changes(activity: ActivityLogModel) -> str:
        """User X changed the account authentication method to [auth type]."""
        return f"Changed the account authentication method to {activity.item_value}"

    @staticmethod
    def _account_suspension(activity: ActivityLogModel) -> str:
        """Account was suspended due to [Suspension reason]."""
        suspension_reason = activity.item_value.replace("_", " ")
        return f"The account was suspended due to {suspension_reason}"

    @staticmethod
    def _account_deactivation(activity: ActivityLogModel) -> str:
        """Account was deactivated."""
        return "The account was deactivated"

    @staticmethod
    def _adding_products_and_services(activity: ActivityLogModel) -> str:
        """User X added [product name] to the account Products and Services."""
        return f"Added {activity.item_name} from account Products and Services"

    @staticmethod
    def _removing_products_and_services(activity: ActivityLogModel) -> str:
        """User X removed [product name] from the account Products and Services."""
        return f"Removed {activity.item_name} from account Products and Services"

    @staticmethod
<<<<<<< HEAD
    def _pad_nsf_lock(activity: ActivityLogModel) -> str:
        """Account suspended and locked due to NSF."""
        return f"Account suspended and locked due to {activity.item_value}"

    @staticmethod
    def _pad_nsf_unlock(activity: ActivityLogModel) -> str:
        """Account unlocked. Payment made by [payment method]."""
        return f"Account unlocked. Payment made by {activity.item_value}"

    @staticmethod
    def _eft_overdue_lock(activity: ActivityLogModel) -> str:
        """Account suspended and locked due to EFT payment for statement(s) # [statement numbers] is overdue"""
        return f"Account suspended and locked due to EFT payment for statement(s) # {activity.item_value} is overdue"

    @staticmethod
    def _eft_overdue_unlock(activity: ActivityLogModel) -> str:
        """Account unlocked. Payment made by [payment method]."""
        return f"Account unlocked. Payment made by {activity.item_value}"
=======
    def _statement_interval_change(activity: ActivityLogModel) -> str:
        """User X changed the statement interval to [statement interval]."""
        from_statement_interval, to_statement_interval = activity.item_value.split("|")
        if from_statement_interval == "None":
            return f"Changed statement interval to {to_statement_interval}"
        return f"Changed statement interval from {from_statement_interval} to {to_statement_interval}"

    @staticmethod
    def _statement_recipient_change(activity: ActivityLogModel) -> str:
        """User X changed the statement recipient to [statement recipient]."""
        from_statement_recipient, to_statement_recipient, statement_notification_enabled = activity.item_value.split(
            "|"
        )
        display_str = ""
        if statement_notification_enabled == "enabled":
            if from_statement_recipient in ["None", to_statement_recipient]:
                display_str = f"Changed statement recipient(s) to {to_statement_recipient}. "
            else:
                display_str = (
                    f"Changed statement recipient(s) from {from_statement_recipient} to {to_statement_recipient}. "
                )
        display_str += f"Statement notification emails are {statement_notification_enabled}."
        return display_str
>>>>>>> e1cf8317

    @staticmethod
    def _mask_user_name(is_staff_access, user):
        if user is None:
            return "Service Account"
        is_actor_a_staff = user.type == Role.STAFF.name
        if not is_staff_access and is_actor_a_staff:
            actor = "BC Registry Staff"
        else:
            actor = f"{user.firstname} {user.lastname}"
            if not user.firstname and not user.lastname:
                actor = "Service Account"
        return actor<|MERGE_RESOLUTION|>--- conflicted
+++ resolved
@@ -105,17 +105,13 @@
             ActivityAction.ACCOUNT_SUSPENSION.value: ActivityLog._account_suspension,
             ActivityAction.ACCOUNT_DEACTIVATION.value: ActivityLog._account_deactivation,
             ActivityAction.ADD_PRODUCT_AND_SERVICE.value: ActivityLog._adding_products_and_services,
-<<<<<<< HEAD
             ActivityAction.PAD_NSF_LOCK.value: ActivityLog._pad_nsf_lock,
             ActivityAction.PAD_NSF_UNLOCK.value: ActivityLog._pad_nsf_unlock,
             ActivityAction.EFT_OVERDUE_LOCK.value: ActivityLog._eft_overdue_lock,
             ActivityAction.EFT_OVERDUE_UNLOCK.value: ActivityLog._eft_overdue_unlock,
-            # TODO add in activity action
-=======
             ActivityAction.REMOVE_PRODUCT_AND_SERVICE.value: ActivityLog._removing_products_and_services,
             ActivityAction.STATEMENT_INTERVAL_CHANGE.value: ActivityLog._statement_interval_change,
             ActivityAction.STATEMENT_RECIPIENT_CHANGE.value: ActivityLog._statement_recipient_change,
->>>>>>> e1cf8317
         }.get(activity.action)
         return mapping(activity) if (mapping) else activity.action
 
@@ -225,7 +221,6 @@
         return f"Removed {activity.item_name} from account Products and Services"
 
     @staticmethod
-<<<<<<< HEAD
     def _pad_nsf_lock(activity: ActivityLogModel) -> str:
         """Account suspended and locked due to NSF."""
         return f"Account suspended and locked due to {activity.item_value}"
@@ -244,7 +239,8 @@
     def _eft_overdue_unlock(activity: ActivityLogModel) -> str:
         """Account unlocked. Payment made by [payment method]."""
         return f"Account unlocked. Payment made by {activity.item_value}"
-=======
+
+    @staticmethod
     def _statement_interval_change(activity: ActivityLogModel) -> str:
         """User X changed the statement interval to [statement interval]."""
         from_statement_interval, to_statement_interval = activity.item_value.split("|")
@@ -268,7 +264,6 @@
                 )
         display_str += f"Statement notification emails are {statement_notification_enabled}."
         return display_str
->>>>>>> e1cf8317
 
     @staticmethod
     def _mask_user_name(is_staff_access, user):
