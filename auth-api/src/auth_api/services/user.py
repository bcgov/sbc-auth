--- conflicted
+++ resolved
@@ -17,7 +17,7 @@
 """
 from typing import List, Dict
 
-from flask import current_app, g
+from flask import current_app
 from requests import HTTPError
 from sbc_common_components.tracing.service_tracing import ServiceTracing  # noqa: I001
 
@@ -78,8 +78,6 @@
         skip_auth= true is used now incase of invitation for admin users scenarion
         other cases should be invoked with skip_auth=false
         """
-        if not token_info:
-            token_info = g.jwt_oidc_token_info
         if skip_auth:  # make sure no bulk operation and only owner is created using if no auth
             if len(memberships) > 1 or memberships[0].get('membershipType') not in [OWNER, ADMIN]:
                 raise BusinessException(Error.INVALID_USER_CREDENTIALS, None)
@@ -105,34 +103,18 @@
                 # TODO may be this method itself throw the business exception;can handle different exceptions?
                 kc_user = KeycloakService.add_user(create_user_request)
             except HTTPError as err:
-<<<<<<< HEAD
-                current_app.logger.error(err)
-                raise BusinessException(Error.DATA_ALREADY_EXISTS, None)
-=======
                 current_app.logger.error('create_user in keycloak failed', err)
                 raise BusinessException(Error.FAILED_ADDING_USER_IN_KEYCLOAK, None)
->>>>>>> c2ced724
 
             existing_user = UserModel.find_by_username(username)
             if existing_user:
                 current_app.logger.debug('Existing users found in DB')
                 raise BusinessException(Error.DATA_ALREADY_EXISTS, None)
-<<<<<<< HEAD
-            user_model: UserModel = UserModel()
-            user_model.username = username
-            user_model.keycloak_guid = kc_user.id
-            user_model.firstname = kc_user.first_name
-            user_model.lastname = kc_user.last_name
-            user_model.is_terms_of_use_accepted = False
-            user_model.status = Status.ACTIVE.value
-            user_model.type = AccessType.ANONYMOUS.value
-            user_model.email = membership.get('email', None)
-=======
             user_model: UserModel = UserModel(username=username, keycloak_guid=kc_user.id,
                                               is_terms_of_use_accepted=False, status=Status.ACTIVE.value,
-                                              type=AccessType.ANONYMOUS.value, email=membership.get('email', None))
-
->>>>>>> c2ced724
+                                              type=AccessType.ANONYMOUS.value, email=membership.get('email', None),
+                                              firstname=kc_user.first_name, lastname = kc_user.last_name)
+
             user_model.save()
             User._add_org_membership(org_id, user_model.id, membership['membershipType'])
             users.append(User(user_model).as_dict())
