# Copyright © 2019 Province of British Columbia
#
# Licensed under the Apache License, Version 2.0 (the 'License');
# you may not use this file except in compliance with the License.
# You may obtain a copy of the License at
#
#     http://www.apache.org/licenses/LICENSE-2.0
#
# Unless required by applicable law or agreed to in writing, software
# distributed under the License is distributed on an 'AS IS' BASIS,
# WITHOUT WARRANTIES OR CONDITIONS OF ANY KIND, either express or implied.
# See the License for the specific language governing permissions and
# limitations under the License.
"""The Task service.

This module manages the tasks.
"""
from datetime import datetime
from typing import Dict
from flask import current_app

from jinja2 import Environment, FileSystemLoader
from sbc_common_components.tracing.service_tracing import ServiceTracing  # noqa: I001

from auth_api.models import Task as TaskModel
from auth_api.models import ProductSubscription as ProductSubscriptionModel
from auth_api.models import User as UserModel
from auth_api.models import Org as OrgModel
from auth_api.models import Affidavit as AffidavitModel
from auth_api.schemas import TaskSchema
from auth_api.utils.enums import TaskType, TaskStatus, TaskRelationshipType, AffidavitStatus, OrgStatus, \
    ProductSubscriptionStatus
from auth_api.utils.util import camelback2snake

ENV = Environment(loader=FileSystemLoader('.'), autoescape=True)


@ServiceTracing.trace(ServiceTracing.enable_tracing, ServiceTracing.should_be_tracing)
class Task:  # pylint: disable=too-many-instance-attributes
    """Manages all aspects of the Task Entity.

    This manages storing the Task in the cache,
    ensuring that the local cache is up to date,
    submitting changes back to all storage systems as needed.
    """

    def __init__(self, model):
        """Return a Task service."""
        self._model: TaskModel = model

    @property
    def identifier(self):
        """Return the identifier for this user."""
        return self._model.id

    @ServiceTracing.disable_tracing
    def as_dict(self):
        """Return the Task as a python dict.

        None fields are not included in the dict.
        """
        task_schema = TaskSchema()
        obj = task_schema.dump(self._model, many=False)
        return obj

    @staticmethod
    def create_task(task_info: dict):
        """Create a new task record."""
        current_app.logger.debug('<create_task ')
        task_model = TaskModel(**camelback2snake(task_info))
        task_model.save()
        current_app.logger.debug('>create_task ')
        return Task(task_model)

    def update_task(self, task_info: Dict = None, token_info: Dict = None, origin_url: str = None):
        """Update a task record."""
        current_app.logger.debug('<update_task ')
        task_model: TaskModel = self._model

        user: UserModel = UserModel.find_by_jwt_token(token=token_info)
        task_model.name = task_info.get('name')
        task_model.status = task_info.get('status')
        task_model.decision_made_by = user.username
        task_model.decision_made_on = datetime.now()
        task_model.save()

        # Update its relationship
        task_relationship_status = task_info.pop('relationshipStatus')
        self.update_relationship(task_relationship_status=task_relationship_status,
                                 token_info=token_info,
                                 origin_url=origin_url)
        current_app.logger.debug('>update_task ')

        return Task(task_model)

    def update_relationship(self, task_relationship_status: str, token_info: Dict = None, origin_url: str = None):
        """Retrieve the relationship record and update the status."""
        task_model: TaskModel = self._model
        current_app.logger.debug('<update_task_relationship ')

        if task_model.relationship_type == TaskRelationshipType.ORG.value:
            # Update Org relationship
            is_approved: bool = task_relationship_status == AffidavitStatus.APPROVED.value
            org_id = task_model.relationship_id
            self.update_org(is_approved=is_approved, org_id=org_id,
<<<<<<< HEAD
                            token_info=token_info,
                            origin_url=origin_url)
=======
                            user_name=user_name)
>>>>>>> 170621ff

        elif task_model.relationship_type == TaskRelationshipType.PRODUCT.value:
            # Update Product relationship
            product_subscription_id = task_model.relationship_id
            is_approved: bool = task_relationship_status == ProductSubscriptionStatus.ACTIVE.value
            self.update_product_subscription(is_approved=is_approved, product_subscription_id=product_subscription_id)

        current_app.logger.debug('>update_task_relationship ')

    @staticmethod
    def update_org(is_approved: bool, org_id: int, token_info: Dict = None, origin_url: str = None):
        """Approve/Reject Affidavit and Org."""
        from auth_api.services import \
            Org as OrgService  # pylint:disable=cyclic-import, import-outside-toplevel
        current_app.logger.debug('<update_task_org ')

        OrgService.approve_or_reject(org_id=org_id, is_approved=is_approved,
                                     token_info=token_info,
                                     origin_url=origin_url)

        current_app.logger.debug('>update_task_org ')

    @staticmethod
    def update_product_subscription(is_approved: bool, product_subscription_id: int):
        """Review Product Subscription."""
        current_app.logger.debug('<update_task_product ')
        # Approve/Reject Product subscription
        product_subscription: ProductSubscriptionModel = ProductSubscriptionModel.find_by_id(product_subscription_id)
        if is_approved:
            product_subscription.status_code = ProductSubscriptionStatus.ACTIVE.value
        else:
            product_subscription.status_code = ProductSubscriptionStatus.REJECTED.value
        product_subscription.save()
        current_app.logger.debug('>update_task_product ')

    @staticmethod
<<<<<<< HEAD
=======
    def update_product_subscription(is_approved: bool, product_subscription_id: int):
        """Review Product Subscription."""
        current_app.logger.debug('<update_task_product ')
        # Approve/Reject Product subscription
        product_subscription: ProductSubscriptionModel = ProductSubscriptionModel.find_by_id(product_subscription_id)
        if is_approved:
            product_subscription.status_code = ProductSubscriptionStatus.ACTIVE.value
        else:
            product_subscription.status_code = ProductSubscriptionStatus.REJECTED.value
        product_subscription.save()
        current_app.logger.debug('>update_task_product ')

    @staticmethod
>>>>>>> 170621ff
    def fetch_tasks(**kwargs):
        """Fetch all tasks."""
        task_type = kwargs.get('task_type')
        task_status = kwargs.get('task_status')
        if not any(e.value == task_type for e in TaskType):
            return []
        if not any(e.value == task_status for e in TaskStatus):
            return []

        page: int = int(kwargs.get('page'))
        limit: int = int(kwargs.get('limit'))
        search_args = (task_type,
                       task_status,
                       page,
                       limit)

        current_app.logger.debug('<fetch_tasks ')
        tasks, count = TaskModel.fetch_tasks(*search_args)  # pylint: disable=unused-variable
        tasks_response = []

        for task in tasks:
            tasks_response.append(task)

        current_app.logger.debug('>fetch_tasks ')
        return tasks_response<|MERGE_RESOLUTION|>--- conflicted
+++ resolved
@@ -25,10 +25,8 @@
 from auth_api.models import Task as TaskModel
 from auth_api.models import ProductSubscription as ProductSubscriptionModel
 from auth_api.models import User as UserModel
-from auth_api.models import Org as OrgModel
-from auth_api.models import Affidavit as AffidavitModel
 from auth_api.schemas import TaskSchema
-from auth_api.utils.enums import TaskType, TaskStatus, TaskRelationshipType, AffidavitStatus, OrgStatus, \
+from auth_api.utils.enums import TaskType, TaskStatus, TaskRelationshipType, AffidavitStatus, \
     ProductSubscriptionStatus
 from auth_api.utils.util import camelback2snake
 
@@ -103,12 +101,8 @@
             is_approved: bool = task_relationship_status == AffidavitStatus.APPROVED.value
             org_id = task_model.relationship_id
             self.update_org(is_approved=is_approved, org_id=org_id,
-<<<<<<< HEAD
                             token_info=token_info,
                             origin_url=origin_url)
-=======
-                            user_name=user_name)
->>>>>>> 170621ff
 
         elif task_model.relationship_type == TaskRelationshipType.PRODUCT.value:
             # Update Product relationship
@@ -145,22 +139,6 @@
         current_app.logger.debug('>update_task_product ')
 
     @staticmethod
-<<<<<<< HEAD
-=======
-    def update_product_subscription(is_approved: bool, product_subscription_id: int):
-        """Review Product Subscription."""
-        current_app.logger.debug('<update_task_product ')
-        # Approve/Reject Product subscription
-        product_subscription: ProductSubscriptionModel = ProductSubscriptionModel.find_by_id(product_subscription_id)
-        if is_approved:
-            product_subscription.status_code = ProductSubscriptionStatus.ACTIVE.value
-        else:
-            product_subscription.status_code = ProductSubscriptionStatus.REJECTED.value
-        product_subscription.save()
-        current_app.logger.debug('>update_task_product ')
-
-    @staticmethod
->>>>>>> 170621ff
     def fetch_tasks(**kwargs):
         """Fetch all tasks."""
         task_type = kwargs.get('task_type')
