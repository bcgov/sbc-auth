--- conflicted
+++ resolved
@@ -131,14 +131,18 @@
         # Validate from/to organizations exists
         if not (from_org := OrgModel.find_by_org_id(from_org_id)):
             raise BusinessException(Error.DATA_NOT_FOUND, None)
+
         if not OrgModel.find_by_org_id(to_org_id):
             raise BusinessException(Error.DATA_NOT_FOUND, None)
+
         # Validate that entity exists
         if not (entity := EntityService.find_by_business_identifier(business_identifier, skip_auth=True)):
             raise BusinessException(Error.DATA_NOT_FOUND, None)
+
         # Check if affiliation already exists
         if AffiliationModel.find_affiliation_by_org_and_entity_ids(to_org_id, entity.identifier):
             raise BusinessException(Error.DATA_ALREADY_EXISTS, None)
+
         # Check if an affiliation invitation already exists
         if AffiliationInvitationModel.find_invitations_by_org_entity_ids(from_org_id=from_org_id,
                                                                          to_org_id=to_org_id,
@@ -198,17 +202,9 @@
 
         if affiliation_invitation.type != AffiliationInvitationType.PASSCODE.value:
             # Fetch the up-to-date business details from legal API
-<<<<<<< HEAD
-            business = AffiliationInvitation._get_business_details(business_identifier,
-                                                                   RestService.get_service_account_token(
-                                                                       config_id='ENTITY_SVC_CLIENT_ID',
-                                                                       config_secret='ENTITY_SVC_CLIENT_SECRET'))
-
-=======
             token = RestService.get_service_account_token(config_id='ENTITY_SVC_CLIENT_ID',
                                                           config_secret='ENTITY_SVC_CLIENT_SECRET')
             business = AffiliationInvitation._get_business_details(business_identifier, token)
->>>>>>> 8b7663e8
             AffiliationInvitation.send_affiliation_invitation(affiliation_invitation,
                                                               business['business']['legalName'],
                                                               f'{invitation_origin}/{context_path}')
