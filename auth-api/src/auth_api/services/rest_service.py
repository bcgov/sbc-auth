# Copyright © 2019 Province of British Columbia
#
# Licensed under the Apache License, Version 2.0 (the 'License');
# you may not use this file except in compliance with the License.
# You may obtain a copy of the License at
#
#     http://www.apache.org/licenses/LICENSE-2.0
#
# Unless required by applicable law or agreed to in writing, software
# distributed under the License is distributed on an 'AS IS' BASIS,
# WITHOUT WARRANTIES OR CONDITIONS OF ANY KIND, either express or implied.
# See the License for the specific language governing permissions and
# limitations under the License.
"""Service to invoke Rest services."""
import asyncio
import json
from collections.abc import Iterable
from http import HTTPStatus
from typing import Dict

import aiohttp
import requests
from aiohttp.client_exceptions import ClientConnectorError  # pylint:disable=ungrouped-imports
from flask import current_app, request
from requests.adapters import HTTPAdapter  # pylint:disable=ungrouped-imports
# pylint:disable=ungrouped-imports
from requests.exceptions import ConnectionError as ReqConnectionError
from requests.exceptions import ConnectTimeout, HTTPError
from urllib3.util.retry import Retry

from auth_api.exceptions import ServiceUnavailableException
from auth_api.utils.enums import AuthHeaderType, ContentType

RETRY_ADAPTER = HTTPAdapter(max_retries=Retry(total=5, backoff_factor=1, status_forcelist=[404]))


class RestService:
    """Service to invoke Rest services which uses OAuth 2.0 implementation."""

    @staticmethod
    def _invoke(rest_method, endpoint, token=None,  # pylint: disable=too-many-arguments
                auth_header_type: AuthHeaderType = AuthHeaderType.BEARER,
                content_type: ContentType = ContentType.JSON, data=None, raise_for_status: bool = True,
                additional_headers: dict = None, generate_token: bool = True):
        """Invoke different method depending on the input."""
        # just to avoid the duplicate code for PUT and POSt
        current_app.logger.debug(f'<_invoke-{rest_method}')

        if not token and generate_token:
            token = _get_token()

        headers = RestService._generate_headers(content_type, additional_headers, token, auth_header_type)
        if content_type == ContentType.JSON:
            data = json.dumps(data)

        current_app.logger.debug(f'Endpoint : {endpoint}')
        current_app.logger.debug(f'headers : {headers}')
        response = None
        try:
            invoke_rest_method = getattr(requests, rest_method)
            response = invoke_rest_method(endpoint, data=data, headers=headers,
                                          timeout=current_app.config.get('CONNECT_TIMEOUT', 60))
            if raise_for_status:
                response.raise_for_status()
        except (ReqConnectionError, ConnectTimeout) as exc:
            current_app.logger.error('---Error on POST---')
            current_app.logger.error(exc)
            raise ServiceUnavailableException(exc) from exc
        except HTTPError as exc:
            current_app.logger.error(f'HTTPError on POST {endpoint} with status code '
                                     f"{exc.response.status_code if exc.response else ''}")
            if response and response.status_code >= 500:
                raise ServiceUnavailableException(exc) from exc
            raise exc
        finally:
            RestService.__log_response(response)

        current_app.logger.debug('>post')
        return response

    @staticmethod
    def __log_response(response):
        if response is not None:
            current_app.logger.info(f'Response Headers {response.headers}')
            if response.headers and isinstance(response.headers, Iterable) and \
                    'Content-Type' in response.headers and \
                    response.headers['Content-Type'] == ContentType.JSON.value:
                current_app.logger.info(f"response : {response.text if response else ''}")

    @staticmethod
    def post(endpoint, token=None,  # pylint: disable=too-many-arguments
             auth_header_type: AuthHeaderType = AuthHeaderType.BEARER,
             content_type: ContentType = ContentType.JSON, data=None, raise_for_status: bool = True,
             additional_headers: dict = None, generate_token: bool = True):
        """POST service."""
        current_app.logger.debug('<post')
        return RestService._invoke('post', endpoint, token, auth_header_type, content_type, data, raise_for_status,
                                   additional_headers, generate_token)

    @staticmethod
    def put(endpoint, token=None,  # pylint: disable=too-many-arguments
            auth_header_type: AuthHeaderType = AuthHeaderType.BEARER,
            content_type: ContentType = ContentType.JSON, data=None, raise_for_status: bool = True):
        """POST service."""
        current_app.logger.debug('<post')
        return RestService._invoke('put', endpoint, token, auth_header_type, content_type, data, raise_for_status)

    @staticmethod
    def patch(endpoint, token=None,  # pylint: disable=too-many-arguments
              auth_header_type: AuthHeaderType = AuthHeaderType.BEARER,
              content_type: ContentType = ContentType.JSON, data=None, raise_for_status: bool = True,
              additional_headers: dict = None, generate_token=True):
        """Patch service."""
        current_app.logger.debug('<patch')
        return RestService._invoke('patch', endpoint, token, auth_header_type, content_type, data, raise_for_status,
                                   additional_headers, generate_token)

    @staticmethod
    def delete(endpoint, token=None,  # pylint: disable=too-many-arguments
               auth_header_type: AuthHeaderType = AuthHeaderType.BEARER,
               content_type: ContentType = ContentType.JSON, data=None, raise_for_status: bool = True,
               additional_headers: dict = None, generate_token=True):
        """Patch service."""
        current_app.logger.debug('<delete')
        return RestService._invoke('delete', endpoint, token, auth_header_type, content_type, data, raise_for_status,
                                   additional_headers, generate_token)

    @staticmethod
    def get(endpoint, token=None,  # pylint: disable=too-many-arguments
            auth_header_type: AuthHeaderType = AuthHeaderType.BEARER,
            content_type: ContentType = ContentType.JSON, retry_on_failure: bool = False,
            additional_headers: Dict = None, skip_404_logging: bool = False):
        """GET service."""
        current_app.logger.debug('<GET')

        headers = RestService._generate_headers(content_type, additional_headers, token, auth_header_type)

        current_app.logger.debug(f'Endpoint : {endpoint}')
        current_app.logger.debug(f'headers : {headers}')
        session = requests.Session()
        if retry_on_failure:
            session.mount(endpoint, RETRY_ADAPTER)
        response = None
        try:
            response = session.get(endpoint, headers=headers, timeout=current_app.config.get('CONNECT_TIMEOUT', 60))
            response.raise_for_status()
        except (ReqConnectionError, ConnectTimeout) as exc:
            current_app.logger.error('---Error on GET---')
            current_app.logger.error(exc)
            raise ServiceUnavailableException(exc) from exc
        except HTTPError as exc:
            if not (exc.response and exc.response.status_code == 404 and skip_404_logging):
                current_app.logger.error(f'HTTPError on GET {endpoint} '
                                         f"with status code {exc.response.status_code if exc.response else ''}")
            if response and response.status_code >= 500:
                raise ServiceUnavailableException(exc) from exc
            raise exc
        finally:
            current_app.logger.debug(response.headers if response else 'Empty Response Headers')
            current_app.logger.info(f"response : {response.text if response else ''}")

        current_app.logger.debug('>GET')
        return response

    @staticmethod
    def get_service_account_token(config_id='KEYCLOAK_SERVICE_ACCOUNT_ID',
                                  config_secret='KEYCLOAK_SERVICE_ACCOUNT_SECRET') -> str:
        """Generate a service account token."""
        kc_service_id = current_app.config.get(config_id)
        kc_secret = current_app.config.get(config_secret)
        issuer_url = current_app.config.get('JWT_OIDC_ISSUER')
        token_url = issuer_url + '/protocol/openid-connect/token'
        auth_response = requests.post(token_url, auth=(kc_service_id, kc_secret), headers={
            'Content-Type': ContentType.FORM_URL_ENCODED.value}, data='grant_type=client_credentials',
                timeout=current_app.config.get('CONNECT_TIMEOUT', 60))
        auth_response.raise_for_status()
        return auth_response.json().get('access_token')

    @staticmethod
<<<<<<< HEAD
    def _generate_headers(content_type, additional_headers, token, auth_header_type):
        """Generate headers."""
        return {
            'Content-Type': content_type.value,
            **(additional_headers if additional_headers else {}),
            **({'Authorization': auth_header_type.value.format(token)} if token else {})
        }
=======
    async def call_posts_in_parallel(call_info: dict, token: str):
        """Call the services in parallel and return the responses."""
        headers = {'Content-Type': 'application/json', 'Authorization': f'Bearer {token}'}
        responses = []
        # call all urls in parallel
        async with aiohttp.ClientSession() as session:
            fetch_tasks = [asyncio.create_task(session.post(
                data['url'], json=data['payload'], headers=headers)) for data in call_info]
            tasks = await asyncio.gather(*fetch_tasks, return_exceptions=True)

            for task in tasks:
                if isinstance(task, ClientConnectorError):
                    # if no response from task we will go in here (i.e. namex-api is down)
                    current_app.logger.error(
                        '---Error in _call_urls_in_parallel: no response from %s---', task.os_error)
                    raise ServiceUnavailableException(f'No response from {task.os_error}')
                if task.status != HTTPStatus.OK:
                    current_app.logger.error('---Error in _call_urls_in_parallel: error response from %s---', task.url)
                    raise ServiceUnavailableException(f'Error response from {task.url}')
                task_json = await task.json()
                responses.append(task_json)
        return responses
>>>>>>> 20a979e1


def _get_token() -> str:
    token: str = request.headers['Authorization'] if request and 'Authorization' in request.headers else None
    return token.replace('Bearer ', '') if token else None<|MERGE_RESOLUTION|>--- conflicted
+++ resolved
@@ -177,7 +177,7 @@
         return auth_response.json().get('access_token')
 
     @staticmethod
-<<<<<<< HEAD
+
     def _generate_headers(content_type, additional_headers, token, auth_header_type):
         """Generate headers."""
         return {
@@ -185,7 +185,7 @@
             **(additional_headers if additional_headers else {}),
             **({'Authorization': auth_header_type.value.format(token)} if token else {})
         }
-=======
+
     async def call_posts_in_parallel(call_info: dict, token: str):
         """Call the services in parallel and return the responses."""
         headers = {'Content-Type': 'application/json', 'Authorization': f'Bearer {token}'}
@@ -208,8 +208,6 @@
                 task_json = await task.json()
                 responses.append(task_json)
         return responses
->>>>>>> 20a979e1
-
 
 def _get_token() -> str:
     token: str = request.headers['Authorization'] if request and 'Authorization' in request.headers else None
