# Copyright © 2019 Province of British Columbia
#
# Licensed under the Apache License, Version 2.0 (the "License");
# you may not use this file except in compliance with the License.
# You may obtain a copy of the License at
#
#     http://www.apache.org/licenses/LICENSE-2.0
#
# Unless required by applicable law or agreed to in writing, software
# distributed under the License is distributed on an "AS IS" BASIS,
# WITHOUT WARRANTIES OR CONDITIONS OF ANY KIND, either express or implied.
# See the License for the specific language governing permissions and
# limitations under the License.
"""Utils for keycloak administration."""

import os

from keycloak import KeycloakAdmin, KeycloakOpenID
from keycloak.exceptions import KeycloakGetError

from auth_api.exceptions import BusinessException
from auth_api.exceptions.errors import Error


KEYCLOAK_ADMIN = KeycloakAdmin(server_url=os.getenv('KEYCLOAK_BASE_URL') + '/auth/',
                               username=os.getenv('KEYCLOAK_ADMIN_CLIENTID'),
                               password=os.getenv('KEYCLOAK_ADMIN_SECRET'),
                               realm_name=os.getenv('KEYCLOAK_REALMNAME'),
                               client_id=os.getenv('KEYCLOAK_ADMIN_CLIENTID'),
                               client_secret_key=os.getenv('KEYCLOAK_ADMIN_SECRET'),
                               verify=True)


# Configure client
KEYCLOAK_OPENID = KeycloakOpenID(server_url=os.getenv('KEYCLOAK_BASE_URL') + '/auth/',
                                 realm_name=os.getenv('KEYCLOAK_REALMNAME'),
                                 client_id=os.getenv('KEYCLOAK_AUTH_AUDIENCE'),
                                 client_secret_key=os.getenv('KEYCLOAK_AUTH_CLIENT_SECRET'),
                                 verify=True)


class KeycloakService:
    """For Keycloak services."""

    def __init__(self):
        """Constructor."""
        super()

    # Add user to Keycloak
    def add_user(self, user_request):
        """Add user to Keycloak."""
        # New user default to enabled.
        enabled = user_request.get('enabled')
        if enabled is None:
            enabled = True

        # Add user and set password
        try:
            KEYCLOAK_ADMIN.create_user(
                {
                    'email': user_request.get('email'),
                    'username': user_request.get('username'),
                    'enabled': enabled,
                    'firstName': user_request.get('firstname'),
                    'lastName': user_request.get('lastname'),
                    'credentials': [{'value': user_request.get('password'), 'type': 'password'}],
                    'groups': user_request.get('user_type'),
                    'attributes': {'corp_type': user_request.get('corp_type'), 'source': user_request.get('source')}
                })

            user_id = KEYCLOAK_ADMIN.get_user_id(user_request.get('username'))

            # Set user groups
            if user_request.get('user_type'):
                for user_type in user_request.get('user_type'):
                    group = KEYCLOAK_ADMIN.get_group_by_path(user_type, True)
                    if group:
                        KEYCLOAK_ADMIN.group_user_add(user_id, group['id'])

            user = self.get_user_by_username(user_request.get('username'))

            return user
        except KeycloakGetError as err:
            if err.response_code == 409:
                raise BusinessException(Error.DATA_CONFLICT, err)
        except Exception as err:
            raise BusinessException(Error.UNDEFINED_ERROR, err)

    @staticmethod
    def get_user_by_username(username):
<<<<<<< HEAD
        """ Get user from Keycloak by username"""
=======
        """Get user from Keycloak by username."""
>>>>>>> 28d5bfc9
        try:
            # Get user id
            user_id_keycloak = KEYCLOAK_ADMIN.get_user_id(username)
        except Exception as err:
            raise BusinessException(Error.UNDEFINED_ERROR, err)
        # Get User
        if user_id_keycloak is not None:
            try:
                user = KEYCLOAK_ADMIN.get_user(user_id_keycloak)
                return user
            except Exception as err:
                raise BusinessException(Error.UNDEFINED_ERROR, err)
        else:
<<<<<<< HEAD
            raise BusinessException(Error.DATA_NOT_FOUND, err)

    @staticmethod
    def delete_user_by_username(username):
        """Delete user from Keycloak by username"""
=======
            raise BusinessException(Error.DATA_NOT_FOUND, None)

    @staticmethod
    def delete_user_by_username(username):
        """Delete user from Keycloak by username."""
>>>>>>> 28d5bfc9
        try:
            # Get user id
            user_id_keycloak = KEYCLOAK_ADMIN.get_user_id(username)
        except Exception as err:
            raise BusinessException(Error.UNDEFINED_ERROR, err)
        # Delete User
        if user_id_keycloak is not None:
            try:
                response = KEYCLOAK_ADMIN.delete_user(user_id_keycloak)
                return response
            except Exception as err:
                raise BusinessException(Error.UNDEFINED_ERROR, err)
        else:
<<<<<<< HEAD
            raise BusinessException(Error.DATA_NOT_FOUND, err)

    @staticmethod
    def get_token(username, password):
        """Get user access token by username and password"""
=======
            raise BusinessException(Error.DATA_NOT_FOUND, None)

    @staticmethod
    def get_token(username, password):
        """Get user access token by username and password."""
>>>>>>> 28d5bfc9
        try:
            response = KEYCLOAK_OPENID.token(username, password)
            return response
        except Exception as err:
            raise BusinessException(Error.INVALID_USER_CREDENTIALS, err)

    @staticmethod
    def refresh_token(refresh_token):
<<<<<<< HEAD
        """Refresh user token"""
=======
        """Refresh user token."""
>>>>>>> 28d5bfc9
        try:
            response = KEYCLOAK_OPENID.refresh_token(refresh_token, ['refresh_token'])
            return response
        except Exception as err:
            raise BusinessException(Error.INVALID_REFRESH_TOKEN, err)<|MERGE_RESOLUTION|>--- conflicted
+++ resolved
@@ -88,11 +88,7 @@
 
     @staticmethod
     def get_user_by_username(username):
-<<<<<<< HEAD
-        """ Get user from Keycloak by username"""
-=======
         """Get user from Keycloak by username."""
->>>>>>> 28d5bfc9
         try:
             # Get user id
             user_id_keycloak = KEYCLOAK_ADMIN.get_user_id(username)
@@ -106,19 +102,11 @@
             except Exception as err:
                 raise BusinessException(Error.UNDEFINED_ERROR, err)
         else:
-<<<<<<< HEAD
-            raise BusinessException(Error.DATA_NOT_FOUND, err)
-
-    @staticmethod
-    def delete_user_by_username(username):
-        """Delete user from Keycloak by username"""
-=======
             raise BusinessException(Error.DATA_NOT_FOUND, None)
 
     @staticmethod
     def delete_user_by_username(username):
         """Delete user from Keycloak by username."""
->>>>>>> 28d5bfc9
         try:
             # Get user id
             user_id_keycloak = KEYCLOAK_ADMIN.get_user_id(username)
@@ -132,19 +120,11 @@
             except Exception as err:
                 raise BusinessException(Error.UNDEFINED_ERROR, err)
         else:
-<<<<<<< HEAD
-            raise BusinessException(Error.DATA_NOT_FOUND, err)
-
-    @staticmethod
-    def get_token(username, password):
-        """Get user access token by username and password"""
-=======
             raise BusinessException(Error.DATA_NOT_FOUND, None)
 
     @staticmethod
     def get_token(username, password):
         """Get user access token by username and password."""
->>>>>>> 28d5bfc9
         try:
             response = KEYCLOAK_OPENID.token(username, password)
             return response
@@ -153,11 +133,7 @@
 
     @staticmethod
     def refresh_token(refresh_token):
-<<<<<<< HEAD
-        """Refresh user token"""
-=======
         """Refresh user token."""
->>>>>>> 28d5bfc9
         try:
             response = KEYCLOAK_OPENID.refresh_token(refresh_token, ['refresh_token'])
             return response
