{
    "$schema": "http://json-schema.org/draft-07/schema#",
    "$id": "https://bcrs.gov.bc.ca/.well_known/schemas/invitation",
    "type": "object",
    "title": "Invitation",
    "definitions": {
        "invitationMembership": {
            "type": "object",
            "properties": {
                "membershipType": {
                    "type": "string"
                },
                "orgId": {
                    "type": "number"
                }
            },
            "required": [
                "membershipType",
                "orgId"
            ]
        }
    },
    "properties": {
      "recipientEmail": {
        "type": "string",
        "title": "The recipient email id."
      },
<<<<<<< HEAD
      "sentDate": {
        "type": "string",
        "format": "datetime",
        "title": "The date invitation is sent."
      },
       "membership": {
=======
      "membership": {
>>>>>>> 7ad4fb8c
            "type": "array",
            "items": {
                "$ref": "#/definitions/invitationMembership"
            }
        }
    },
    "required": [
      "recipientEmail",
      "membership"
    ]
}<|MERGE_RESOLUTION|>--- conflicted
+++ resolved
@@ -21,20 +21,16 @@
         }
     },
     "properties": {
-      "recipientEmail": {
-        "type": "string",
-        "title": "The recipient email id."
-      },
-<<<<<<< HEAD
-      "sentDate": {
-        "type": "string",
-        "format": "datetime",
-        "title": "The date invitation is sent."
-      },
-       "membership": {
-=======
-      "membership": {
->>>>>>> 7ad4fb8c
+        "recipientEmail": {
+            "type": "string",
+            "title": "The recipient email id."
+        },
+        "sentDate": {
+            "type": "string",
+            "format": "datetime",
+            "title": "The date invitation is sent."
+        },
+        "membership": {
             "type": "array",
             "items": {
                 "$ref": "#/definitions/invitationMembership"
@@ -42,7 +38,7 @@
         }
     },
     "required": [
-      "recipientEmail",
-      "membership"
+        "recipientEmail",
+        "membership"
     ]
 }