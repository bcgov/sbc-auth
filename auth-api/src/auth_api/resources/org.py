# Copyright © 2019 Province of British Columbia
#
# Licensed under the Apache License, Version 2.0 (the 'License');
# you may not use this file except in compliance with the License.
# You may obtain a copy of the License at
#
#     http://www.apache.org/licenses/LICENSE-2.0
#
# Unless required by applicable law or agreed to in writing, software
# distributed under the License is distributed on an 'AS IS' BASIS,
# WITHOUT WARRANTIES OR CONDITIONS OF ANY KIND, either express or implied.
# See the License for the specific language governing permissions and
# limitations under the License.
"""API endpoints for managing an Org resource."""

import json

from flask import g, jsonify, request
from flask_restplus import Namespace, Resource, cors

from auth_api import status as http_status
from auth_api.exceptions import BusinessException
from auth_api.jwt_wrapper import JWTWrapper
from auth_api.schemas import utils as schema_utils
from auth_api.schemas.membership import MembershipSchema
from auth_api.services import Affiliation as AffiliationService
from auth_api.services import Membership as MembershipService
from auth_api.services import Org as OrgService
from auth_api.services import User as UserService
from auth_api.tracer import Tracer
from auth_api.utils.roles import ALL_ALLOWED_ROLES, CLIENT_ADMIN_ROLES, STAFF, Role
from auth_api.utils.util import cors_preflight

API = Namespace('orgs', description='Endpoints for organization management')
TRACER = Tracer.get_instance()
_JWT = JWTWrapper.get_instance()


@cors_preflight('GET,POST,OPTIONS')
@API.route('', methods=['GET', 'POST', 'OPTIONS'])
class Orgs(Resource):
    """Resource for managing orgs."""

    @staticmethod
    @TRACER.trace()
    @cors.crossdomain(origin='*')
    @_JWT.has_one_of_roles([Role.EDITOR.value])
    def post():
        """Post a new org using the request body.

        If the org already exists, update the attributes.
        """
        token = g.jwt_oidc_token_info
        request_json = request.get_json()
        valid_format, errors = schema_utils.validate(request_json, 'org')
        if not valid_format:
            return {'message': schema_utils.serialize(errors)}, http_status.HTTP_400_BAD_REQUEST

        try:
            user = UserService.find_by_jwt_token(token)
            if user is None:
                response, status = {'message': 'Not authorized to perform this action'}, \
                                   http_status.HTTP_401_UNAUTHORIZED
            else:
                response, status = OrgService.create_org(request_json, user.identifier).as_dict(), \
                                   http_status.HTTP_201_CREATED
        except BusinessException as exception:
            response, status = {'code': exception.code, 'message': exception.message}, exception.status_code
        return response, status


@cors_preflight('GET,PUT,OPTIONS')
@API.route('/<string:org_id>', methods=['GET', 'PUT', 'OPTIONS'])
class Org(Resource):
    """Resource for managing a single org."""

    @staticmethod
    @TRACER.trace()
    @cors.crossdomain(origin='*')
    @_JWT.requires_auth
    def get(org_id):
        """Get the org specified by the provided id."""
        org = OrgService.find_by_org_id(org_id, g.jwt_oidc_token_info, allowed_roles=ALL_ALLOWED_ROLES)
        if org is None:
            response, status = {'message': 'The requested organization could not be found.'}, \
                               http_status.HTTP_404_NOT_FOUND
        else:
            response, status = org.as_dict(), http_status.HTTP_200_OK
        return response, status

    @staticmethod
    @TRACER.trace()
    @cors.crossdomain(origin='*')
    @_JWT.requires_auth
    def put(org_id):
        """Update the org specified by the provided id with the request body."""
        request_json = request.get_json()
        valid_format, errors = schema_utils.validate(request_json, 'org')
        if not valid_format:
            return {'message': schema_utils.serialize(errors)}, http_status.HTTP_400_BAD_REQUEST

        try:
            org = OrgService.find_by_org_id(org_id, g.jwt_oidc_token_info, allowed_roles=CLIENT_ADMIN_ROLES)
            if org:
                response, status = org.update_org(request_json).as_dict(), http_status.HTTP_200_OK
            else:
                response, status = {'message': 'The requested organization could not be found.'}, \
                                   http_status.HTTP_404_NOT_FOUND
        except BusinessException as exception:
            response, status = {'code': exception.code, 'message': exception.message}, exception.status_code
        return response, status


@cors_preflight('DELETE,POST,PUT,OPTIONS')
@API.route('/<string:org_id>/contacts', methods=['DELETE', 'POST', 'PUT'])
class OrgContacts(Resource):
    """Resource for managing org contacts."""

    @staticmethod
    @TRACER.trace()
    @cors.crossdomain(origin='*')
    @_JWT.requires_auth
    def post(org_id):
        """Create a new contact for the specified org."""
        request_json = request.get_json()
        valid_format, errors = schema_utils.validate(request_json, 'contact')
        if not valid_format:
            return {'message': schema_utils.serialize(errors)}, http_status.HTTP_400_BAD_REQUEST

        try:
            org = OrgService.find_by_org_id(org_id, g.jwt_oidc_token_info, allowed_roles=CLIENT_ADMIN_ROLES)
            if org:
                response, status = org.add_contact(request_json).as_dict(), http_status.HTTP_201_CREATED
            else:
                response, status = {'message': 'The requested organization could not be found.'}, \
                                   http_status.HTTP_404_NOT_FOUND
        except BusinessException as exception:
            response, status = {'code': exception.code, 'message': exception.message}, exception.status_code
        return response, status

    @staticmethod
    @TRACER.trace()
    @cors.crossdomain(origin='*')
    @_JWT.requires_auth
    def put(org_id):
        """Update an existing contact for the specified org."""
        request_json = request.get_json()
        valid_format, errors = schema_utils.validate(request_json, 'contact')
        if not valid_format:
            return {'message': schema_utils.serialize(errors)}, http_status.HTTP_400_BAD_REQUEST
        try:
            org = OrgService.find_by_org_id(org_id, g.jwt_oidc_token_info, allowed_roles=CLIENT_ADMIN_ROLES)
            if org:
                response, status = org.update_contact(request_json).as_dict(), http_status.HTTP_200_OK
            else:
                response, status = {'message': 'The requested organization could not be found.'}, \
                                   http_status.HTTP_404_NOT_FOUND
        except BusinessException as exception:
            response, status = {'code': exception.code, 'message': exception.message}, exception.status_code
        return response, status

    @staticmethod
    @TRACER.trace()
    @cors.crossdomain(origin='*')
    @_JWT.requires_auth
    def delete(org_id):
        """Delete the contact info for the specified org."""
        try:
            org = OrgService.find_by_org_id(org_id, g.jwt_oidc_token_info, allowed_roles=CLIENT_ADMIN_ROLES)
            if org:
                response, status = org.delete_contact().as_dict(), http_status.HTTP_200_OK
            else:
                response, status = {'message': 'The requested organization could not be found.'}, \
                                   http_status.HTTP_404_NOT_FOUND
        except BusinessException as exception:
            response, status = {'code': exception.code, 'message': exception.message}, exception.status_code
        return response, status


@cors_preflight('GET,POST,OPTIONS')
@API.route('/<string:org_id>/affiliations', methods=['GET', 'POST', 'OPTIONS'])
class OrgAffiliations(Resource):
    """Resource for managing affiliations for an org."""

    @staticmethod
    @_JWT.requires_auth
    @TRACER.trace()
    @cors.crossdomain(origin='*')
    def post(org_id):
        """Post a new Affiliation for an org using the request body."""
        request_json = request.get_json()
        valid_format, errors = schema_utils.validate(request_json, 'affiliation')
        if not valid_format:
            return {'message': schema_utils.serialize(errors)}, http_status.HTTP_400_BAD_REQUEST

        try:
            response, status = AffiliationService.create_affiliation(
                org_id, request_json.get('businessIdentifier'), request_json.get('passCode'),
                token_info=g.jwt_oidc_token_info).as_dict(), http_status.HTTP_201_CREATED

        except BusinessException as exception:
            response, status = {'code': exception.code, 'message': exception.message}, exception.status_code

        return response, status

    @staticmethod
    @_JWT.requires_auth
    @TRACER.trace()
    @cors.crossdomain(origin='*')
    def get(org_id):
        """Get all affiliated entities for the given org."""
        try:
            response, status = jsonify(
                AffiliationService.find_affiliated_entities_by_org_id(org_id, g.jwt_oidc_token_info)), \
                               http_status.HTTP_200_OK

        except BusinessException as exception:
            response, status = {'code': exception.code, 'message': exception.message}, exception.status_code

        return response, status


@cors_preflight('DELETE,OPTIONS')
@API.route('/<string:org_id>/affiliations/<string:business_identifier>', methods=['DELETE', 'OPTIONS'])
class OrgAffiliation(Resource):
    """Resource for managing a single affiliation between an org and an entity."""

    @staticmethod
    @_JWT.requires_auth
    @TRACER.trace()
    @cors.crossdomain(origin='*')
    def delete(org_id, business_identifier):
        """Delete an affiliation between an org and an entity."""
        try:
            AffiliationService.delete_affiliation(org_id, business_identifier, g.jwt_oidc_token_info)
            response, status = {}, http_status.HTTP_200_OK

        except BusinessException as exception:
            response, status = {'code': exception.code, 'message': exception.message}, \
                               exception.status_code

        return response, status


@cors_preflight('GET,OPTIONS')
@API.route('/<string:org_id>/members', methods=['GET', 'OPTIONS'])
class OrgMembers(Resource):
    """Resource for managing a set of members for a single organization."""

    @staticmethod
    @_JWT.requires_auth
    @TRACER.trace()
    @cors.crossdomain(origin='*')
    def get(org_id):
        """Retrieve the set of members for the given org."""
        try:

            status = request.args.get('status')
            roles = request.args.get('roles')

            members = MembershipService.get_members_for_org(org_id, status=status, membership_roles=roles,
                                                            token_info=g.jwt_oidc_token_info,
                                                            allowed_roles=(*CLIENT_ADMIN_ROLES, STAFF))
            if members:
<<<<<<< HEAD
                response, status = json.dumps(MembershipSchema(exclude=['org']).dump(members, many=True)), \
=======
                response, status = json.dumps({'members': MembershipSchema().dump(members, many=True)}), \
>>>>>>> f8ecfba0
                                   http_status.HTTP_200_OK
            else:
                response, status = {'message': 'No users found found.'}, \
                                   http_status.HTTP_404_NOT_FOUND

        except BusinessException as exception:
            response, status = {'code': exception.code, 'message': exception.message}, exception.status_code

        return response, status


@cors_preflight('DELETE,PATCH,OPTIONS')
@API.route('/<string:org_id>/members/<string:membership_id>', methods=['DELETE', 'PATCH', 'OPTIONS'])
class OrgMember(Resource):
    """Resource for managing a single membership record between an org and a user."""

    @staticmethod
    @_JWT.requires_auth
    @TRACER.trace()
    @cors.crossdomain(origin='*')
    def patch(org_id, membership_id):  # pylint:disable=unused-argument
        """Update a membership record with new member role."""
        token = g.jwt_oidc_token_info
        role = request.get_json().get('role')
        status = request.get_json().get('status')
        updated_fields_dict = {}
        try:
            if role is not None:
                updated_role = MembershipService.get_membership_type_by_code(role)
                updated_fields_dict['membership_type'] = updated_role
            if status is not None:
                updated_fields_dict['membership_status'] = MembershipService.get_membership_status_by_code(status)
            membership = MembershipService.find_membership_by_id(membership_id, token)
            if not membership:
                response, status = {'message': 'The requested membership record could not be found.'}, \
                                   http_status.HTTP_404_NOT_FOUND
                return response, status

            return membership.update_membership(updated_fields=updated_fields_dict, token_info=token).as_dict(), \
                   http_status.HTTP_200_OK

        except BusinessException as exception:
            response, status = {'code': exception.code, 'message': exception.message}, exception.status_code
            return response, status

    @staticmethod
    @_JWT.requires_auth
    @TRACER.trace()
    @cors.crossdomain(origin='*')
    def delete(org_id, membership_id):
        """Delete a membership record for the given org and user."""
        try:
            org = OrgService.find_by_org_id(org_id, g.jwt_oidc_token_info,
                                            allowed_roles=(*CLIENT_ADMIN_ROLES, STAFF))
            if org:
                response, status = org.remove_member(membership_id).as_dict(), \
                                   http_status.HTTP_200_OK
            else:
                response, status = {'message': 'The requested organization could not be found.'}, \
                                   http_status.HTTP_404_NOT_FOUND
        except BusinessException as exception:
            response, status = {'code': exception.code, 'message': exception.message}, exception.status_code

        return response, status


@cors_preflight('GET,OPTIONS')
@API.route('/<string:org_id>/invitations', methods=['GET', 'OPTIONS'])
class OrgInvitations(Resource):
    """Resource for managing a set of invitations for a single organization."""

    @staticmethod
    @_JWT.requires_auth
    @TRACER.trace()
    @cors.crossdomain(origin='*')
    def get(org_id):
        """Retrieve the set of invitations for the given org."""
        try:

            invitation_status = request.args.get('status').upper() if request.args.get('status') else 'ALL'
            org = OrgService.find_by_org_id(org_id, g.jwt_oidc_token_info,
                                            allowed_roles=(*CLIENT_ADMIN_ROLES, STAFF))
            if org:
                response, status = jsonify(org.get_invitations(invitation_status, g.jwt_oidc_token_info)), \
                                   http_status.HTTP_200_OK
            else:
                response, status = {'message': 'The requested organization could not be found.'}, \
                                   http_status.HTTP_404_NOT_FOUND

        except BusinessException as exception:
            response, status = {'code': exception.code, 'message': exception.message}, exception.status_code

        return response, status<|MERGE_RESOLUTION|>--- conflicted
+++ resolved
@@ -22,8 +22,8 @@
 from auth_api.exceptions import BusinessException
 from auth_api.jwt_wrapper import JWTWrapper
 from auth_api.schemas import utils as schema_utils
+from auth_api.services import Affiliation as AffiliationService
 from auth_api.schemas.membership import MembershipSchema
-from auth_api.services import Affiliation as AffiliationService
 from auth_api.services import Membership as MembershipService
 from auth_api.services import Org as OrgService
 from auth_api.services import User as UserService
@@ -262,11 +262,7 @@
                                                             token_info=g.jwt_oidc_token_info,
                                                             allowed_roles=(*CLIENT_ADMIN_ROLES, STAFF))
             if members:
-<<<<<<< HEAD
-                response, status = json.dumps(MembershipSchema(exclude=['org']).dump(members, many=True)), \
-=======
-                response, status = json.dumps({'members': MembershipSchema().dump(members, many=True)}), \
->>>>>>> f8ecfba0
+                response, status = json.dumps({'members': MembershipSchema(exclude=['org']).dump(members, many=True)}), \
                                    http_status.HTTP_200_OK
             else:
                 response, status = {'message': 'No users found found.'}, \
