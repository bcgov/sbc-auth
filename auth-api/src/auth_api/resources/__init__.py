# Copyright © 2019 Province of British Columbia
#
# Licensed under the Apache License, Version 2.0 (the 'License');
# you may not use this file except in compliance with the License.
# You may obtain a copy of the License at
#
#     http://www.apache.org/licenses/LICENSE-2.0
#
# Unless required by applicable law or agreed to in writing, software
# distributed under the License is distributed on an 'AS IS' BASIS,
# WITHOUT WARRANTIES OR CONDITIONS OF ANY KIND, either express or implied.
# See the License for the specific language governing permissions and
# limitations under the License.
"""Exposes all of the resource endpoints mounted in Flask-Blueprint style.

Uses restplus namespaces to mount individual api endpoints into the service.

All services have 2 defaults sets of endpoints:
 - ops
 - meta
That are used to expose operational health information about the service, and meta information.
"""
from flask import Blueprint

from auth_api.resources.admin.users import API as USER_API

from .apihelper import Api
from .meta import API as META_API
from .ops import API as OPS_API
from .token import API as TOKEN_API
<<<<<<< HEAD
from .logout import API as LOGOUT_API

from .apihelper import Api
=======
from .usersinfo import API as USERINFO_API
>>>>>>> 65b4c1c6


__all__ = ('API_BLUEPRINT', 'OPS_BLUEPRINT')

# This will add the Authorize button to the swagger docs
# TODO oauth2 & openid may not yet be supported by restplus <- check on this
AUTHORIZATIONS = {'apikey': {'type': 'apiKey', 'in': 'header', 'name': 'Authorization'}}

OPS_BLUEPRINT = Blueprint('API_OPS', __name__, url_prefix='/ops')

API_OPS = Api(
    OPS_BLUEPRINT,
    title='Service OPS API',
    version='1.0',
    description='The Core API for the Authentication System',
    security=['apikey'],
    authorizations=AUTHORIZATIONS,
)

API_OPS.add_namespace(OPS_API, path='/')

API_BLUEPRINT = Blueprint('API', __name__, url_prefix='/api/v1')

API = Api(
    API_BLUEPRINT,
    title='Authentication API',
    version='1.0',
    description='The Core API for the Authentication System',
    security=['apikey'],
    authorizations=AUTHORIZATIONS,
)

API.add_namespace(META_API, path='/meta')
API.add_namespace(USERINFO_API, path='/users/info')
API.add_namespace(TOKEN_API, path='/token')
API.add_namespace(USER_API, path='/admin/users')
API.add_namespace(LOGOUT_API, path='/logout')<|MERGE_RESOLUTION|>--- conflicted
+++ resolved
@@ -28,13 +28,8 @@
 from .meta import API as META_API
 from .ops import API as OPS_API
 from .token import API as TOKEN_API
-<<<<<<< HEAD
 from .logout import API as LOGOUT_API
-
-from .apihelper import Api
-=======
 from .usersinfo import API as USERINFO_API
->>>>>>> 65b4c1c6
 
 
 __all__ = ('API_BLUEPRINT', 'OPS_BLUEPRINT')
