--- conflicted
+++ resolved
@@ -18,20 +18,11 @@
 from flask import request
 from flask_restplus import Namespace, Resource, cors
 from sbc_common_components.tracing.trace_tags import TraceTags
-<<<<<<< HEAD
-=======
-
->>>>>>> 28d5bfc9
 from auth_api import status as http_status
 from auth_api.exceptions import BusinessException
 from auth_api.services.keycloak import KeycloakService
 from auth_api.tracer import Tracer
 from auth_api.utils.util import cors_preflight
-<<<<<<< HEAD
-from auth_api.exceptions import BusinessException
-=======
-
->>>>>>> 28d5bfc9
 
 API = Namespace('token', description='Authentication System - Passcode login')
 KEYCLOAK_SERVICE = KeycloakService()
