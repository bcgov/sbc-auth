--- conflicted
+++ resolved
@@ -28,11 +28,8 @@
 from .documents_affidavit import bp as documents_affidavit_bp
 from .entity import bp as entity_bp
 from .invitation import bp as invitation_bp
-<<<<<<< HEAD
-=======
 from .keycloak import bp as keycloak_bp
 from .meta import bp as meta_bp
->>>>>>> 2684feb8
 from .notifications import bp as notifications_bp
 from .org import bp as org_bp
 from .org_api_keys import bp as org_api_keys_bp
