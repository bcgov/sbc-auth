--- conflicted
+++ resolved
@@ -60,12 +60,10 @@
     BCSC = 'BCSC'
 }
 
-<<<<<<< HEAD
+export type Actions = 'upgrade' | 'downgrade'
+
 export enum TransactionStatus {
     COMPLETED = 'COMPLETED',
     CREATED = 'CREATED',
     DELETED = 'DELETED'
-}
-=======
-export type Actions = 'upgrade' | 'downgrade'
->>>>>>> 9c7d7991
+}