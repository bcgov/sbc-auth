--- conflicted
+++ resolved
@@ -218,7 +218,6 @@
 export enum TaskRelationshipType {
     ORG = 'ORG',
     PRODUCT = 'PRODUCT',
-<<<<<<< HEAD
   }
 
 export enum TaskStatus {
@@ -228,11 +227,4 @@
     PENDING_STAFF_REVIEW = 'PENDING_STAFF_REVIEW',
     PENDING_ACTIVATION = 'PENDING_ACTIVATION',
     PENDING_INVITE_ACCEPT = 'PENDING_INVITE_ACCEPT'
-=======
-}
-
-export enum TaskStatus {
-    OPEN = 'OPEN',
-    COMPLETED = 'COMPLETED'
->>>>>>> 0ed2a471
-}+}
