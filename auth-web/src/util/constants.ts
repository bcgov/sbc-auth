--- conflicted
+++ resolved
@@ -420,11 +420,8 @@
     EnableFasDashboard = 'enable-fas-dashboard',
     EnableGovmInvite = 'enable-govm-account-invite',
     EnableMandatoryAddress = 'enable-mandatory-address',
-<<<<<<< HEAD
+    EnableNameRequestType = 'enable-name-request-type',
     EnableNewActionsMenu = 'enable-new-actions-menu',
-=======
-    EnableNameRequestType = 'enable-name-request-type',
->>>>>>> 87413a4c
     EnableOrgNameAutoComplete = 'enable-org-name-auto-complete',
     HideProductPackage = 'hide-product-packages',
     IaSupportedEntities = 'ia-supported-entities',
