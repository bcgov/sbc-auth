
export enum SessionStorageKeys {
    KeyCloakToken = 'KEYCLOAK_TOKEN',
    KeyCloakRefreshToken = 'KEYCLOAK_REFRESH_TOKEN',
    KeyCloakIdToken = 'KEYCLOAK_ID_TOKEN',
    ApiConfigKey = 'AUTH_API_CONFIG',
    BusinessIdentifierKey = 'BUSINESS_IDENTIFIER',
    UserFullName = 'USER_FULL_NAME',
<<<<<<< HEAD
    PreventStorageSync = 'PREVENT_STORAGE_SYNC'
=======
    AccountName = 'ACCOUNT_NAME',
    UserAccountType = 'USER_ACCOUNT_TYPE',
    PendingApprovalCount = 'PENDING_APPROVAL_COUNT'
>>>>>>> f9a9bd06
}

export enum Role {
    Staff = 'staff',
    Public = 'public_user',
    Edit = 'edit',
    Basic = 'basic'
}

export enum Pages {
    USER_PROFILE = 'userprofile',
    CREATE_TEAM = 'createteam',
    DUPLICATE_TEAM_MESAGE = 'duplicateteam',
    PENDING_APPROVAL = 'pendingapproval',
    MAIN = 'main'
}<|MERGE_RESOLUTION|>--- conflicted
+++ resolved
@@ -6,13 +6,9 @@
     ApiConfigKey = 'AUTH_API_CONFIG',
     BusinessIdentifierKey = 'BUSINESS_IDENTIFIER',
     UserFullName = 'USER_FULL_NAME',
-<<<<<<< HEAD
-    PreventStorageSync = 'PREVENT_STORAGE_SYNC'
-=======
     AccountName = 'ACCOUNT_NAME',
     UserAccountType = 'USER_ACCOUNT_TYPE',
     PendingApprovalCount = 'PENDING_APPROVAL_COUNT'
->>>>>>> f9a9bd06
 }
 
 export enum Role {
