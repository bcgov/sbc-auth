
export enum SessionStorageKeys {
    KeyCloakToken = 'KEYCLOAK_TOKEN',
    KeyCloakRefreshToken = 'KEYCLOAK_REFRESH_TOKEN',
    KeyCloakIdToken = 'KEYCLOAK_ID_TOKEN',
    ApiConfigKey = 'AUTH_API_CONFIG',
    BusinessIdentifierKey = 'BUSINESS_IDENTIFIER',
    UserFullName = 'USER_FULL_NAME',
    UserKcId = 'USER_KC_ID',
    PreventStorageSync = 'PREVENT_STORAGE_SYNC',
    AccountName = 'ACCOUNT_NAME',
    UserAccountType = 'USER_ACCOUNT_TYPE',
    PendingApprovalCount = 'PENDING_APPROVAL_COUNT',
    CurrentAccount = 'CURRENT_ACCOUNT',
    NamesRequestNumberKey = 'NR_NUMBER',
}

export enum Role {
    Staff = 'staff',
    Public = 'public_user',
    Edit = 'edit',
    Basic = 'basic',
    StaffAdmin = 'staff_admin'
}

export enum Pages {
    USER_PROFILE = 'userprofile',
    CREATE_ACCOUNT = 'createaccount',
    DUPLICATE_TEAM_MESAGE = 'duplicateteam',
    PENDING_APPROVAL = 'pendingapproval',
    MAIN = 'account',
<<<<<<< HEAD
    SIGNIN = 'signin'
}

export enum Account {
    ANONYMOUS = 'ANONYMOUS'
}

export enum IdpHint {
    BCROS = 'bcros',
    IDIR = 'idir',
    BCSC = 'bcsc'
=======
    CREATE_USER_PROFILE = 'createuserprofile'
}

export enum IdpHint {
    BCSC = 'bcsc',
    BCROS = 'BCROS',
>>>>>>> b3e70110
}<|MERGE_RESOLUTION|>--- conflicted
+++ resolved
@@ -29,8 +29,8 @@
     DUPLICATE_TEAM_MESAGE = 'duplicateteam',
     PENDING_APPROVAL = 'pendingapproval',
     MAIN = 'account',
-<<<<<<< HEAD
-    SIGNIN = 'signin'
+    SIGNIN = 'signin',
+    CREATE_USER_PROFILE = 'createuserprofile'
 }
 
 export enum Account {
@@ -41,12 +41,4 @@
     BCROS = 'bcros',
     IDIR = 'idir',
     BCSC = 'bcsc'
-=======
-    CREATE_USER_PROFILE = 'createuserprofile'
-}
-
-export enum IdpHint {
-    BCSC = 'bcsc',
-    BCROS = 'BCROS',
->>>>>>> b3e70110
 }