--- conflicted
+++ resolved
@@ -658,16 +658,15 @@
     FREEZE = 'FREEZE'
 }
 
-<<<<<<< HEAD
-export enum AccountType {
-    BUSINESS = 'business',
-    GOVN = 'govn',
-    INDIVIDUAL = 'individual'
-=======
 export enum InvoluntaryDissolutionConfigNames {
   DISSOLUTIONS_ON_HOLD = 'DISSOLUTIONS_ON_HOLD',
   MAX_DISSOLUTIONS_ALLOWED = 'MAX_DISSOLUTIONS_ALLOWED',
   NUM_DISSOLUTIONS_ALLOWED = 'NUM_DISSOLUTIONS_ALLOWED',
   NEW_DISSOLUTIONS_SCHEDULE = 'NEW_DISSOLUTIONS_SCHEDULE'
->>>>>>> 074e0cb0
+}
+
+export enum AccountType {
+    BUSINESS = 'business',
+    GOVN = 'govn',
+    INDIVIDUAL = 'individual'
 }