--- conflicted
+++ resolved
@@ -170,18 +170,17 @@
       meta: { requiresAuth: true, requiresProfile: true }
     },
     {
-<<<<<<< HEAD
       path: '/review-account/:orgId',
       name: 'review-account',
       component: ReviewAccountView,
       meta: { requiresAuth: true, disabledRoles: [Role.Basic, Role.Public] },
       props: true
-=======
+    },
+    {
       path: '/setup-extrapro-account-success',
       name: 'setup-extrapro-account-success',
       component: ExtraProAccountCreationSuccessView,
       meta: { requiresAuth: true, requiresProfile: true }
->>>>>>> 48e2c3dc
     },
     {
       path: '/userprofile/:token?',
