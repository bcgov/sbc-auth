--- conflicted
+++ resolved
@@ -1,9 +1,6 @@
 import Axios, { AxiosPromise } from 'axios'
-<<<<<<< HEAD
+import { FilingTypeResponse, GLCode, GLCodeResponse } from '@/models/Staff'
 import { StatementFilterParams, StatementListResponse } from '@/models/statement'
-=======
-import { FilingTypeResponse, GLCode, GLCodeResponse } from '@/models/Staff'
->>>>>>> 1e62d0e1
 import { TransactionFilterParams, TransactionListResponse } from '@/models/transaction'
 import ConfigHelper from '@/util/config-helper'
 import { addAxiosInterceptors } from 'sbc-common-components/src/util/interceptors'
@@ -46,7 +43,6 @@
     return axios.post(url, filterParams, { headers })
   }
 
-<<<<<<< HEAD
   static getStatementsList (accountId: string, filterParams: StatementFilterParams): AxiosPromise<StatementListResponse> {
     let params = new URLSearchParams()
     if (filterParams.pageNumber) {
@@ -57,7 +53,8 @@
     }
     const url = `${ConfigHelper.getPayAPIURL()}/accounts/${accountId}/statements`
     return axios.get(url, { params })
-=======
+  }
+
   static getGLCodeList (): AxiosPromise<GLCodeResponse> {
     return axios.get(`${ConfigHelper.getPayAPIURL()}/fees/distributions`)
   }
@@ -68,6 +65,5 @@
 
   static updateGLCodeFiling (glcodeFilingData: GLCode): AxiosPromise<GLCodeResponse> {
     return axios.put(`${ConfigHelper.getPayAPIURL()}/fees/distributions/${glcodeFilingData.distributionCodeId}`, glcodeFilingData)
->>>>>>> 1e62d0e1
   }
 }