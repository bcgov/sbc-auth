import { FilingTypeResponse, GLCode, GLCodeResponse } from '@/models/Staff'
import { PADInfo, PADInfoValidation } from '@/models/Organization'
import {
  StatementFilterParams,
  StatementListItem,
  StatementListResponse,
  StatementNotificationSettings,
  StatementSettings
} from '@/models/statement'
import { TransactionFilter, TransactionFilterParams, TransactionListResponse } from '@/models/transaction'
import { AxiosPromise } from 'axios'
import ConfigHelper from '@/util/config-helper'
<<<<<<< HEAD
import { InvoiceListResponse } from '@/models/invoice'
=======
import { Payment } from '@/models/Payment'
>>>>>>> bad0ed9c
import { axios } from '@/util/http-util.ts'

export default class PaymentService {
  static createTransaction (paymentId: string, redirectUrl: string): AxiosPromise<any> {
    var url = `${ConfigHelper.getPayAPIURL()}/payment-requests/${paymentId}/transactions`
    return axios.post(url, {
      clientSystemUrl: redirectUrl,
      payReturnUrl: ConfigHelper.getSelfURL() + '/returnpayment'
    })
  }

  static updateTransaction (paymentId: string, transactionId: string, payResponseUrl?: string): AxiosPromise<any> {
    const url = `${ConfigHelper.getPayAPIURL()}/payment-requests/${paymentId}/transactions/${transactionId}`
    return axios.patch(url, {
      payResponseUrl: payResponseUrl
    })
  }

  static createTransactionForPadPayment (paymentId: string, redirectUrl: string): AxiosPromise<any> {
    const url = `${ConfigHelper.getPayAPIURL()}/payments/${paymentId}/transactions`
    return axios.post(url, {
      clientSystemUrl: redirectUrl,
      payReturnUrl: ConfigHelper.getSelfURL() + '/returnpadpayment'
    })
  }

  static updateTransactionForPadPayment (paymentId: string, transactionId: string, payResponseUrl?: string): AxiosPromise<any> {
    const url = `${ConfigHelper.getPayAPIURL()}/payments/${paymentId}/transactions/${transactionId}`
    return axios.patch(url, {
      payResponseUrl: payResponseUrl
    })
  }

  static getTransactions (accountId: string, filterParams: TransactionFilterParams): AxiosPromise<TransactionListResponse> {
    let params = new URLSearchParams()
    if (filterParams.pageNumber) {
      params.append('page', filterParams.pageNumber.toString())
    }
    if (filterParams.pageLimit) {
      params.append('limit', filterParams.pageLimit.toString())
    }
    const url = `${ConfigHelper.getPayAPIURL()}/accounts/${accountId}/payments/queries`
    return axios.post(url, filterParams.filterPayload, { params })
  }

  static getTransactionReports (accountId: string, filterParams: TransactionFilter): AxiosPromise<any> {
    const headers = {
      'Accept': 'text/csv'
    }
    const url = `${ConfigHelper.getPayAPIURL()}/accounts/${accountId}/payments/reports`
    return axios.post(url, filterParams, { headers, responseType: 'blob' as 'json' })
  }

  static getStatementsList (accountId: string, filterParams: StatementFilterParams): AxiosPromise<StatementListResponse> {
    let params = new URLSearchParams()
    if (filterParams.pageNumber) {
      params.append('page', filterParams.pageNumber.toString())
    }
    if (filterParams.pageLimit) {
      params.append('limit', filterParams.pageLimit.toString())
    }
    const url = `${ConfigHelper.getPayAPIURL()}/accounts/${accountId}/statements`
    return axios.get(url, { params })
  }

  static getStatementSettings (accountId: string): AxiosPromise<StatementSettings> {
    return axios.get(`${ConfigHelper.getPayAPIURL()}/accounts/${accountId}/statements/settings`)
  }

  static getStatement (accountId: string, statementId: string, type: string): AxiosPromise<any> {
    const headers = {
      'Accept': type
    }
    const url = `${ConfigHelper.getPayAPIURL()}/accounts/${accountId}/statements/${statementId}`
    return axios.get(url, { headers, responseType: 'blob' as 'json' })
  }

  static updateStatementSettings (accountId: string, updateBody): AxiosPromise<StatementListItem> {
    return axios.post(`${ConfigHelper.getPayAPIURL()}/accounts/${accountId}/statements/settings`, updateBody)
  }

  static getStatementRecipients (accountId: string): AxiosPromise<StatementNotificationSettings> {
    return axios.get(`${ConfigHelper.getPayAPIURL()}/accounts/${accountId}/statements/notifications`)
  }

  static updateStatementNotifications (accountId: string, updateBody): AxiosPromise<StatementNotificationSettings> {
    return axios.post(`${ConfigHelper.getPayAPIURL()}/accounts/${accountId}/statements/notifications`, updateBody)
  }

  static getGLCodeList (): AxiosPromise<GLCodeResponse> {
    return axios.get(`${ConfigHelper.getPayAPIURL()}/fees/distributions`)
  }

  static getGLCodeFiling (distributionCodeId: string): AxiosPromise<FilingTypeResponse> {
    return axios.get(`${ConfigHelper.getPayAPIURL()}/fees/distributions/${distributionCodeId}/schedules`)
  }

  static updateGLCodeFiling (glcodeFilingData: GLCode): AxiosPromise<GLCodeResponse> {
    return axios.put(`${ConfigHelper.getPayAPIURL()}/fees/distributions/${glcodeFilingData.distributionCodeId}`, glcodeFilingData)
  }

  static verifyPADInfo (padInfo: PADInfo): AxiosPromise<PADInfoValidation> {
    return axios.post(`${ConfigHelper.getPayAPIURL()}/bank-accounts/verifications`, padInfo)
  }

<<<<<<< HEAD
  static getFailedInvoices (accountId: string): AxiosPromise<InvoiceListResponse> {
    return axios.get(`${ConfigHelper.getPayAPIURL()}/accounts/${accountId}/payments?status=FAILED`)
=======
  static createAccountPayment (accountId: string) :AxiosPromise<Payment> {
    return axios.post(`${ConfigHelper.getPayAPIURL()}/accounts/${accountId}/payments?retryFailedPayment=true`, {})
>>>>>>> bad0ed9c
  }
}<|MERGE_RESOLUTION|>--- conflicted
+++ resolved
@@ -10,11 +10,8 @@
 import { TransactionFilter, TransactionFilterParams, TransactionListResponse } from '@/models/transaction'
 import { AxiosPromise } from 'axios'
 import ConfigHelper from '@/util/config-helper'
-<<<<<<< HEAD
 import { InvoiceListResponse } from '@/models/invoice'
-=======
 import { Payment } from '@/models/Payment'
->>>>>>> bad0ed9c
 import { axios } from '@/util/http-util.ts'
 
 export default class PaymentService {
@@ -120,12 +117,11 @@
     return axios.post(`${ConfigHelper.getPayAPIURL()}/bank-accounts/verifications`, padInfo)
   }
 
-<<<<<<< HEAD
   static getFailedInvoices (accountId: string): AxiosPromise<InvoiceListResponse> {
     return axios.get(`${ConfigHelper.getPayAPIURL()}/accounts/${accountId}/payments?status=FAILED`)
-=======
+  }
+
   static createAccountPayment (accountId: string) :AxiosPromise<Payment> {
     return axios.post(`${ConfigHelper.getPayAPIURL()}/accounts/${accountId}/payments?retryFailedPayment=true`, {})
->>>>>>> bad0ed9c
   }
 }