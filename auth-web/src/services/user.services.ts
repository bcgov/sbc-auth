import { AddUsersToOrgBody, Member, Organizations } from '@/models/Organization'
import Axios, { AxiosResponse } from 'axios'
import { Contact, Contacts } from '@/models/contact'
<<<<<<< HEAD
=======
import { Member, Organizations } from '@/models/Organization'
import { User, UserProfileRequestBody } from '@/models/user'
>>>>>>> b3e70110
import ConfigHelper from '@/util/config-helper'
import { addAxiosInterceptors } from 'sbc-common-components/src/util/interceptors'

const axios = addAxiosInterceptors(Axios.create())

export default class UserService {
  static async getUserProfile (identifier: string): Promise<AxiosResponse<User>> {
    return axios.get(`${ConfigHelper.getAuthAPIUrl()}/users/${identifier}`)
  }

  static async syncUserProfile (): Promise<AxiosResponse<User>> {
    return axios.post(`${ConfigHelper.getAuthAPIUrl()}/users`, {})
  }

  static async createContact (contact: Contact): Promise<AxiosResponse<Contact>> {
    return axios.post(`${ConfigHelper.getAuthAPIUrl()}/users/contacts`, contact)
  }

  static async getContacts (): Promise<AxiosResponse<Contacts>> {
    return axios.get(`${ConfigHelper.getAuthAPIUrl()}/users/contacts`)
  }

  static async updateContact (contact: Contact): Promise<AxiosResponse<Contact>> {
    return axios.put(`${ConfigHelper.getAuthAPIUrl()}/users/contacts`, contact)
  }

  static async getOrganizations (): Promise<AxiosResponse<Organizations>> {
    return axios.get(`${ConfigHelper.getAuthAPIUrl()}/users/orgs`)
  }

  static async updateUserTerms (identifier: string, termsVersion: string,
    isTermsAccepted: boolean): Promise<AxiosResponse<User>> {
    return axios.patch(`${ConfigHelper.getAuthAPIUrl()}/users/${identifier}`, {
      termsversion: termsVersion,
      istermsaccepted: isTermsAccepted }
    )
  }

  static async deactivateUser (): Promise<AxiosResponse<User>> {
    return axios.delete(`${ConfigHelper.getAuthAPIUrl()}/users/@me`)
  }

  static async getMembership (orgId: number): Promise<AxiosResponse<Member>> {
    return axios.get(`${ConfigHelper.getAuthAPIUrl()}/users/orgs/${orgId}/membership`)
  }

<<<<<<< HEAD
  static async createUsers (addUsersToOrgBody: AddUsersToOrgBody): Promise<AxiosResponse<AddUsersToOrgBody>> {
    return axios.post(`${ConfigHelper.getAuthAPIUrl()}/bulk/users`, addUsersToOrgBody)
=======
  static async createUserProfile (token: string, userProfile: UserProfileRequestBody): Promise<AxiosResponse<any>> {
    const headers = {
      'Content-Type': 'application/json',
      'invitation_token': token
    }
    return axios.post(`${ConfigHelper.getAuthAPIUrl()}/users/bcros`, userProfile, {
      headers: headers
    })
>>>>>>> b3e70110
  }
}<|MERGE_RESOLUTION|>--- conflicted
+++ resolved
@@ -1,11 +1,7 @@
 import { AddUsersToOrgBody, Member, Organizations } from '@/models/Organization'
 import Axios, { AxiosResponse } from 'axios'
 import { Contact, Contacts } from '@/models/contact'
-<<<<<<< HEAD
-=======
-import { Member, Organizations } from '@/models/Organization'
 import { User, UserProfileRequestBody } from '@/models/user'
->>>>>>> b3e70110
 import ConfigHelper from '@/util/config-helper'
 import { addAxiosInterceptors } from 'sbc-common-components/src/util/interceptors'
 
@@ -52,10 +48,9 @@
     return axios.get(`${ConfigHelper.getAuthAPIUrl()}/users/orgs/${orgId}/membership`)
   }
 
-<<<<<<< HEAD
   static async createUsers (addUsersToOrgBody: AddUsersToOrgBody): Promise<AxiosResponse<AddUsersToOrgBody>> {
     return axios.post(`${ConfigHelper.getAuthAPIUrl()}/bulk/users`, addUsersToOrgBody)
-=======
+  }
   static async createUserProfile (token: string, userProfile: UserProfileRequestBody): Promise<AxiosResponse<any>> {
     const headers = {
       'Content-Type': 'application/json',
@@ -64,6 +59,5 @@
     return axios.post(`${ConfigHelper.getAuthAPIUrl()}/users/bcros`, userProfile, {
       headers: headers
     })
->>>>>>> b3e70110
   }
 }