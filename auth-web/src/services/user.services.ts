import { AddUsersToOrgBody, Member, Organizations } from '@/models/Organization'
import Axios, { AxiosResponse } from 'axios'
import { Contact, Contacts } from '@/models/contact'
<<<<<<< HEAD
import { Member, Organizations } from '@/models/Organization'
=======
>>>>>>> 5df2d269
import { User, UserProfileRequestBody } from '@/models/user'
import ConfigHelper from '@/util/config-helper'
import { addAxiosInterceptors } from 'sbc-common-components/src/util/interceptors'

const axios = addAxiosInterceptors(Axios.create())

export default class UserService {
  static async getUserProfile (identifier: string): Promise<AxiosResponse<User>> {
    return axios.get(`${ConfigHelper.getAuthAPIUrl()}/users/${identifier}`)
  }

  static async syncUserProfile (): Promise<AxiosResponse<User>> {
    return axios.post(`${ConfigHelper.getAuthAPIUrl()}/users`, {})
  }

  static async createContact (contact: Contact): Promise<AxiosResponse<Contact>> {
    return axios.post(`${ConfigHelper.getAuthAPIUrl()}/users/contacts`, contact)
  }

  static async getContacts (): Promise<AxiosResponse<Contacts>> {
    return axios.get(`${ConfigHelper.getAuthAPIUrl()}/users/contacts`)
  }

  static async updateContact (contact: Contact): Promise<AxiosResponse<Contact>> {
    return axios.put(`${ConfigHelper.getAuthAPIUrl()}/users/contacts`, contact)
  }

  static async getOrganizations (): Promise<AxiosResponse<Organizations>> {
    return axios.get(`${ConfigHelper.getAuthAPIUrl()}/users/orgs`)
  }

  static async updateUserTerms (identifier: string, termsVersion: string,
    isTermsAccepted: boolean): Promise<AxiosResponse<User>> {
    return axios.patch(`${ConfigHelper.getAuthAPIUrl()}/users/${identifier}`, {
      termsversion: termsVersion,
      istermsaccepted: isTermsAccepted }
    )
  }

  static async deactivateUser (): Promise<AxiosResponse<User>> {
    return axios.delete(`${ConfigHelper.getAuthAPIUrl()}/users/@me`)
  }

  static async getMembership (orgId: number): Promise<AxiosResponse<Member>> {
    return axios.get(`${ConfigHelper.getAuthAPIUrl()}/users/orgs/${orgId}/membership`)
  }

<<<<<<< HEAD
=======
  static async createUsers (addUsersToOrgBody: AddUsersToOrgBody): Promise<AxiosResponse<AddUsersToOrgBody>> {
    return axios.post(`${ConfigHelper.getAuthAPIUrl()}/bulk/users`, addUsersToOrgBody)
  }
>>>>>>> 5df2d269
  static async createUserProfile (token: string, userProfile: UserProfileRequestBody): Promise<AxiosResponse<any>> {
    const headers = {
      'Content-Type': 'application/json',
      'invitation_token': token
    }
    return axios.post(`${ConfigHelper.getAuthAPIUrl()}/users/bcros`, userProfile, {
      headers: headers
    })
  }
}<|MERGE_RESOLUTION|>--- conflicted
+++ resolved
@@ -1,10 +1,6 @@
 import { AddUsersToOrgBody, Member, Organizations } from '@/models/Organization'
 import Axios, { AxiosResponse } from 'axios'
 import { Contact, Contacts } from '@/models/contact'
-<<<<<<< HEAD
-import { Member, Organizations } from '@/models/Organization'
-=======
->>>>>>> 5df2d269
 import { User, UserProfileRequestBody } from '@/models/user'
 import ConfigHelper from '@/util/config-helper'
 import { addAxiosInterceptors } from 'sbc-common-components/src/util/interceptors'
@@ -52,12 +48,9 @@
     return axios.get(`${ConfigHelper.getAuthAPIUrl()}/users/orgs/${orgId}/membership`)
   }
 
-<<<<<<< HEAD
-=======
   static async createUsers (addUsersToOrgBody: AddUsersToOrgBody): Promise<AxiosResponse<AddUsersToOrgBody>> {
     return axios.post(`${ConfigHelper.getAuthAPIUrl()}/bulk/users`, addUsersToOrgBody)
   }
->>>>>>> 5df2d269
   static async createUserProfile (token: string, userProfile: UserProfileRequestBody): Promise<AxiosResponse<any>> {
     const headers = {
       'Content-Type': 'application/json',
