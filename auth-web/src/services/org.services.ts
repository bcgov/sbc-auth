import {
  Affiliation,
  AffiliationInvitationStatus,
  AffiliationsResponse,
  CreateRequestBody as CreateAffiliationRequestBody,
  CreateNRAffiliationRequestBody
} from '@/models/affiliation'
import {
  CreateRequestBody as CreateOrganizationRequestBody,
  Member,
  Members,
  OrgPaymentDetails,
  OrgProduct,
  OrgProductsRequestBody,
  Organization,
  PatchOrgPayload,
  UpdateMemberPayload
} from '@/models/Organization'

import { Address } from '@/models/address'
import { AffidavitInformation } from '@/models/affidavit'
import { AxiosResponse } from 'axios'
import ConfigHelper from '@/util/config-helper'
import { CorpTypes } from '@/util/constants'
import { Invitations } from '@/models/Invitation'
import { axios } from '@/util/http-util'

export default class OrgService {
  public static async getOrganization (orgId: number): Promise<AxiosResponse<Organization>> {
    return axios.get(`${ConfigHelper.getAuthAPIUrl()}/orgs/${orgId}`)
  }

  public static async getOrganizationsNameAndUuidByAffiliation (businessIdentifier: number): Promise<AxiosResponse> {
    return axios.get(`${ConfigHelper.getAuthAPIUrl()}/orgs/affiliation/${businessIdentifier}`)
  }

  public static async getContactForOrg (orgId: number): Promise<Address> {
    const response = await axios.get(`${ConfigHelper.getAuthAPIUrl()}/orgs/${orgId}/contacts`)
    // for now it returns only address , can return the all the contacts as well
    return response.data.contacts[0]
  }

  public static async isOrgNameAvailable (orgName: string, branchName: string): Promise<AxiosResponse> {
    return axios.get(`${ConfigHelper.getAuthAPIUrl()}/orgs`, {
      params: {
        'validateName': true,
        'name': orgName,
        ...(branchName ? { branchName: branchName } : {})
      }
    })
  }

  public static async getOrgMembers (orgId: number, status: string): Promise<AxiosResponse<Members>> {
    return axios.get(`${ConfigHelper.getAuthAPIUrl()}/orgs/${orgId}/members?status=${status}`)
  }

  public static async getOrgInvitations (orgId: number, status: string = 'ALL'): Promise<AxiosResponse<Invitations>> {
    return axios.get(`${ConfigHelper.getAuthAPIUrl()}/orgs/${orgId}/invitations?status=${status}`)
  }

  public static async deactivateOrg (orgId: number): Promise<AxiosResponse<void>> {
    return axios.delete(`${ConfigHelper.getAuthAPIUrl()}/orgs/${orgId}`)
  }

  public static async leaveOrg (orgId: number, memberId: number): Promise<AxiosResponse<Member>> {
    return axios.delete(`${ConfigHelper.getAuthAPIUrl()}/orgs/${orgId}/members/${memberId}`)
  }

  public static async updateMember (orgId: number, updatePayload: UpdateMemberPayload): Promise<AxiosResponse<Member>> {
    return axios.patch(`${ConfigHelper.getAuthAPIUrl()}/orgs/${orgId}/members/${updatePayload.memberId}`,
      { role: updatePayload.role, status: updatePayload.status, notifyUser: updatePayload.notifyUser })
  }

  public static async createOrg (createRequestBody: CreateOrganizationRequestBody): Promise<AxiosResponse<Organization>> {
    return axios.post(`${ConfigHelper.getAuthAPIUrl()}/orgs`, createRequestBody)
  }

  public static async updateOrg (orgId: number, createRequestBody: CreateOrganizationRequestBody): Promise<AxiosResponse<Organization>> {
    return axios.put(`${ConfigHelper.getAuthAPIUrl()}/orgs/${orgId}`, createRequestBody)
  }

  static async getAffiliatiatedEntities (orgIdentifier: number): Promise<AxiosResponse<AffiliationsResponse>> {
    return axios.get(`${ConfigHelper.getAuthAPIUrl()}/orgs/${orgIdentifier}/affiliations`, { params: { new: true } })
  }

  static async createAffiliation (orgIdentifier: number, affiliation: CreateAffiliationRequestBody): Promise<AxiosResponse<Affiliation>> {
    return axios.post(`${ConfigHelper.getAuthAPIUrl()}/orgs/${orgIdentifier}/affiliations`, affiliation)
  }

  static async createNRAffiliation (orgIdentifier: number, affiliation: CreateNRAffiliationRequestBody): Promise<AxiosResponse<Affiliation>> {
    return axios.post(`${ConfigHelper.getAuthAPIUrl()}/orgs/${orgIdentifier}/affiliations?newBusiness=true`, affiliation)
  }

  static async removeAffiliation (orgIdentifier: number, incorporationNumber: string, passcodeResetEmail?: string, resetPasscode?: boolean): Promise<AxiosResponse<void>> {
    return axios.delete(`${ConfigHelper.getAuthAPIUrl()}/orgs/${orgIdentifier}/affiliations/${incorporationNumber}`,
      { data: { passcodeResetEmail: passcodeResetEmail, resetPasscode: resetPasscode, logDeleteDraft: true } })
  }

  static async removeAffiliationInvitation (orgId: number, affiliationInvitationId: number) {
<<<<<<< HEAD
    return axios.delete(`${ConfigHelper.getAuthAPIUrl()}/orgs/${orgId}/affiliations/invitations/${affiliationInvitationId}`)
  }

  static async cancelAffiliationInvitation (orgId: number, affiliationInvitationId: number) {
    return axios.get(`${ConfigHelper.getAuthAPIUrl()}/orgs/${orgId}/affiliations/invitations/${affiliationInvitationId}/cancel`)
  }

  static async getAffiliationInvitations (orgIdentifier: number) {
    return axios.get(`${ConfigHelper.getAuthAPIUrl()}/orgs/${orgIdentifier}/affiliations/invitations`)
=======
    return axios.delete(`${ConfigHelper.getAuthAPIUrl()}/affiliationInvitation/${affiliationInvitationId}`)
  }

  static async cancelAffiliationInvitation (orgId: number, affiliationInvitationId: number) {
    return axios.patch(`${ConfigHelper.getAuthAPIUrl()}/affiliationInvitations/${affiliationInvitationId}/authorization/refuse`)
  }

  static async getAffiliationInvitations (orgIdentifier: number) {
    return axios.get(`${ConfigHelper.getAuthAPIUrl()}/affiliationInvitations`,
      { params: { orgId: orgIdentifier } }
    )
>>>>>>> 5464fe12
  }

  // TODO can be remove this since we moved from org to user affidavit
  static async getAffidavitInfo (orgIdentifier: number): Promise<AxiosResponse<AffidavitInformation>> {
    return axios.get(`${ConfigHelper.getAuthAPIUrl()}/orgs/${orgIdentifier}/admins/affidavits`)
  }

  static async approvePendingOrg (orgIdentifier: number): Promise<AxiosResponse> {
    return axios.patch(`${ConfigHelper.getAuthAPIUrl()}/orgs/${orgIdentifier}/status`, { statusCode: 'APPROVED' })
  }

  static async rejectPendingOrg (orgIdentifier: number): Promise<AxiosResponse> {
    return axios.patch(`${ConfigHelper.getAuthAPIUrl()}/orgs/${orgIdentifier}/status`, { statusCode: 'REJECTED' })
  }

  static async patchOrg (orgId: number, patchOrgPayload: PatchOrgPayload): Promise<AxiosResponse> {
    return axios.patch(`${ConfigHelper.getAuthAPIUrl()}/orgs/${orgId}`, { ...patchOrgPayload })
  }

  public static async getMemberLoginOption (orgId: number): Promise<string> {
    const response = await axios.get(`${ConfigHelper.getAuthAPIUrl()}/orgs/${orgId}/login-options`)
    return response.data?.loginOption
  }

  public static async updateMemberLoginOption (orgId: number, loginOption:string): Promise<string> {
    const response = await axios.put(`${ConfigHelper.getAuthAPIUrl()}/orgs/${orgId}/login-options`, {
      'loginOption': loginOption
    })
    return response.data?.loginOption
  }

  static async getOrgPayments (orgId: number): Promise<AxiosResponse<OrgPaymentDetails>> {
    return axios.get(`${ConfigHelper.getPayAPIURL()}/accounts/${orgId}`)
  }

  public static async getOrgForAffiliate (businessIdentifier: string): Promise<AxiosResponse<any>> {
    return axios.get(`${ConfigHelper.getAuthAPIUrl()}/orgs?affiliation=${businessIdentifier}`)
  }

  static async getProducts (orgIdentifier:number): Promise<AxiosResponse<OrgProduct[]>> {
    return axios.get(`${ConfigHelper.getAuthAPIUrl()}/orgs/${orgIdentifier}/products`)
  }

  public static async addProducts (orgIdentifier: number, productsRequestBody: OrgProductsRequestBody): Promise<AxiosResponse<OrgProduct>> {
    return axios.post(`${ConfigHelper.getAuthAPIUrl()}/orgs/${orgIdentifier}/products`, productsRequestBody)
  }

  public static async avialbelProducts (): Promise<AxiosResponse<OrgProduct>> {
    return axios.get(`${ConfigHelper.getAuthAPIUrl()}/products`)
  }

  public static async getOrgApiKeys (orgId: number): Promise<AxiosResponse<OrgProduct>> {
    return axios.get(`${ConfigHelper.getAuthAPIUrl()}/orgs/${orgId}/api-keys`)
  }
  public static async revokeOrgApiKeys (ApiDetails): Promise<AxiosResponse<OrgProduct>> {
    const { orgId, apiKey } = ApiDetails
    return axios.delete(`${ConfigHelper.getAuthAPIUrl()}/orgs/${orgId}/api-keys/${apiKey}`)
  }
}<|MERGE_RESOLUTION|>--- conflicted
+++ resolved
@@ -97,17 +97,6 @@
   }
 
   static async removeAffiliationInvitation (orgId: number, affiliationInvitationId: number) {
-<<<<<<< HEAD
-    return axios.delete(`${ConfigHelper.getAuthAPIUrl()}/orgs/${orgId}/affiliations/invitations/${affiliationInvitationId}`)
-  }
-
-  static async cancelAffiliationInvitation (orgId: number, affiliationInvitationId: number) {
-    return axios.get(`${ConfigHelper.getAuthAPIUrl()}/orgs/${orgId}/affiliations/invitations/${affiliationInvitationId}/cancel`)
-  }
-
-  static async getAffiliationInvitations (orgIdentifier: number) {
-    return axios.get(`${ConfigHelper.getAuthAPIUrl()}/orgs/${orgIdentifier}/affiliations/invitations`)
-=======
     return axios.delete(`${ConfigHelper.getAuthAPIUrl()}/affiliationInvitation/${affiliationInvitationId}`)
   }
 
@@ -119,7 +108,6 @@
     return axios.get(`${ConfigHelper.getAuthAPIUrl()}/affiliationInvitations`,
       { params: { orgId: orgIdentifier } }
     )
->>>>>>> 5464fe12
   }
 
   // TODO can be remove this since we moved from org to user affidavit
