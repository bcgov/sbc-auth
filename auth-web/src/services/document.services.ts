--- conflicted
+++ resolved
@@ -1,10 +1,7 @@
 import Axios, { AxiosResponse } from 'axios'
 import ConfigHelper from '@/util/config-helper'
-<<<<<<< HEAD
+import { DocumentUpload } from '@/models/user'
 import { Organization } from '@/models/Organization'
-=======
-import { DocumentUpload } from '@/models/user'
->>>>>>> 7815b613
 import { TermsOfUseDocument } from '@/models/TermsOfUseDocument'
 import { addAxiosInterceptors } from 'sbc-common-components/src/util/interceptors'
 
@@ -23,7 +20,6 @@
     })
   }
 
-<<<<<<< HEAD
   // TODO - modify this once document upload/get for completed affidavits in place
   static async getAffidavitForOrg (org: Organization): Promise<AxiosResponse> {
     return axios.get(`${ConfigHelper.getAuthAPIUrl()}/${org.id}/admins/affidavits`, {
@@ -32,7 +28,8 @@
         'Accept': 'application/pdf'
       }
     })
-=======
+  }
+
   static async getPresignedUrl (fileName: string): Promise<AxiosResponse<DocumentUpload>> {
     return axios.get(
       `${ConfigHelper.getAuthAPIUrl()}/documents/${fileName}/signatures`
@@ -52,6 +49,5 @@
       url, file, options
     )
     return response
->>>>>>> 7815b613
   }
 }