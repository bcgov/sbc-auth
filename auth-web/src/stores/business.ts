--- conflicted
+++ resolved
@@ -1,4 +1,5 @@
 import {
+  AffiliationInvitationStatus,
   AffiliationResponse,
   CreateRequestBody as CreateAffiliationRequestBody,
   CreateNRAffiliationRequestBody,
@@ -123,7 +124,6 @@
     }
   }
 
-<<<<<<< HEAD
   /* Internal function for sorting affiliations / entities by invites. */
   function sortEntitiesByInvites (affiliatedEntities: Business[]): Business[] {
     // bubble the ones with the invitations to the top
@@ -169,8 +169,6 @@
     return sortEntitiesByInvites(affiliatedEntities)
   }
 
-=======
->>>>>>> d48cf770
   /** This is the function that fetches and updates data for all NRs. */
   async function syncBusinesses (): Promise<void> {
     state.businesses = []
@@ -181,7 +179,7 @@
 
     // get affiliated entities for this organization
     const entityResponse: AffiliationResponse[] = await OrgService.getAffiliatedEntities(currentOrganization.value.id)
-    const affiliatedEntities: Business[] = []
+    let affiliatedEntities: Business[] = []
 
     entityResponse.forEach((resp) => {
       const entity: Business = buildBusinessObject(resp)
@@ -194,6 +192,8 @@
       }
       affiliatedEntities.push(entity)
     })
+
+    affiliatedEntities = await handleAffiliationInvitations(affiliatedEntities)
 
     // update store with initial results
     state.businesses = [...affiliatedEntities]
