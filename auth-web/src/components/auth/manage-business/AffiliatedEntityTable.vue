<template>
  <div id="affiliated-entity-section">
    <v-card flat>
      <div class="table-header">
        <v-row
          no-gutters
          class="mb-n8"
        >
          <v-col class="pt-3 pl-1">
            <label><strong>My List </strong>({{ entityCount }})</label>
          </v-col>
          <v-col class="column-actions">
            <v-select
              dense multiple
              class="column-selector pb-2 pr-2"
              background-color="white"
              label="Columns to Show"
              v-model="selectedColumns"
              :items="columns"
              :menu-props="{ bottom: true, offsetY: true }"
              @change="getHeaders($event)"
            >
              <template v-slot:selection>
              </template>
            </v-select>
          </v-col>
        </v-row>
      </div>
      <base-v-data-table
        id="affiliated-entity-table"
        :clearFiltersTrigger="clearFiltersTrigger"
        itemKey="businessIdentifier"
        loadingText="Loading Affiliation Records..."
        noDataText="No Affiliation Records"
        :loading="affiliations.loading"
        :setHeaders="headers"
        :setItems="affiliations.results"
        :totalItems="affiliations.totalResults"
        :filters="affiliations.filters"
        :updateFilter="updateFilter"
        :height="entityCount > 5 ? '32rem' : null"
        :pageHide="true"
        :fixedHeader="true"
        :highlight-index="highlightIndex"
        highlight-class='base-table__item-row-green'
      >
      <template v-slot:header-filter-slot-Actions>
        <v-btn
          v-if="affiliations.filters.isActive"
          class="clear-btn mx-auto mt-auto"
          color="primary"
          outlined
          @click="clearFilters()"
        >
          Clear Filters
          <v-icon class="ml-1 mt-1">mdi-close</v-icon>
        </v-btn>
      </template>
      <!-- Name Request Name(s) / Business Name -->
      <template v-slot:item-slot-Name="{ item }">
        <span>
          <b v-if='isNameRequest(item)' class='col-wide gray-9'>
            <b v-for='(name, i) in item.nameRequest.names' :key='`nrName: ${i}`' class='pb-1 names-block'>
              <v-icon v-if='isRejectedName(name)' color='red' class='names-text pr-1' small>mdi-close</v-icon>
              <v-icon v-if='isApprovedName(name)' color='green' class='names-text pr-1' small>mdi-check</v-icon>
              <div class='names-text font-weight-bold'>{{ name.name }}</div>
            </b>
          </b>
          <b v-else class='col-wide gray-9 font-weight-bold'>{{ name(item) }}</b>
        </span>

        <span v-if="!!item.affiliationInvites" id="affiliationInvitesStatus">
          <p style="font-size: 12px" >
            <v-icon x-small color='primary'>mdi-account-cog</v-icon>
            <span v-html="getRequestForAuthorizationStatusText(item.affiliationInvites)" />
          </p>
        </span>

      </template>

      <!-- Number -->
      <template v-slot:item-slot-Number="{ item }">
        <span>{{ number(item) }}</span>
      </template>

      <!-- Type -->
      <template v-slot:item-slot-Type="{ item }">
        <div class="gray-9 font-weight-bold d-inline-block">{{ type(item) }}</div>
        <!-- Need to keep the NR type separate or else the table filter treats each distinctly. See PR 2389 -->
        <div v-if="enableNameRequestType && isNameRequest(item)" class="gray-9 font-weight-bold d-inline-block ml-1">{{ nameRequestType(item) }}</div>
        <div>{{ typeDescription(item) }}</div>
      </template>

      <!-- Status -->
      <template v-slot:item-slot-Status="{ item }">
        <span>{{ status(item) }}</span>
        <EntityDetails v-if="isExpired(item) ||
                      isFrozed(item) ||
                      isBadstanding(item) ||
                      isDissolution(item) "
                      icon="mdi-alert"
                      :showAlertHeader="true"
                      :details="getDetails(item)"/>
        <EntityDetails v-if="isProcessing(status(item))" icon="mdi-information-outline" :details="[EntityAlertTypes.PROCESSING]"/>
      </template>

      <!-- Actions -->
      <template v-slot:item-slot-Actions="{ item, index }">
<<<<<<< HEAD
        <div class="new-actions mx-auto" :id="`action-menu-${index}`">
          <span class="open-action">
            <v-tooltip top content-class="top-tooltip" :disabled="disableTooltip(item)">
              <template v-slot:activator="{on}">
                <v-btn
                  small
                  color="primary"
                  min-width="5rem"
                  min-height="2rem"
                  class="open-action-btn"
                  v-on="on"
                  @click="action(item)"
                >
                  {{ getPrimaryAction(item) }}
                  <v-icon class='external-icon pl-1' v-if="isOpenExternal(item)" small>mdi-open-in-new</v-icon>
                </v-btn>
              </template>
              <span>Go to {{ getTooltipTargetDescription(item) }} to access this business</span>
            </v-tooltip>
=======
        <div class='actions mx-auto' :id='`action-menu-${index}`'>
          <!--  tech debt ticket to improve this piece of code. https://github.com/bcgov/entity/issues/17132 -->
          <span class="open-action"  v-if="!!item.affiliationInvites && isCurrentOrganization(item.affiliationInvites[0].fromOrg.id)">
            <v-btn
              small
              color="primary"
              min-width="5rem"
              min-height="3rem"
              max-width="55%"
              class="open-action-btn"
              @click="actionHandler(item)"
            >
              <span class="text-wrap" v-html="actionButtonText(item)"></span>
            </v-btn>
            <!-- More Actions Menu -->
            <span class="more-actions">
              <v-menu
                :attach="`#action-menu-${index}`"
                v-model="dropdown[index]"
              >
                <template v-slot:activator="{ on }">
                  <v-btn
                    small
                    color="primary"
                    min-height="3rem"
                    class="more-actions-btn"
                    v-on="on"
                  >
                    <v-icon>{{dropdown[index] ? 'mdi-menu-up' : 'mdi-menu-down'}}</v-icon>
                  </v-btn>
                </template>
                <v-list>
                  <v-list-item
                    v-if="item.affiliationInvites[0].status === 'ACCEPTED'"
                    class="actions-dropdown_item my-1"
                    data-test="remove-button"
                    v-can:REMOVE_BUSINESS.disable
                    @click="removeBusiness(item)"
                  >
                    <v-list-item-subtitle v-if="isTemporaryBusiness(item)">
                      <v-icon small>mdi-delete-forever</v-icon>
                      <span class="pl-1">Delete {{tempDescription(item)}}</span>
                    </v-list-item-subtitle>
                    <v-list-item-subtitle v-else>
                      <v-icon small>mdi-delete</v-icon>
                      <span class="pl-1">Remove From Table</span>
                    </v-list-item-subtitle>
                  </v-list-item>
                  <v-list-item
                    v-else
                    class="actions-dropdown_item my-1"
                    @click="openNewAffiliationInvite(item)"
                  >
                    <v-list-item-subtitle>
                      <v-icon small>mdi-file-certificate-outline</v-icon>
                      <span class="pl-1">New Request</span>
                    </v-list-item-subtitle>
                  </v-list-item>
                </v-list>
              </v-menu>
            </span>
          </span>

          <span class="open-action" v-else>
            <v-btn
              small
              color="primary"
              min-width="5rem"
              min-height="2rem"
              class="open-action-btn"
              @click="open(item)"
            >
              Open
            </v-btn>
>>>>>>> bbf1c0a8
            <!-- More Actions Menu -->
            <span class="more-actions">
              <v-menu
                :attach="`#action-menu-${index}`"
                v-model="dropdown[index]"
              >
                <template v-slot:activator="{ on }">
                  <v-btn
                    small
                    color="primary"
                    min-height="2rem"
                    class="more-actions-btn"
                    v-on="on"
                  >
                    <v-icon>{{dropdown[index] ? 'mdi-menu-up' : 'mdi-menu-down'}}</v-icon>
                  </v-btn>
                </template>
                <v-list>
                  <v-list-item
                    v-if="showOpenButton(item)"
                    class="actions-dropdown_item my-1"
                    data-test="use-name-request-button"
                    @click="goToNameRequest(item.nameRequest)"
                  >
                    <v-list-item-subtitle>
                      <v-icon small>mdi-format-list-bulleted-square</v-icon>
                      <span class="pl-1">Open Name Request</span>
                    </v-list-item-subtitle>
                  </v-list-item>
                  <v-list-item
                    v-if="showRemoveButton(item)"
                    class="actions-dropdown_item my-1"
                    data-test="remove-button"
                    @click="removeBusiness(item)"
                  >
                    <v-list-item-subtitle v-if="isTemporaryBusiness(item)">
                      <v-icon small>mdi-delete-forever</v-icon>
                      <span class="pl-1">Delete {{tempDescription(item)}}</span>
                    </v-list-item-subtitle>
                    <v-list-item-subtitle v-else>
                      <v-icon small>mdi-delete</v-icon>
                      <span class="pl-1">Remove From Table</span>
                    </v-list-item-subtitle>
                  </v-list-item>
                  <v-list-item
                    v-if="showAmalgamateShortForm(item)"
                    class="actions-dropdown_item my-1"
                    data-test="use-name-request-button"
                  >
                    <v-list-item-subtitle>
                      <v-icon small>mdi-checkbox-multiple-blank-outline</v-icon>
                      <span class="pl-1">Amalgamate Now (Short Form)</span>
                    </v-list-item-subtitle>
                  </v-list-item>
                </v-list>
              </v-menu>
            </span>
          </span>
        </div>
      </template>

      </base-v-data-table>
    </v-card>
  </div>
</template>

<script lang='ts'>
import { AffiliationInvitationStatus, AffiliationInviteInfo } from '@/models/affiliation'
import {
  AffiliationTypes,
  CorpTypes,
  EntityAlertTypes,
  FilingTypes,
  LDFlags,
  NrDisplayStates,
  NrState,
  NrTargetTypes,
  SessionStorageKeys
} from '@/util/constants'
import { Business, NameRequest, Names } from '@/models/business'
import { Organization, RemoveBusinessPayload } from '@/models/Organization'
import { Ref, SetupContext, computed, defineComponent, ref, watch } from '@vue/composition-api'
import { BaseVDataTable } from '@/components'
import ConfigHelper from '@/util/config-helper'
import DateMixin from '@/components/auth/mixins/DateMixin.vue'
import EntityDetails from './EntityDetails.vue'
import { NrRequestActionCodes } from '@bcrs-shared-components/enums'
import OrgService from '@/services/org.services'
import { appendAccountId } from 'sbc-common-components/src/util/common-util'
import launchdarklyServices from 'sbc-common-components/src/services/launchdarkly.services'
import { useAffiliations } from '@/composables'
import { useStore } from 'vuex-composition-helpers'

export default defineComponent({
  name: 'AffiliatedEntityTable',
  components: { EntityDetails, BaseVDataTable },
  props: {
    loading: { default: false },
    highlightIndex: { default: -1 }
  },
  emits: ['add-unknown-error', 'remove-affiliation-invitation'],
  mixins: [DateMixin],
  setup (props, context: SetupContext) {
    const isloading = false
    const store = useStore()
    const { loadAffiliations, affiliations, entityCount, clearAllFilters,
      getHeaders, headers, type, status, updateFilter, typeDescription,
      isNameRequest, nameRequestType, number, name, canUseNameRequest, tempDescription,
      isTemporaryBusiness, getEntityType } = useAffiliations()

    const currentOrganization = computed(() => store.state.org.currentOrganization as Organization)

    const selectedColumns = ['Number', 'Type', 'Status']
    const columns = ['Number', 'Type', 'Status']

    const createNamedBusiness = ({ filingType, business }: { filingType: FilingTypes, business: Business}) => {
      return store.dispatch('business/createNamedBusiness', { filingType, business })
    }

    /** V-model for dropdown menus. */
    const dropdown: Array<boolean> = []

    /** Returns true if the name is rejected. */
    const isRejectedName = (name: Names): boolean => {
      return (name.state === NrState.REJECTED)
    }

    /** Returns true if the name is approved. */
    const isApprovedName = (name: Names): boolean => {
      return (name.state === NrState.APPROVED)
    }

    const isDraft = (state: string): boolean => {
      return NrState.DRAFT === state.toUpperCase()
    }

    const isIA = (type: string): boolean => {
      return (type === AffiliationTypes.INCORPORATION_APPLICATION || type === AffiliationTypes.REGISTRATION)
    }

    const isProcessing = (state: string): boolean => {
      return NrDisplayStates.PROCESSING === state
    }

    /** Draft IA with Expired NR */
    const isExpired = (item: Business): boolean => {
      return isDraft(status(item)) && (item.nameRequest && (item.nameRequest.expirationDate !== null) &&
        (new Date(item.nameRequest.expirationDate) < new Date())) && isIA(type(item))
    }

    const isFrozed = (item: Business): boolean => {
      return item.adminFreeze
    }
    const isBadstanding = (item: Business) => {
      return !item.goodStanding
    }

    /** Returns true if the business is dissolved. */
    const isDissolution = (item: Business) => {
      return item.dissolved
    }

    const getDetails = (item: Business): EntityAlertTypes[] => {
      const details = []
      if (isExpired(item)) {
        details.push(EntityAlertTypes.EXPIRED)
      }
      if (isFrozed(item)) {
        details.push(EntityAlertTypes.FROZEN)
      }
      if (isBadstanding(item)) {
        details.push(EntityAlertTypes.BADSTANDING)
      }
      if (isDissolution(item)) {
        details.push(EntityAlertTypes.DISSOLUTION)
      }
      return details
    }

    /** Create a business record in LEAR. */
    const createBusinessRecord = async (business: Business): Promise<string> => {
      const regTypes = [CorpTypes.SOLE_PROP, CorpTypes.PARTNERSHIP]
      const iaTypes = [CorpTypes.BENEFIT_COMPANY, CorpTypes.COOP, CorpTypes.BC_CCC, CorpTypes.BC_COMPANY,
        CorpTypes.BC_ULC_COMPANY]

      let filingResponse = null
      if (regTypes.includes(business.nameRequest?.legalType)) {
        filingResponse = await createNamedBusiness({ filingType: FilingTypes.REGISTRATION, business })
      } else if (iaTypes.includes(business.nameRequest?.legalType)) {
        filingResponse = await createNamedBusiness({ filingType: FilingTypes.INCORPORATION_APPLICATION, business })
      }

      if (filingResponse?.errorMsg) {
        context.emit('add-unknown-error')
        return ''
      }
      return filingResponse.data.filing.business.identifier
    }

    /** Navigation handler for entities dashboard. */
    const goToDashboard = (businessIdentifier: string): void => {
      ConfigHelper.addToSession(SessionStorageKeys.BusinessIdentifierKey, businessIdentifier)
      let redirectURL = `${ConfigHelper.getBusinessURL()}${businessIdentifier}`
      window.location.href = appendAccountId(decodeURIComponent(redirectURL))
    }

    /** Navigation handler for Name Request application. */
    const goToNameRequest = (nameRequest: NameRequest): void => {
      ConfigHelper.setNrCredentials(nameRequest)
      window.location.href = appendAccountId(`${ConfigHelper.getNameRequestUrl()}nr/${nameRequest.id}`)
    }

    /** Handler for open action */
    const open = (item: Business): void => {
      if ((item.corpType?.code || item.corpType) === CorpTypes.NAME_REQUEST) {
        goToNameRequest(item.nameRequest)
      } else {
        goToDashboard(item.businessIdentifier)
      }
    }

    /** Navigation handler for OneStop application */
    const goToOneStop = (): void => {
      window.location.href = appendAccountId(ConfigHelper.getOneStopUrl())
    }

    /** Navigation handler for Corporate Online application */
    const goToCorpOnline = (): void => {
      window.open(appendAccountId(ConfigHelper.getCorporateOnlineUrl()), '_blank')
    }

    /** Navigation handler for Societies Online */
    const goToSocieties = (): void => {
      window.open(appendAccountId(ConfigHelper.getSocietiesUrl()), '_blank')
    }

    /** Handler for draft IA creation and navigation */
    const useNameRequest = async (item: Business) => {
      switch (item.nameRequest.target) {
        case NrTargetTypes.LEAR:
        // Create new IA if the selected item is Name Request
          let businessIdentifier = item.businessIdentifier
          if (item.corpType.code === CorpTypes.NAME_REQUEST) {
            businessIdentifier = await createBusinessRecord(item)
          }
          goToDashboard(businessIdentifier)
          break
        case NrTargetTypes.ONESTOP:
          goToOneStop()
          break
        case NrTargetTypes.COLIN:
          goToCorpOnline()
          break
      }
    }

    /** Emit business/nr information to be unaffiliated. */
    const removeBusiness = (business: Business): RemoveBusinessPayload => {
      const payload = {
        orgIdentifier: currentOrganization.value.id,
        business
      }

      context.emit('remove-business', payload)
      return payload
    }

    // clear filters
    const clearFiltersTrigger = ref(0)
    const clearFilters = () => {
      // clear values in table
      clearFiltersTrigger.value++
      // clear affiliation state filters and trigger search
      clearAllFilters()
    }

    const isCurrentOrganization = (orgId: number) => {
      return orgId === store.state.org.currentOrganization.id
    }

    const actionHandler = (business: Business) => {
      const affiliationInviteInfo = business.affiliationInvites[0]
      const invitationStatus = affiliationInviteInfo.status
      if ([AffiliationInvitationStatus.Pending, AffiliationInvitationStatus.Failed].includes(invitationStatus)) {
        OrgService.removeAffiliationInvitation(affiliationInviteInfo.id)
          .then(() => {
            context.emit('remove-affiliation-invitation')
          })
      } else if (invitationStatus === AffiliationInvitationStatus.Accepted) {
        open(business)
      } else {
        // do nothing
      }
    }
    const actionButtonText = (business: Business) => {
      const invitationStatus = business.affiliationInvites[0].status
      if (invitationStatus === AffiliationInvitationStatus.Pending) {
        return 'Cancel<br>Request'
      } else if (invitationStatus === AffiliationInvitationStatus.Failed) {
        return 'Remove<br>from list'
      } else if (invitationStatus === AffiliationInvitationStatus.Accepted) {
        return 'Open'
      } else {
        return ''
      }
    }
    const openNewAffiliationInvite = (business: Business) => {
      // todo: open modal when modal is created
      // ticket to wrap it up: https://github.com/bcgov/entity/issues/17134
      alert('not implemented')
    }

    const getRequestForAuthorizationStatusText = (affiliationInviteInfos: AffiliationInviteInfo[]) => {
      if (isCurrentOrganization(affiliationInviteInfos[0].toOrg.id)) {
        // incoming request for access
        const getAlwaysSameOrderArr = affiliationInviteInfos.slice().sort()
        const andOtherAccounts = affiliationInviteInfos.length > 1 ? ` and ${affiliationInviteInfos.length - 1} other account(s)` : ''
        return `Request for Authorization to manage from: ${getAlwaysSameOrderArr[0].fromOrg.name}${andOtherAccounts}`
      } else {
        let statusText = ''
        // outgoing request for access
        switch (affiliationInviteInfos[0].status) {
          case AffiliationInvitationStatus.Pending:
            statusText = 'Request sent, pending authorization'
            break
          case AffiliationInvitationStatus.Accepted:
            statusText = '<strong>Authorized</strong> - you can now manage this business.'
            break
          case AffiliationInvitationStatus.Failed:
            statusText = '<strong>Not Authorized</strong>. Your request to manage this business has been declined.'
            break
          case AffiliationInvitationStatus.Expired:
          default:
            statusText = ''
        }
        return `Authorization to manage: ${statusText}`
      }
    }

    const isModernizedEntity = (item: Business): boolean => {
      const entityType = getEntityType(item)
      const supportedEntityFlags = launchdarklyServices.getFlag(LDFlags.IaSupportedEntities)?.split(' ') || []
      return supportedEntityFlags.includes(entityType)
    }

    const isSocieties = (item: Business): boolean => {
      const entityType = getEntityType(item)
      return (entityType === CorpTypes.CONT_IN_SOCIETY ||
        entityType === CorpTypes.SOCIETY ||
        entityType === CorpTypes.XPRO_SOCIETY)
    }

    const isOtherEntities = (item: Business): boolean => {
      const entityType = getEntityType(item)
      return (entityType === CorpTypes.FINANCIAL ||
        entityType === CorpTypes.PRIVATE_ACT ||
        entityType === CorpTypes.PARISHES)
    }

    const isSupportedRestorationEntities = (item: Business): boolean => {
      const entityType = getEntityType(item)
      const supportedEntityFlags = launchdarklyServices.getFlag(LDFlags.SupportRestorationEntities)?.split(' ') || []
      return supportedEntityFlags.includes(entityType)
    }

    const isForRestore = (item: Business): boolean => {
      const entityType = getEntityType(item)
      return (entityType === CorpTypes.BC_COMPANY ||
        entityType === CorpTypes.BC_CCC ||
        entityType === CorpTypes.BC_ULC_COMPANY ||
        entityType === CorpTypes.COOP ||
        entityType === CorpTypes.BENEFIT_COMPANY)
    }

    const getNrRequestDescription = (item: Business): string => {
      const nrRequestActionCd = item.nameRequest?.requestActionCd
      switch (nrRequestActionCd) {
        case NrRequestActionCodes.AMALGAMATE:
          return 'Amalgamate Now'
        case NrRequestActionCodes.CONVERSION:
          return 'Alter Now'
        case NrRequestActionCodes.CHANGE_NAME:
          return 'Change Name Now'
        case NrRequestActionCodes.MOVE:
          return 'Continue In Now'
        case NrRequestActionCodes.NEW_BUSINESS: {
          if (isOtherEntities(item)) {
            return 'Download Form'
          }
          return 'Register Now'
        }
        case NrRequestActionCodes.RESTORE: {
          return isForRestore(item) ? 'Restore Now' : 'Reinstate Now'
        }
        case NrRequestActionCodes.RENEW:
          return 'Restore Now'
        default:
          return 'Open Name Request'
      }
    }

    const getPrimaryAction = (item: Business): string => {
      if (isTemporaryBusiness(item)) {
        return 'Resume Draft'
      } else if (isNameRequest(item)) {
        const nrStatus = status(item)
        switch (nrStatus) {
          case NrDisplayStates.APPROVED: {
            return getNrRequestDescription(item)
          }
          case NrDisplayStates.REJECTED:
          case NrDisplayStates.CONSUMED:
            return 'Remove From Table'
          default:
            return 'Open Name Request'
        }
      } else {
        return 'Manage Business'
      }
    }

    const isOpenExternal = (item: Business): boolean => {
      if (isTemporaryBusiness(item)) {
        return false
      }

      if (isNameRequest(item)) {
        const nrState = status(item)
        if (nrState !== NrDisplayStates.APPROVED) {
          return false
        }
        const nrRequestActionCd = item.nameRequest?.requestActionCd
        if (nrRequestActionCd === NrRequestActionCodes.NEW_BUSINESS) {
          return !isModernizedEntity(item)
        }
        // temporarily show external icon for amalgamate and continue in
        if (nrRequestActionCd === NrRequestActionCodes.AMALGAMATE ||
          nrRequestActionCd === NrRequestActionCodes.MOVE) {
          return true
        }
        // temporarily show external icon for restore/reinstate for some entity types
        if (nrRequestActionCd === NrRequestActionCodes.RESTORE ||
          nrRequestActionCd === NrRequestActionCodes.RENEW) {
          return !isSupportedRestorationEntities(item)
        }
        return false
      }

      // check for business
      return !isModernizedEntity(item)
    }

    const isBusinessAffiliated = (businessIdentifier: string): boolean => {
      return affiliations.results.some(business => businessIdentifier === business.businessIdentifier)
    }

    const goToAmalgamate = (item: Business): void => {
      // For now, go to COLIN with external link + icon + matching hover text
      goToCorpOnline()
    }

    // Continue In
    const goToRelocate = (item: Business): void => {
      goToCorpOnline()
    }

    const goToFormPage = (): void => {
      window.open(ConfigHelper.getCorpFormsUrl(), '_blank')
    }

    const goToRegister = async (item: Business): Promise<void> => {
      if (isModernizedEntity(item)) {
        const businessIdentifier = await createBusinessRecord(item)
        goToDashboard(businessIdentifier)
      } else if (isSocieties(item)) {
        goToSocieties()
      } else if (isOtherEntities(item)) {
        goToFormPage()
      } else {
        goToCorpOnline()
      }
    }

    const redirect = (item: Business): void => {
      if (isTemporaryBusiness(item)) {
        goToDashboard(item.businessIdentifier)
      } else if (isNameRequest(item)) {
        if (status(item) === NrDisplayStates.APPROVED) {
          const nrRequestActionCd = item.nameRequest?.requestActionCd
          switch (nrRequestActionCd) {
            case NrRequestActionCodes.AMALGAMATE:
              goToAmalgamate(item)
              break
            case NrRequestActionCodes.MOVE:
              goToRelocate(item)
              break
            case NrRequestActionCodes.CONVERSION:
            case NrRequestActionCodes.CHANGE_NAME: {
              if (isBusinessAffiliated(item.nameRequest?.corpNum)) {
                goToDashboard(item.nameRequest?.corpNum)
              } else {
                let action = ''
                if (nrRequestActionCd === NrRequestActionCodes.CONVERSION) {
                  action = 'alter'
                } else if (nrRequestActionCd === NrRequestActionCodes.CHANGE_NAME) {
                  action = 'change name'
                }
                context.emit('business-unavailable-error', action)
              }
              break
            }
            case NrRequestActionCodes.RESTORE:
            case NrRequestActionCodes.RENEW: {
              if (!isSupportedRestorationEntities(item)) {
                goToCorpOnline()
              } else {
                if (isBusinessAffiliated(item.nameRequest?.corpNum)) {
                  goToDashboard(item.nameRequest?.corpNum)
                } else {
                  const action = isForRestore(item) ? 'restore' : 'reinstate'
                  context.emit('business-unavailable-error', action)
                }
              }
              break
            }
            case NrRequestActionCodes.NEW_BUSINESS: {
              goToRegister(item)
              break
            }
            default:
              goToNameRequest(item.nameRequest)
              break
          }
        } else {
          goToNameRequest(item.nameRequest)
        }
      } else {
        // For business
        if (isModernizedEntity(item)) {
          goToDashboard(item.businessIdentifier)
        } else if (isSocieties(item)) {
          goToSocieties()
        } else {
          goToCorpOnline()
        }
      }
    }

    const action = (item: Business): void => {
      if (isNameRequest(item) && (status(item) === NrDisplayStates.REJECTED || status(item) === NrDisplayStates.CONSUMED)) {
        removeBusiness(item)
      } else {
        redirect(item)
      }
    }

    const showRemoveButton = (item: Business): boolean => {
      if (isNameRequest(item) && (status(item) === NrDisplayStates.REJECTED || status(item) === NrDisplayStates.CONSUMED)) {
        return false
      }
      return true
    }

    const showOpenButton = (item: Business): boolean => {
      if (isNameRequest(item) &&
      status(item) !== NrDisplayStates.HOLD &&
      status(item) !== NrDisplayStates.EXPIRED &&
      status(item) !== NrDisplayStates.PROCESSING) {
        return true
      }
      return false
    }

    const showAmalgamateShortForm = (item: Business): boolean => {
      // reserve for changes in the future
      return false
    }

    const getTooltipTargetDescription = (item: Business): string => {
      if (isSocieties(item)) {
        return 'Societies Online'
      }
      return 'Corporate Online'
    }

    const disableTooltip = (item: Business): boolean => {
      if (isOpenExternal(item)) {
        if (isNameRequest(item)) {
          const nrRequestActionCd = item.nameRequest?.requestActionCd
          if (nrRequestActionCd === NrRequestActionCodes.NEW_BUSINESS && isOtherEntities(item)) {
            return true
          }
        }
        return false
      }
      return true
    }

    // feature flags
    const enableNameRequestType = (): boolean => {
      return launchdarklyServices.getFlag(LDFlags.EnableNameRequestType) || false
    }

    return {
      selectedColumns,
      columns,
      actionHandler,
      actionButtonText,
      openNewAffiliationInvite,
      isCurrentOrganization,
      getRequestForAuthorizationStatusText,
      clearFiltersTrigger,
      clearFilters,
      isloading,
      headers,
      affiliations,
      entityCount,
      enableNameRequestType,
      getHeaders,
      isNameRequest,
      isRejectedName,
      isApprovedName,
      nameRequestType,
      name,
      open,
      number,
      type,
      status,
      isProcessing,
      isDraft,
      typeDescription,
      loadAffiliations,
      updateFilter,
      dropdown,
      canUseNameRequest,
      useNameRequest,
      removeBusiness,
      isTemporaryBusiness,
      tempDescription,
      EntityAlertTypes,
      isExpired,
      getDetails,
      isFrozed,
      isBadstanding,
      isDissolution,
      getPrimaryAction,
      isOpenExternal,
      action,
      showRemoveButton,
      showOpenButton,
      goToNameRequest,
      showAmalgamateShortForm,
      getTooltipTargetDescription,
      disableTooltip
    }
  }
})

</script>

<style lang="scss" scoped>
@import '@/assets/scss/theme.scss';

#affiliated-entity-section {
  .column-selector {
    float: right;
    width: 200px;
    border-radius: 4px;
  }
  .table-header {
    display: flex;
    background-color: $app-lt-blue;
    padding: .875rem;
  }

  .table-filter {
    color: $gray7;
    font-weight: normal;
    font-size: $px-14;
  }

  .clear-btn {
    width: 130px;
  }

  .names-block {
    display: table;
  }

  .names-text {
    display: table-cell;
    vertical-align: top;
  }

  tbody {
    tr {
      vertical-align: top;

      &:hover {
        background-color: transparent !important;
      }

      td {
        height: 80px !important;
        color: $gray7;
        line-height: 1.125rem;
      }

      td:first-child {
        width: 250px;
      }

      .col-wide {
        width: 325px !important;
      }

      td:not(:first-child):not(:last-child) {
        max-width: 8rem;
      }

      .type-column {
        min-width: 12rem;
      }
    }
  }

  .action-cell {
    max-width: 0;
    max-height: 30px !important;
    text-align: center;
  }

  .actions {
    height:30px;
    width: 140px;

    .open-action {
      border-right: 1px solid $gray1;
    }

    .open-action-btn {
      font-size: .875rem;
      box-shadow: none;
      border-top-right-radius: 0;
      border-bottom-right-radius: 0;
      margin-right: 1px;
      max-height: 36px !important;
      min-height: 36px !important;
    }

    .more-actions-btn {
      box-shadow: none;
      border-top-left-radius: 0;
      border-bottom-left-radius: 0;
      max-height: 36px !important;
      min-height: 36px !important;
    }

    .v-btn + .v-btn {
      margin-left: 0.5rem;
    }
  }

  .new-actions {
    height:30px;
    width: 240px;

    .open-action {
      border-right: 1px solid $gray1;
    }

    .open-action-btn {
      font-size: .875rem;
      box-shadow: none;
      border-top-right-radius: 0;
      border-bottom-right-radius: 0;
      margin-right: 1px;
      width: 170px;
    }

    .more-actions-btn {
      box-shadow: none;
      border-top-left-radius: 0;
      border-bottom-left-radius: 0;
    }

    .v-btn + .v-btn {
      margin-left: 0.5rem;
    }
  }
}

.text-input-style-above {
  label {
    font-size: 0.875rem !important;
    color: $gray7 !important;
    padding-left: 6px;
  }
  span {
    padding-left: 6px;
    font-size: 14px;
    color: $gray7;
  }
}

#table-title {
  font-size: 1rem;
}

.column-selector {
  width: 200px;
  height: 10% !important;
  z-index: 1;
}

// Vuetify Overrides
::v-deep {
  .column-actions {
    .v-input__slot {
      height: 42px !important;
      min-height: 42px !important;
    }
    .v-input .v-label {
      transform: translateX(10px) translateY(-25px) scale(1);
      top: 30px;
      color: $gray7;
      font-size: .875rem;
    }
  }
}
::v-deep .theme--light.v-list-item:not(.v-list-item--active):not(.v-list-item--disabled) {
  &:hover {
    background-color: $app-background-blue;
  }
}

::v-deep .v-data-table--fixed-header thead th {
  position: sticky;
  padding-top: 20px;
  padding-bottom: 20px;
  color: $gray9 !important;
  font-size: 0.875rem;
  z-index: 1;
}

::v-deep .theme--light.v-list-item .v-list-item__action-text, .theme--light.v-list-item .v-list-item__subtitle {
  color: $app-blue;
  .v-icon.v-icon {
    color: $app-blue;
  }
}

::v-deep label {
  font-size: $px-14;
}

// Class binding a vuetify override.
// To handle the sticky elements overlap in the custom scrolling data table.
.header-high-layer {
  ::v-deep {
    th {
      z-index: 2 !important;
    }
  }
}

::v-deep .theme--light.v-data-table .v-data-table__empty-wrapper {
  color: $gray7;
  &:hover {
    background-color: transparent;
  }
}

// Custom Scroll bars
#affiliated-entity-table {
  ::v-deep .v-menu__content {
    margin-left: -5rem;
    margin-right: 1rem;
    text-align: left;
    position: sticky;
    max-width: none;
    z-index: 1 !important;
  }

  ::v-deep .v-data-table__wrapper::-webkit-scrollbar {
    width: .625rem;
    overflow-x: hidden
  }

  ::v-deep .v-data-table__wrapper::-webkit-scrollbar-track {
    margin-top: 60px;
    box-shadow: inset 0 0 2px rgba(0,0,0,.3);
    overflow: auto;
  }

  ::v-deep .v-data-table__wrapper::-webkit-scrollbar-thumb {
    border-radius: 10px;
    background-color: lightgray;
  }
}

// Tooltips
.v-tooltip__content {
  background-color: RGBA(73, 80, 87, 0.95) !important;
  color: white !important;
  border-radius: 4px;
  font-size: 12px !important;
  line-height: 18px !important;
  padding: 15px !important;
  letter-spacing: 0;
  max-width: 360px !important;
}

.v-tooltip__content:after {
  content: "" !important;
  position: absolute !important;
  top: 50% !important;
  right: 100% !important;
  margin-top: -10px !important;
  border-top: 10px solid transparent !important;
  border-bottom: 10px solid transparent !important;
  border-right: 8px solid RGBA(73, 80, 87, .95) !important;
}

.top-tooltip:after {
  top: 100% !important;
  left: 45% !important;
  margin-top: 0 !important;
  border-right: 10px solid transparent !important;
  border-left: 10px solid transparent !important;
  border-top: 8px solid RGBA(73, 80, 87, 0.95) !important;
}
</style><|MERGE_RESOLUTION|>--- conflicted
+++ resolved
@@ -106,7 +106,6 @@
 
       <!-- Actions -->
       <template v-slot:item-slot-Actions="{ item, index }">
-<<<<<<< HEAD
         <div class="new-actions mx-auto" :id="`action-menu-${index}`">
           <span class="open-action">
             <v-tooltip top content-class="top-tooltip" :disabled="disableTooltip(item)">
@@ -126,21 +125,6 @@
               </template>
               <span>Go to {{ getTooltipTargetDescription(item) }} to access this business</span>
             </v-tooltip>
-=======
-        <div class='actions mx-auto' :id='`action-menu-${index}`'>
-          <!--  tech debt ticket to improve this piece of code. https://github.com/bcgov/entity/issues/17132 -->
-          <span class="open-action"  v-if="!!item.affiliationInvites && isCurrentOrganization(item.affiliationInvites[0].fromOrg.id)">
-            <v-btn
-              small
-              color="primary"
-              min-width="5rem"
-              min-height="3rem"
-              max-width="55%"
-              class="open-action-btn"
-              @click="actionHandler(item)"
-            >
-              <span class="text-wrap" v-html="actionButtonText(item)"></span>
-            </v-btn>
             <!-- More Actions Menu -->
             <span class="more-actions">
               <v-menu
@@ -201,7 +185,6 @@
             >
               Open
             </v-btn>
->>>>>>> bbf1c0a8
             <!-- More Actions Menu -->
             <span class="more-actions">
               <v-menu
