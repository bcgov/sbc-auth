--- conflicted
+++ resolved
@@ -105,7 +105,6 @@
       </template>
 
       <!-- Actions -->
-<<<<<<< HEAD
       <template v-if="enableNewActionsMenu()" v-slot:item-slot-Actions="{ item, index }">
         <div class="new-actions mx-auto" :id="`action-menu-${index}`">
           <span class="open-action">
@@ -126,23 +125,6 @@
               </template>
               <span>Go to {{ getTooltipTargetDescription(item) }} to access this business</span>
             </v-tooltip>
-=======
-      <template v-slot:item-slot-Actions="{ item, index }">
-        <div class='actions mx-auto' :id='`action-menu-${index}`'>
-          <!--  tech debt ticket to improve this piece of code. https://github.com/bcgov/entity/issues/17132 -->
-          <span class="open-action"  v-if="!!item.affiliationInvites && isCurrentOrganization(item.affiliationInvites[0].fromOrg.id)">
-            <v-btn
-              small
-              color="primary"
-              min-width="5rem"
-              min-height="3rem"
-              max-width="55%"
-              class="open-action-btn"
-              @click="actionHandler(item)"
-            >
-              <span class="text-wrap" v-html="actionButtonText(item)"></span>
-            </v-btn>
->>>>>>> 87413a4c
             <!-- More Actions Menu -->
             <span class="more-actions">
               <v-menu
@@ -153,11 +135,7 @@
                   <v-btn
                     small
                     color="primary"
-<<<<<<< HEAD
                     min-height="2rem"
-=======
-                    min-height="3rem"
->>>>>>> 87413a4c
                     class="more-actions-btn"
                     v-on="on"
                   >
@@ -166,7 +144,6 @@
                 </template>
                 <v-list>
                   <v-list-item
-<<<<<<< HEAD
                     v-if="showOpenButton(item)"
                     class="actions-dropdown_item my-1"
                     data-test="use-name-request-button"
@@ -200,31 +177,63 @@
                     <v-list-item-subtitle>
                       <v-icon small>mdi-checkbox-multiple-blank-outline</v-icon>
                       <span class="pl-1">Amalgamate Now (Short Form)</span>
-=======
+                    </v-list-item-subtitle>
+                  </v-list-item>
+                </v-list>
+              </v-menu>
+            </span>
+          </span>
+        </div>
+      </template>
+      
+      <template v-else v-slot:item-slot-Actions="{ item, index }">
+        <div class='actions mx-auto' :id='`action-menu-${index}`'>
+          <!--  tech debt ticket to improve this piece of code. https://github.com/bcgov/entity/issues/17132 -->
+          <span class="open-action"  v-if="!!item.affiliationInvites && isCurrentOrganization(item.affiliationInvites[0].fromOrg.id)">
+            <v-btn
+              small
+              color="primary"
+              min-width="5rem"
+              min-height="3rem"
+              max-width="55%"
+              class="open-action-btn"
+              @click="actionHandler(item)"
+            >
+              <span class="text-wrap" v-html="actionButtonText(item)"></span>
+            </v-btn>
+            <!-- More Actions Menu -->
+            <span class="more-actions">
+              <v-menu
+                :attach="`#action-menu-${index}`"
+                v-model="dropdown[index]"
+              >
+                <template v-slot:activator="{ on }">
+                  <v-btn
+                    small
+                    color="primary"
+                    min-height="3rem"
+                    class="more-actions-btn"
+                    v-on="on"
+                  >
+                    <v-icon>{{dropdown[index] ? 'mdi-menu-up' : 'mdi-menu-down'}}</v-icon>
+                  </v-btn>
+                </template>
+                <v-list>
+                  <v-list-item
                     class="actions-dropdown_item my-1"
                     @click="openNewAffiliationInvite(item)"
                   >
                     <v-list-item-subtitle>
                       <v-icon small>mdi-file-certificate-outline</v-icon>
                       <span class="pl-1">New Request</span>
->>>>>>> 87413a4c
                     </v-list-item-subtitle>
                   </v-list-item>
                 </v-list>
               </v-menu>
             </span>
           </span>
-<<<<<<< HEAD
-        </div>
-      </template>
-
-      <template v-else v-slot:item-slot-Actions="{ item, index }">
-        <div class="actions mx-auto" :id="`action-menu-${index}`">
-          <span class="open-action">
-=======
 
           <span class="open-action" v-else>
->>>>>>> 87413a4c
             <v-btn
               small
               color="primary"
@@ -240,7 +249,6 @@
               <v-menu
                 :attach="`#action-menu-${index}`"
                 v-model="dropdown[index]"
-                left
               >
                 <template v-slot:activator="{ on }">
                   <v-btn
@@ -311,12 +319,9 @@
 import ConfigHelper from '@/util/config-helper'
 import DateMixin from '@/components/auth/mixins/DateMixin.vue'
 import EntityDetails from './EntityDetails.vue'
-<<<<<<< HEAD
 import { NrRequestActionCodes } from '@bcrs-shared-components/enums'
-=======
 import LaunchDarklyService from 'sbc-common-components/src/services/launchdarkly.services'
 import OrgService from '@/services/org.services'
->>>>>>> 87413a4c
 import { appendAccountId } from 'sbc-common-components/src/util/common-util'
 import launchdarklyServices from 'sbc-common-components/src/services/launchdarkly.services'
 import { useAffiliations } from '@/composables'
@@ -336,13 +341,9 @@
     const store = useStore()
     const { loadAffiliations, affiliations, entityCount, clearAllFilters,
       getHeaders, headers, type, status, updateFilter, typeDescription,
-<<<<<<< HEAD
       isNameRequest, number, name, canUseNameRequest, tempDescription,
       isTemporaryBusiness, getEntityType } = useAffiliations()
-=======
-      isNameRequest, nameRequestType, number, name, canUseNameRequest, tempDescription,
-      isTemporaryBusiness } = useAffiliations()
->>>>>>> 87413a4c
+
     const currentOrganization = computed(() => store.state.org.currentOrganization as Organization)
 
     const selectedColumns = ['Number', 'Type', 'Status']
@@ -509,9 +510,10 @@
       clearAllFilters()
     }
 
-<<<<<<< HEAD
     const updateHeaders = (newCol: string[]): void => {
-=======
+      getHeaders(newCol)
+    }
+
     const isCurrentOrganization = (orgId: number) => {
       return orgId === store.state.org.currentOrganization.id
     }
@@ -573,11 +575,6 @@
         }
         return `Authorization to manage: ${statusText}`
       }
-    }
-
-    watch(() => props.selectedColumns, (newCol: string[]) => {
->>>>>>> 87413a4c
-      getHeaders(newCol)
     }
 
     const enableNewActionsMenu = (): boolean => {
@@ -846,16 +843,13 @@
     }
 
     return {
-<<<<<<< HEAD
       selectedColumns,
       columns,
-=======
       actionHandler,
       actionButtonText,
       openNewAffiliationInvite,
       isCurrentOrganization,
       getRequestForAuthorizationStatusText,
->>>>>>> 87413a4c
       clearFiltersTrigger,
       clearFilters,
       isloading,
