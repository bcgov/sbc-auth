<template>
  <div id="affiliated-entity-section">
    <v-card flat>
      <div class="table-header">
        <v-row
          no-gutters
          class="mb-n8"
        >
          <v-col class="pt-3 pl-1">
            <label><strong>My List </strong>({{ entityCount }})</label>
          </v-col>
          <v-col class="column-actions">
            <v-select
              v-model="selectedColumns"
              dense
              multiple
              class="column-selector pb-2 pr-2"
              background-color="white"
              label="Columns to Show"
              :items="columns"
              :menu-props="{ bottom: true, offsetY: true }"
              @change="getHeaders($event)"
            >
              <template #selection />
            </v-select>
          </v-col>
        </v-row>
      </div>
      <base-v-data-table
        id="affiliated-entity-table"
        :clearFiltersTrigger="clearFiltersTrigger"
        itemKey="businessIdentifier"
        loadingText="Loading Affiliation Records..."
        noDataText="No Affiliation Records"
        :loading="affiliations.loading"
        :setHeaders="headers"
        :setItems="affiliations.results"
        :totalItems="affiliations.totalResults"
        :filters="affiliations.filters"
        :updateFilter="updateFilter"
        :height="entityCount > 5 ? '32rem' : null"
        :pageHide="true"
        :fixedHeader="true"
        :highlight-index="highlightIndex"
        highlight-class="base-table__item-row-green"
      >
        <template #header-filter-slot-Actions>
          <v-btn
            v-if="affiliations.filters.isActive"
            class="clear-btn mx-auto mt-auto"
            color="primary"
            outlined
            @click="clearFilters()"
          >
            Clear Filters
            <v-icon class="ml-1 mt-1">
              mdi-close
            </v-icon>
          </v-btn>
        </template>
        <!-- Name Request Name(s) / Business Name -->
        <template #item-slot-Name="{ item }">
          <span>
            <b
              v-if="isNameRequest(item)"
              class="col-wide gray-9"
            >
              <b
                v-for="(name, i) in item.nameRequest.names"
                :key="`nrName: ${i}`"
                class="pb-1 names-block"
              >
                <v-icon
                  v-if="isRejectedName(name)"
                  color="red"
                  class="names-text pr-1"
                  small
                >mdi-close</v-icon>
                <v-icon
                  v-if="isApprovedName(name)"
                  color="green"
                  class="names-text pr-1"
                  small
                >mdi-check</v-icon>
                <div class="names-text font-weight-bold">{{ name.name }}</div>
              </b>
            </b>
            <b
              v-else
              class="col-wide gray-9 font-weight-bold"
            >{{ name(item) }}</b>
          </span>

          <span
            v-if="!!item.affiliationInvites"
            id="affiliationInvitesStatus"
          >
            <p style="font-size: 12px">
              <v-icon
                x-small
                color="primary"
              >mdi-account-cog</v-icon>
              <span v-html="getRequestForAuthorizationStatusText(item.affiliationInvites)" />
            </p>
          </span>
        </template>

        <!-- Number -->
        <template #item-slot-Number="{ item }">
          <span>{{ number(item) }}</span>
        </template>

        <!-- Type -->
        <template #item-slot-Type="{ item }">
          <div class="gray-9 font-weight-bold d-inline-block">
            {{ type(item) }}
          </div>
          <!-- Need to keep the NR type separate or else the table filter treats each distinctly. See PR 2389 -->
          <div
            v-if="enableNameRequestType && isNameRequest(item)"
            class="gray-9 font-weight-bold d-inline-block ml-1"
          >
            {{ nameRequestType(item) }}
          </div>
          <div>{{ typeDescription(item) }}</div>
        </template>

        <!-- Status -->
        <template #item-slot-Status="{ item }">
          <span>{{ status(item) }}</span>
          <EntityDetails
            v-if="isExpired(item) ||
              isFrozed(item) ||
              isBadstanding(item) ||
              isDissolution(item) "
            icon="mdi-alert"
            :showAlertHeader="true"
            :details="getDetails(item)"
          />
          <EntityDetails
            v-if="isProcessing(status(item))"
            icon="mdi-information-outline"
            :details="[EntityAlertTypes.PROCESSING]"
          />
        </template>

        <!-- Actions -->
        <template #item-slot-Actions="{ item, index }">
          <div
            :id="`action-menu-${index}`"
            class="new-actions mx-auto"
          >
            <!--  tech debt ticket to improve this piece of code. https://github.com/bcgov/entity/issues/17132 -->
            <span class="open-action">
              <v-tooltip
                top
                content-class="top-tooltip"
                :disabled="disableTooltip(item)"
              >
                <template #activator="{on}">
                  <v-btn
                    small
                    color="primary"
                    min-width="5rem"
                    min-height="2rem"
                    class="open-action-btn"
                    v-on="on"
                    @click="action(item)"
                  >
                    {{ getPrimaryAction(item) }}
                    <v-icon
                      v-if="isOpenExternal(item)"
                      class="external-icon pl-1"
                      small
                    >mdi-open-in-new</v-icon>
                  </v-btn>
                </template>
                <span>Go to {{ getTooltipTargetDescription(item) }} to access this business</span>
              </v-tooltip>
              <!-- More Actions Menu -->
              <span class="more-actions">
                <v-menu
                  v-model="dropdown[index]"
                  :attach="`#action-menu-${index}`"
                >
                  <template #activator="{ on }">
                    <v-btn
                      small
                      color="primary"
                      min-height="2rem"
                      class="more-actions-btn"
                      v-on="on"
                    >
                      <v-icon>{{ dropdown[index] ? 'mdi-menu-up' : 'mdi-menu-down' }}</v-icon>
                    </v-btn>
                  </template>
                  <v-list>
                    <template v-if="!!item.affiliationInvites && isCurrentOrganization(item.affiliationInvites[0].fromOrg.id)">
                      <v-list-item
                        v-if="item.affiliationInvites[0].status === 'ACCEPTED'"
                        v-can:REMOVE_BUSINESS.disable
                        class="actions-dropdown_item my-1"
                        data-test="remove-button"
                        @click="removeBusiness(item)"
                      >
                        <v-list-item-subtitle v-if="isTemporaryBusiness(item)">
                          <v-icon small>mdi-delete-forever</v-icon>
                          <span class="pl-1">Delete {{ tempDescription(item) }}</span>
                        </v-list-item-subtitle>
                        <v-list-item-subtitle v-else>
                          <v-icon small>mdi-delete</v-icon>
                          <span class="pl-1">Remove From Table</span>
                        </v-list-item-subtitle>
                      </v-list-item>
                      <v-list-item
                        v-else
                        class="actions-dropdown_item my-1"
                        @click="openNewAffiliationInvite(item)"
                      >
                        <v-list-item-subtitle>
                          <v-icon small>mdi-file-certificate-outline</v-icon>
                          <span class="pl-1">New Request</span>
                        </v-list-item-subtitle>
                      </v-list-item>
                    </template>
                    <v-list-item
                      v-if="showOpenButton(item)"
                      class="actions-dropdown_item my-1"
                      data-test="use-name-request-button"
                      @click="goToNameRequest(item.nameRequest)"
                    >
                      <v-list-item-subtitle>
                        <v-icon small>mdi-format-list-bulleted-square</v-icon>
                        <span class="pl-1">Open Name Request</span>
                      </v-list-item-subtitle>
                    </v-list-item>
                    <v-list-item
                      v-if="showRemoveButton(item)"
                      class="actions-dropdown_item my-1"
                      data-test="remove-button"
                      @click="removeBusiness(item)"
                    >
                      <v-list-item-subtitle v-if="isTemporaryBusiness(item)">
                        <v-icon small>mdi-delete-forever</v-icon>
                        <span class="pl-1">Delete {{ tempDescription(item) }}</span>
                      </v-list-item-subtitle>
                      <v-list-item-subtitle v-else>
                        <v-icon small>mdi-delete</v-icon>
                        <span class="pl-1">Remove From Table</span>
                      </v-list-item-subtitle>
                    </v-list-item>
                    <v-list-item
                      v-if="showAmalgamateShortForm(item)"
                      class="actions-dropdown_item my-1"
                      data-test="use-name-request-button"
                    >
                      <v-list-item-subtitle>
                        <v-icon small>mdi-checkbox-multiple-blank-outline</v-icon>
                        <span class="pl-1">Amalgamate Now (Short Form)</span>
                      </v-list-item-subtitle>
                    </v-list-item>
                  </v-list>
                </v-menu>
              </span>
            </span>
          </div>
        </template>
      </base-v-data-table>
    </v-card>
  </div>
</template>

<script lang='ts'>
import { AffiliationInvitationStatus, AffiliationInviteInfo } from '@/models/affiliation'
import {
  AffiliationTypes,
  CorpTypes,
  EntityAlertTypes,
  FilingTypes,
  LDFlags,
  NrDisplayStates,
  NrState,
  NrTargetTypes,
  SessionStorageKeys
} from '@/util/constants'
import { Business, NameRequest, Names } from '@/models/business'
<<<<<<< HEAD
import { Organization, RemoveBusinessPayload } from '@/models/Organization'
import { SetupContext, computed, defineComponent, ref } from '@vue/composition-api'
=======
import { SetupContext, computed, defineComponent, ref, watch } from '@vue/composition-api'
>>>>>>> 8842e934
import { BaseVDataTable } from '@/components'
import ConfigHelper from '@/util/config-helper'
import EntityDetails from './EntityDetails.vue'
import { NrRequestActionCodes } from '@bcrs-shared-components/enums'
import OrgService from '@/services/org.services'
import { RemoveBusinessPayload } from '@/models/Organization'
import { appendAccountId } from 'sbc-common-components/src/util/common-util'
import launchdarklyServices from 'sbc-common-components/src/services/launchdarkly.services'
import { useAffiliations } from '@/composables'
import { useBusinessStore } from '@/stores/business'
import { useOrgStore } from '@/stores/org'

export default defineComponent({
  name: 'AffiliatedEntityTable',
  components: { EntityDetails, BaseVDataTable },
  mixins: [DateMixin],
  props: {
    loading: { default: false },
    highlightIndex: { default: -1 }
  },
  emits: ['add-unknown-error', 'remove-affiliation-invitation'],
  setup (props, context: SetupContext) {
    const isloading = false
    const { loadAffiliations, affiliations, entityCount, clearAllFilters,
      getHeaders, headers, type, status, updateFilter, typeDescription,
      isNameRequest, nameRequestType, number, name, canUseNameRequest, tempDescription,
<<<<<<< HEAD
      isTemporaryBusiness, getEntityType } = useAffiliations()

    const currentOrganization = computed(() => store.state.org.currentOrganization as Organization)

    const selectedColumns = ['Number', 'Type', 'Status']
    const columns = ['Number', 'Type', 'Status']

    const createNamedBusiness = ({ filingType, business }: { filingType: FilingTypes, business: Business}) => {
      return store.dispatch('business/createNamedBusiness', { filingType, business })
    }
=======
      isTemporaryBusiness } = useAffiliations()
    const businessStore = useBusinessStore()
    const orgStore = useOrgStore()
    const currentOrganization = computed(() => orgStore.currentOrganization)
>>>>>>> 8842e934

    /** V-model for dropdown menus. */
    const dropdown: Array<boolean> = []

    /** Returns true if the name is rejected. */
    const isRejectedName = (name: Names): boolean => {
      return (name.state === NrState.REJECTED)
    }

    /** Returns true if the name is approved. */
    const isApprovedName = (name: Names): boolean => {
      return (name.state === NrState.APPROVED)
    }

    const isDraft = (state: string): boolean => {
      return NrState.DRAFT === state.toUpperCase()
    }

    const isIA = (type: string): boolean => {
      return (type === AffiliationTypes.INCORPORATION_APPLICATION || type === AffiliationTypes.REGISTRATION)
    }

    const isProcessing = (state: string): boolean => {
      return NrDisplayStates.PROCESSING === state
    }

    /** Draft IA with Expired NR */
    const isExpired = (item: Business): boolean => {
      return isDraft(status(item)) && (item.nameRequest && (item.nameRequest.expirationDate !== null) &&
        (new Date(item.nameRequest.expirationDate) < new Date())) && isIA(type(item))
    }

    const isFrozed = (item: Business): boolean => {
      return item.adminFreeze
    }
    const isBadstanding = (item: Business) => {
      return !item.goodStanding
    }

    /** Returns true if the business is dissolved. */
    const isDissolution = (item: Business) => {
      return item.dissolved
    }

    const getDetails = (item: Business): EntityAlertTypes[] => {
      const details = []
      if (isExpired(item)) {
        details.push(EntityAlertTypes.EXPIRED)
      }
      if (isFrozed(item)) {
        details.push(EntityAlertTypes.FROZEN)
      }
      if (isBadstanding(item)) {
        details.push(EntityAlertTypes.BADSTANDING)
      }
      if (isDissolution(item)) {
        details.push(EntityAlertTypes.DISSOLUTION)
      }
      return details
    }

    /** Create a business record in LEAR. */
    const createBusinessRecord = async (business: Business): Promise<string> => {
      const regTypes = [CorpTypes.SOLE_PROP, CorpTypes.PARTNERSHIP]
      const iaTypes = [CorpTypes.BENEFIT_COMPANY, CorpTypes.COOP, CorpTypes.BC_CCC, CorpTypes.BC_COMPANY,
        CorpTypes.BC_ULC_COMPANY]

      let filingResponse = null
      if (regTypes.includes(business.nameRequest?.legalType)) {
        filingResponse = await businessStore.createNamedBusiness({ filingType: FilingTypes.REGISTRATION, business })
      } else if (iaTypes.includes(business.nameRequest?.legalType)) {
        filingResponse = await businessStore.createNamedBusiness({
          filingType: FilingTypes.INCORPORATION_APPLICATION, business })
      }

      if (filingResponse?.errorMsg) {
        context.emit('add-unknown-error')
        return ''
      }
      return filingResponse.data.filing.business.identifier
    }

    /** Navigation handler for entities dashboard. */
    const goToDashboard = (businessIdentifier: string): void => {
      ConfigHelper.addToSession(SessionStorageKeys.BusinessIdentifierKey, businessIdentifier)
      let redirectURL = `${ConfigHelper.getBusinessURL()}${businessIdentifier}`
      window.location.href = appendAccountId(decodeURIComponent(redirectURL))
    }

    /** Navigation handler for Name Request application. */
    const goToNameRequest = (nameRequest: NameRequest): void => {
      ConfigHelper.setNrCredentials(nameRequest)
      window.location.href = appendAccountId(`${ConfigHelper.getNameRequestUrl()}nr/${nameRequest.id}`)
    }

    /** Handler for open action */
    const open = (item: Business): void => {
      if ((item.corpType?.code || item.corpType) === CorpTypes.NAME_REQUEST) {
        goToNameRequest(item.nameRequest)
      } else {
        goToDashboard(item.businessIdentifier)
      }
    }

    /** Navigation handler for OneStop application */
    const goToOneStop = (): void => {
      window.location.href = appendAccountId(ConfigHelper.getOneStopUrl())
    }

    /** Navigation handler for Corporate Online application */
    const goToCorpOnline = (): void => {
      window.open(appendAccountId(ConfigHelper.getCorporateOnlineUrl()), '_blank')
    }

    /** Navigation handler for Societies Online */
    const goToSocieties = (): void => {
      window.open(appendAccountId(ConfigHelper.getSocietiesUrl()), '_blank')
    }

    /** Handler for draft IA creation and navigation */
    const useNameRequest = async (item: Business) => {
      switch (item.nameRequest.target) {
        case NrTargetTypes.LEAR: {
          // Create new IA if the selected item is Name Request
          let businessIdentifier = item.businessIdentifier
          if (item.corpType.code === CorpTypes.NAME_REQUEST) {
            businessIdentifier = await createBusinessRecord(item)
          }
          goToDashboard(businessIdentifier)
          break
        }
        case NrTargetTypes.ONESTOP:
          goToOneStop()
          break
        case NrTargetTypes.COLIN:
          goToCorpOnline()
          break
      }
    }

    /** Emit business/nr information to be unaffiliated. */
    const removeBusiness = (business: Business): RemoveBusinessPayload => {
      const payload = {
        orgIdentifier: currentOrganization.value.id,
        business
      }

      context.emit('remove-business', payload)
      return payload
    }

    // clear filters
    const clearFiltersTrigger = ref(0)
    const clearFilters = () => {
      // clear values in table
      clearFiltersTrigger.value++
      // clear affiliation state filters and trigger search
      clearAllFilters()
    }

    const isCurrentOrganization = (orgId: number) => {
      return orgId === orgStore.currentOrganization.id
    }

    const actionHandler = (business: Business) => {
      const affiliationInviteInfo = business.affiliationInvites[0]
      const invitationStatus = affiliationInviteInfo.status
      if ([AffiliationInvitationStatus.Pending, AffiliationInvitationStatus.Failed].includes(invitationStatus)) {
        OrgService.removeAffiliationInvitation(affiliationInviteInfo.id)
          .then(() => {
            context.emit('remove-affiliation-invitation')
          })
      } else if (invitationStatus === AffiliationInvitationStatus.Accepted) {
        open(business)
      } else {
        // do nothing
      }
    }
    const actionButtonText = (business: Business) => {
      const invitationStatus = business.affiliationInvites[0].status
      if (invitationStatus === AffiliationInvitationStatus.Pending) {
        return 'Cancel<br>Request'
      } else if (invitationStatus === AffiliationInvitationStatus.Failed) {
        return 'Remove<br>from list'
      } else if (invitationStatus === AffiliationInvitationStatus.Accepted) {
        return 'Open'
      } else {
        return ''
      }
    }
    const openNewAffiliationInvite = () => {
      // todo: open modal when modal is created
      // ticket to wrap it up: https://github.com/bcgov/entity/issues/17134
      alert('not implemented')
    }

    const getRequestForAuthorizationStatusText = (affiliationInviteInfos: AffiliationInviteInfo[]) => {
      if (isCurrentOrganization(affiliationInviteInfos[0]?.toOrg?.id)) {
        // incoming request for access
        const getAlwaysSameOrderArr = affiliationInviteInfos.slice().sort()
        const andOtherAccounts = affiliationInviteInfos.length > 1 ? ` and ${affiliationInviteInfos.length - 1} other account(s)` : ''
        return `Request for Authorization to manage from: ${getAlwaysSameOrderArr[0].fromOrg.name}${andOtherAccounts}`
      } else {
        let statusText = ''
        // outgoing request for access
        switch (affiliationInviteInfos[0].status) {
          case AffiliationInvitationStatus.Pending:
            statusText = 'Confirmation email sent, pending authorization.'
            break
          case AffiliationInvitationStatus.Accepted:
            statusText = '<strong>Authorized</strong> - you can now manage this business.'
            break
          case AffiliationInvitationStatus.Failed:
            statusText = '<strong>Not Authorized</strong>. Your request to manage this business has been declined.'
            break
          case AffiliationInvitationStatus.Expired:
          default:
            statusText = ''
        }
        return `Authorization to manage: ${statusText}`
      }
    }

    const isModernizedEntity = (item: Business): boolean => {
      const entityType = getEntityType(item)
      const supportedEntityFlags = launchdarklyServices.getFlag(LDFlags.IaSupportedEntities)?.split(' ') || []
      return supportedEntityFlags.includes(entityType)
    }

    const isSocieties = (item: Business): boolean => {
      const entityType = getEntityType(item)
      return (entityType === CorpTypes.CONT_IN_SOCIETY ||
        entityType === CorpTypes.SOCIETY ||
        entityType === CorpTypes.XPRO_SOCIETY)
    }

    const isOtherEntities = (item: Business): boolean => {
      const entityType = getEntityType(item)
      return (entityType === CorpTypes.FINANCIAL ||
        entityType === CorpTypes.PRIVATE_ACT ||
        entityType === CorpTypes.PARISHES)
    }

    const isSupportedRestorationEntities = (item: Business): boolean => {
      const entityType = getEntityType(item)
      const supportedEntityFlags = launchdarklyServices.getFlag(LDFlags.SupportRestorationEntities)?.split(' ') || []
      return supportedEntityFlags.includes(entityType)
    }

    const isForRestore = (item: Business): boolean => {
      const entityType = getEntityType(item)
      return (entityType === CorpTypes.BC_COMPANY ||
        entityType === CorpTypes.BC_CCC ||
        entityType === CorpTypes.BC_ULC_COMPANY ||
        entityType === CorpTypes.COOP ||
        entityType === CorpTypes.BENEFIT_COMPANY)
    }

    const getNrRequestDescription = (item: Business): string => {
      const nrRequestActionCd = item.nameRequest?.requestActionCd
      switch (nrRequestActionCd) {
        case NrRequestActionCodes.AMALGAMATE:
          return 'Amalgamate Now'
        case NrRequestActionCodes.CONVERSION:
          return 'Alter Now'
        case NrRequestActionCodes.CHANGE_NAME:
          return 'Change Name Now'
        case NrRequestActionCodes.MOVE:
          return 'Continue In Now'
        case NrRequestActionCodes.NEW_BUSINESS: {
          if (isOtherEntities(item)) {
            return 'Download Form'
          }
          return 'Register Now'
        }
        case NrRequestActionCodes.RESTORE: {
          return isForRestore(item) ? 'Restore Now' : 'Reinstate Now'
        }
        case NrRequestActionCodes.RENEW:
          return 'Restore Now'
        default:
          return 'Open Name Request'
      }
    }

    const getPrimaryAction = (item: Business): string => {
      const invitationStatus = item?.affiliationInvites?.[0]?.status
      if ([AffiliationInvitationStatus.Pending, AffiliationInvitationStatus.Expired].includes(invitationStatus)) {
        return 'Resend Email'
      }
      if (isTemporaryBusiness(item)) {
        return 'Resume Draft'
      } else if (isNameRequest(item)) {
        const nrStatus = status(item)
        switch (nrStatus) {
          case NrDisplayStates.APPROVED: {
            return getNrRequestDescription(item)
          }
          case NrDisplayStates.REJECTED:
          case NrDisplayStates.CONSUMED:
          case NrDisplayStates.CANCELLED:
          case NrDisplayStates.REFUND_REQUESTED:
            return 'Remove From Table'
          default:
            return 'Open Name Request'
        }
      } else {
        return 'Manage Business'
      }
    }

    const isOpenExternal = (item: Business): boolean => {
      const invitationStatus = item?.affiliationInvites?.[0]?.status
      if ([AffiliationInvitationStatus.Pending, AffiliationInvitationStatus.Expired].includes(invitationStatus)) {
        return false
      }

      if (isTemporaryBusiness(item)) {
        return false
      }

      if (isNameRequest(item)) {
        const nrState = status(item)
        if (nrState !== NrDisplayStates.APPROVED) {
          return false
        }
        const nrRequestActionCd = item.nameRequest?.requestActionCd
        if (nrRequestActionCd === NrRequestActionCodes.NEW_BUSINESS) {
          return !isModernizedEntity(item)
        }
        // temporarily show external icon for amalgamate and continue in
        if (nrRequestActionCd === NrRequestActionCodes.AMALGAMATE ||
          nrRequestActionCd === NrRequestActionCodes.MOVE) {
          return true
        }
        // temporarily show external icon for restore/reinstate for some entity types
        if (nrRequestActionCd === NrRequestActionCodes.RESTORE ||
          nrRequestActionCd === NrRequestActionCodes.RENEW) {
          return !isSupportedRestorationEntities(item)
        }
        return false
      }

      // check for business
      return !isModernizedEntity(item)
    }

    const isBusinessAffiliated = (businessIdentifier: string): boolean => {
      return affiliations.results.some(business => businessIdentifier === business.businessIdentifier)
    }

    // eslint-disable-next-line @typescript-eslint/no-unused-vars
    const goToAmalgamate = (item: Business): void => {
      // For now, go to COLIN with external link + icon + matching hover text
      goToCorpOnline()
    }

    // Continue In
    // eslint-disable-next-line @typescript-eslint/no-unused-vars
    const goToRelocate = (item: Business): void => {
      goToCorpOnline()
    }

    const goToFormPage = (): void => {
      window.open(ConfigHelper.getCorpFormsUrl(), '_blank')
    }

    const goToRegister = async (item: Business): Promise<void> => {
      if (isModernizedEntity(item)) {
        const businessIdentifier = await createBusinessRecord(item)
        goToDashboard(businessIdentifier)
      } else if (isSocieties(item)) {
        goToSocieties()
      } else if (isOtherEntities(item)) {
        goToFormPage()
      } else {
        goToCorpOnline()
      }
    }

    const redirect = (item: Business): void => {
      if (isTemporaryBusiness(item)) {
        goToDashboard(item.businessIdentifier)
      } else if (isNameRequest(item)) {
        if (status(item) === NrDisplayStates.APPROVED) {
          const nrRequestActionCd = item.nameRequest?.requestActionCd
          switch (nrRequestActionCd) {
            case NrRequestActionCodes.AMALGAMATE:
              goToAmalgamate(item)
              break
            case NrRequestActionCodes.MOVE:
              goToRelocate(item)
              break
            case NrRequestActionCodes.CONVERSION:
            case NrRequestActionCodes.CHANGE_NAME: {
              if (isBusinessAffiliated(item.nameRequest?.corpNum)) {
                goToDashboard(item.nameRequest?.corpNum)
              } else {
                let action = ''
                if (nrRequestActionCd === NrRequestActionCodes.CONVERSION) {
                  action = 'alter'
                } else if (nrRequestActionCd === NrRequestActionCodes.CHANGE_NAME) {
                  action = 'change name'
                }
                context.emit('business-unavailable-error', action)
              }
              break
            }
            case NrRequestActionCodes.RESTORE:
            case NrRequestActionCodes.RENEW: {
              if (!isSupportedRestorationEntities(item)) {
                goToCorpOnline()
              } else {
                if (isBusinessAffiliated(item.nameRequest?.corpNum)) {
                  goToDashboard(item.nameRequest?.corpNum)
                } else {
                  const action = isForRestore(item) ? 'restore' : 'reinstate'
                  context.emit('business-unavailable-error', action)
                }
              }
              break
            }
            case NrRequestActionCodes.NEW_BUSINESS: {
              goToRegister(item)
              break
            }
            default:
              goToNameRequest(item.nameRequest)
              break
          }
        } else {
          goToNameRequest(item.nameRequest)
        }
      } else {
        // For business
        if (isModernizedEntity(item)) {
          goToDashboard(item.businessIdentifier)
        } else if (isSocieties(item)) {
          goToSocieties()
        } else {
          goToCorpOnline()
        }
      }
    }

    const isShowRemoveAsPrimaryAction = (item: Business): boolean => {
      if (isNameRequest(item) &&
       (status(item) === NrDisplayStates.REJECTED ||
        status(item) === NrDisplayStates.CONSUMED ||
        status(item) === NrDisplayStates.CANCELLED ||
        status(item) === NrDisplayStates.REFUND_REQUESTED)) {
        return true
      }
      return false
    }

    const action = (item: Business): void => {
      const invitationStatus = item?.affiliationInvites?.[0]?.status
      if ([AffiliationInvitationStatus.Pending, AffiliationInvitationStatus.Expired].includes(invitationStatus)) {
        context.emit('resend-affiliation-invitation', item)
        return
      }
      if (isShowRemoveAsPrimaryAction(item)) {
        removeBusiness(item)
      } else {
        redirect(item)
      }
    }

    const showRemoveButton = (item: Business): boolean => {
      return !isShowRemoveAsPrimaryAction(item)
    }

    const showOpenButton = (item: Business): boolean => {
      if (isNameRequest(item) &&
      status(item) !== NrDisplayStates.HOLD &&
      status(item) !== NrDisplayStates.EXPIRED &&
      status(item) !== NrDisplayStates.PROCESSING) {
        return true
      }
      return false
    }

    // eslint-disable-next-line @typescript-eslint/no-unused-vars
    const showAmalgamateShortForm = (item: Business): boolean => {
      // reserve for changes in the future
      return false
    }

    const getTooltipTargetDescription = (item: Business): string => {
      if (isSocieties(item)) {
        return 'Societies Online'
      }
      return 'Corporate Online'
    }

    const disableTooltip = (item: Business): boolean => {
      if (isOpenExternal(item)) {
        if (isNameRequest(item)) {
          const nrRequestActionCd = item.nameRequest?.requestActionCd
          if (nrRequestActionCd === NrRequestActionCodes.NEW_BUSINESS && isOtherEntities(item)) {
            return true
          }
        }
        return false
      }
      return true
    }

    // feature flags
    const enableNameRequestType = (): boolean => {
      return launchdarklyServices.getFlag(LDFlags.EnableNameRequestType) || false
    }

    return {
      selectedColumns,
      columns,
      actionHandler,
      actionButtonText,
      openNewAffiliationInvite,
      isCurrentOrganization,
      getRequestForAuthorizationStatusText,
      clearFiltersTrigger,
      clearFilters,
      isloading,
      headers,
      affiliations,
      entityCount,
      enableNameRequestType,
      getHeaders,
      isNameRequest,
      isRejectedName,
      isApprovedName,
      nameRequestType,
      name,
      open,
      number,
      type,
      status,
      isProcessing,
      isDraft,
      typeDescription,
      loadAffiliations,
      updateFilter,
      dropdown,
      canUseNameRequest,
      useNameRequest,
      removeBusiness,
      isTemporaryBusiness,
      tempDescription,
      EntityAlertTypes,
      isExpired,
      getDetails,
      isFrozed,
      isBadstanding,
      isDissolution,
      getPrimaryAction,
      isOpenExternal,
      action,
      showRemoveButton,
      showOpenButton,
      goToNameRequest,
      showAmalgamateShortForm,
      getTooltipTargetDescription,
      disableTooltip
    }
  }
})

</script>

<style lang="scss" scoped>
@import '@/assets/scss/theme.scss';

#affiliated-entity-section {
  .column-selector {
    float: right;
    width: 200px;
    border-radius: 4px;
  }
  .table-header {
    display: flex;
    background-color: $app-lt-blue;
    padding: .875rem;
  }

  .table-filter {
    color: $gray7;
    font-weight: normal;
    font-size: $px-14;
  }

  .clear-btn {
    width: 130px;
  }

  .names-block {
    display: table;
  }

  .names-text {
    display: table-cell;
    vertical-align: top;
  }

  tbody {
    tr {
      vertical-align: top;

      &:hover {
        background-color: transparent !important;
      }

      td {
        height: 80px !important;
        color: $gray7;
        line-height: 1.125rem;
      }

      td:first-child {
        width: 250px;
      }

      .col-wide {
        width: 325px !important;
      }

      td:not(:first-child):not(:last-child) {
        max-width: 8rem;
      }

      .type-column {
        min-width: 12rem;
      }
    }
  }

  .action-cell {
    max-width: 0;
    max-height: 30px !important;
    text-align: center;
  }

  .actions {
    height:30px;
    width: 140px;

    .open-action {
      border-right: 1px solid $gray1;
    }

    .open-action-btn {
      font-size: .875rem;
      box-shadow: none;
      border-top-right-radius: 0;
      border-bottom-right-radius: 0;
      margin-right: 1px;
      max-height: 36px !important;
      min-height: 36px !important;
    }

    .more-actions-btn {
      box-shadow: none;
      border-top-left-radius: 0;
      border-bottom-left-radius: 0;
      max-height: 36px !important;
      min-height: 36px !important;
    }

    .v-btn + .v-btn {
      margin-left: 0.5rem;
    }
  }

  .new-actions {
    height:30px;
    width: 240px;

    .open-action {
      border-right: 1px solid $gray1;
    }

    .open-action-btn {
      font-size: .875rem;
      box-shadow: none;
      border-top-right-radius: 0;
      border-bottom-right-radius: 0;
      margin-right: 1px;
      width: 170px;
    }

    .more-actions-btn {
      box-shadow: none;
      border-top-left-radius: 0;
      border-bottom-left-radius: 0;
    }

    .v-btn + .v-btn {
      margin-left: 0.5rem;
    }
  }
}

.text-input-style-above {
  label {
    font-size: 0.875rem !important;
    color: $gray7 !important;
    padding-left: 6px;
  }
  span {
    padding-left: 6px;
    font-size: 14px;
    color: $gray7;
  }
}

#table-title {
  font-size: 1rem;
}

.column-selector {
  width: 200px;
  height: 10% !important;
  z-index: 1;
}

// Vuetify Overrides
::v-deep {
  .column-actions {
    .v-input__slot {
      height: 42px !important;
      min-height: 42px !important;
    }
    .v-input .v-label {
      transform: translateX(10px) translateY(-25px) scale(1);
      top: 30px;
      color: $gray7;
      font-size: .875rem;
    }
  }
}
::v-deep .theme--light.v-list-item:not(.v-list-item--active):not(.v-list-item--disabled) {
  &:hover {
    background-color: $app-background-blue;
  }
}

::v-deep .v-data-table--fixed-header thead th {
  position: sticky;
  padding-top: 20px;
  padding-bottom: 20px;
  color: $gray9 !important;
  font-size: 0.875rem;
  z-index: 1;
}

::v-deep .theme--light.v-list-item .v-list-item__action-text, .theme--light.v-list-item .v-list-item__subtitle {
  color: $app-blue;
  .v-icon.v-icon {
    color: $app-blue;
  }
}

::v-deep label {
  font-size: $px-14;
}

// Class binding a vuetify override.
// To handle the sticky elements overlap in the custom scrolling data table.
.header-high-layer {
  ::v-deep {
    th {
      z-index: 2 !important;
    }
  }
}

::v-deep .theme--light.v-data-table .v-data-table__empty-wrapper {
  color: $gray7;
  &:hover {
    background-color: transparent;
  }
}

// Custom Scroll bars
#affiliated-entity-table {
  ::v-deep .v-menu__content {
    margin-left: -5rem;
    margin-right: 1rem;
    text-align: left;
    position: sticky;
    max-width: none;
    z-index: 1 !important;
  }

  ::v-deep .v-data-table__wrapper::-webkit-scrollbar {
    width: .625rem;
    overflow-x: hidden
  }

  ::v-deep .v-data-table__wrapper::-webkit-scrollbar-track {
    margin-top: 60px;
    box-shadow: inset 0 0 2px rgba(0,0,0,.3);
    overflow: auto;
  }

  ::v-deep .v-data-table__wrapper::-webkit-scrollbar-thumb {
    border-radius: 10px;
    background-color: lightgray;
  }
}

// Tooltips
.v-tooltip__content {
  background-color: RGBA(73, 80, 87, 0.95) !important;
  color: white !important;
  border-radius: 4px;
  font-size: 12px !important;
  line-height: 18px !important;
  padding: 15px !important;
  letter-spacing: 0;
  max-width: 360px !important;
}

.v-tooltip__content:after {
  content: "" !important;
  position: absolute !important;
  top: 50% !important;
  right: 100% !important;
  margin-top: -10px !important;
  border-top: 10px solid transparent !important;
  border-bottom: 10px solid transparent !important;
  border-right: 8px solid RGBA(73, 80, 87, .95) !important;
}

.top-tooltip:after {
  top: 100% !important;
  left: 45% !important;
  margin-top: 0 !important;
  border-right: 10px solid transparent !important;
  border-left: 10px solid transparent !important;
  border-top: 8px solid RGBA(73, 80, 87, 0.95) !important;
}
</style><|MERGE_RESOLUTION|>--- conflicted
+++ resolved
@@ -284,12 +284,7 @@
   SessionStorageKeys
 } from '@/util/constants'
 import { Business, NameRequest, Names } from '@/models/business'
-<<<<<<< HEAD
-import { Organization, RemoveBusinessPayload } from '@/models/Organization'
 import { SetupContext, computed, defineComponent, ref } from '@vue/composition-api'
-=======
-import { SetupContext, computed, defineComponent, ref, watch } from '@vue/composition-api'
->>>>>>> 8842e934
 import { BaseVDataTable } from '@/components'
 import ConfigHelper from '@/util/config-helper'
 import EntityDetails from './EntityDetails.vue'
@@ -305,7 +300,6 @@
 export default defineComponent({
   name: 'AffiliatedEntityTable',
   components: { EntityDetails, BaseVDataTable },
-  mixins: [DateMixin],
   props: {
     loading: { default: false },
     highlightIndex: { default: -1 }
@@ -316,23 +310,14 @@
     const { loadAffiliations, affiliations, entityCount, clearAllFilters,
       getHeaders, headers, type, status, updateFilter, typeDescription,
       isNameRequest, nameRequestType, number, name, canUseNameRequest, tempDescription,
-<<<<<<< HEAD
       isTemporaryBusiness, getEntityType } = useAffiliations()
 
-    const currentOrganization = computed(() => store.state.org.currentOrganization as Organization)
-
-    const selectedColumns = ['Number', 'Type', 'Status']
-    const columns = ['Number', 'Type', 'Status']
-
-    const createNamedBusiness = ({ filingType, business }: { filingType: FilingTypes, business: Business}) => {
-      return store.dispatch('business/createNamedBusiness', { filingType, business })
-    }
-=======
-      isTemporaryBusiness } = useAffiliations()
     const businessStore = useBusinessStore()
     const orgStore = useOrgStore()
     const currentOrganization = computed(() => orgStore.currentOrganization)
->>>>>>> 8842e934
+
+    const selectedColumns = ['Number', 'Type', 'Status']
+    const columns = ['Number', 'Type', 'Status']
 
     /** V-model for dropdown menus. */
     const dropdown: Array<boolean> = []
