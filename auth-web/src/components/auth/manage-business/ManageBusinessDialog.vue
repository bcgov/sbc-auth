<template>
  <div id="manage-business-dialog">

    <v-dialog
      attach="#entity-management"
      v-model="isDialogVisible"
      persistent
      scrollable
      max-width="50rem"
      data-test-tag="add-business"
      @keydown.esc="resetForm(true)"
    >
      <HelpDialog
        :helpDialogBlurb="helpDialogBlurb"
        :inline="true"
        ref="helpDialog"
      />

      <AuthorizationEmailSent
        v-if="!showHelp && showAuthorizationEmailSentDialog"
        :email="businessContactEmail"
        @open-help="openHelp"
        @close-dialog="onAuthorizationEmailSentClose"
      />

      <v-card v-if="!showHelp && !showAuthorizationEmailSentDialog">
        <v-card-title data-test="dialog-header">
          <span>Manage a B.C. Business</span>
        </v-card-title>

        <v-card-text>
          <v-form ref="addBusinessForm" lazy-validation class="mt-0">
            <template>
              <div class="font-weight-bold mr-2 float-left">Business Name:</div>
              <div>{{businessName}}</div>

              <div class="font-weight-bold mr-2 float-left">Incorporation Number:</div>
              <div>{{businessIdentifier}}</div>

              <div class="my-2">
                You must be authorized to manage this business. You can be authorized in one of the following ways:
              </div>
            </template>

            <v-card class="mx-auto" flat>
              <v-list class="mr-2">

                <v-list-group v-if="!isBusinessLegalTypeSPorGP" id="passcode-group" class="top-of-list" eager v-model="passcodeOption">
                  <template v-slot:activator>
                    <v-list-item-title>Use the business {{passwordText}}</v-list-item-title>
                  </template>
                  <div class="item-content">
                    <v-text-field
                      v-if="isBusinessIdentifierValid"
                      filled
                      :label="passcodeLabel"
                      :hint="passcodeHint"
                      persistent-hint
                      :rules="passcodeRules"
                      :maxlength="passcodeMaxLength"
                      v-model="passcode"
                      autocomplete="off"
                      type="input"
                      class="passcode mt-0 mb-2"
                      :aria-label="passcodeLabel"
                    />
                    <Certify
                      v-if="isBusinessIdentifierValid && isFirm"
                      :certifiedBy="certifiedBy"
                      entity="registered entity"
                      @update:isCertified="isCertified = $event"
                      class="certify"
                      :class="(isBusinessIdentifierValid && showAuthorization) ? 'mt-4 mb-5' : 'mt-6 mb-5'"
                    />
                  </div>
                </v-list-group>

                <v-list-group v-if="isBusinessLegalTypeSPorGP" id="proprietor-partner-name-group" class="top-of-list" v-model="nameOption">
                  <template v-slot:activator>
                    <v-list-item-title>
                      Use the name of a proprietor or partner
                    </v-list-item-title>
                  </template>
                  <div class="item-content">
                    <v-text-field
                      filled
                      label="Proprietor or Parter Name (e.g., Last Name, First Name Middlename)"
                      hint="Name as it appears on the Business Summary or the Statement of Registration"
                      persistent-hint
                      :rules="proprietorPartnerNameRules"
                      v-model="proprietorPartnerName"
                      maxlength="150"
                      autocomplete="off"
                      aria-label="Proprietor or Parter Name (e.g., Last Name, First Name Middlename)"
                    />
                  </div>
                    <Certify
                      :certifiedBy="certifiedBy"
                      entity="registered entity"
                      @update:isCertified="isCertified = $event"
                      class="certify"
                      :class="(isBusinessIdentifierValid && showAuthorization) ? 'mt-4 mb-5' : 'mt-6 mb-5'"
                    />
                </v-list-group>

                <v-list-group v-model="emailOption">
                  <template v-slot:activator>
                    <v-list-item-title>
                      Confirm authorization using your registered office email address
                      <div class="subtitle"> (If you forgot or don't have a business {{passwordText}})</div>
                    </v-list-item-title>
                  </template>
                  <div class="list-body">
                    <div>
                      An email will be sent to the registered office contact email of the business:
                    </div>
                    <div><b>{{businessContactEmail}}</b></div>
                    <div class="mt-1 mr-1 mb-4">
                      To confirm your access, please click on the link in the email. This will add the business to your Business Registry List. The link is valid for 15 minutes.
                    </div>
                  </div>
                </v-list-group>

                <template v-if="enableDelegationFeature">
                  <v-list-group  v-model="requestAuthBusinessOption">
                    <template v-slot:activator>
                      <v-list-item-title>Request authorization from the business</v-list-item-title>
                    </template>
                    <div class="list-body">
                      <!-- Placeholder for RTR -->
                    </div>
                  </v-list-group>

                  <v-list-group v-if="enableDelegationFeature" v-model="requestAuthRegistryOption">
                    <template v-slot:activator>
                      <v-list-item-title>Request authorization from the Business Registry</v-list-item-title>
                    </template>
                    <div class="list-body">
                      <!-- Placeholder for RTR-->
                    </div>
                  </v-list-group>
                </template>

              </v-list>
            </v-card>

          </v-form>
        </v-card-text>

        <v-card-actions class="form__btns">
          <span
            @click.stop="openHelp()"
            class="pl-2 pr-2 mr-auto"
            id="help-button"
          >
            <v-icon>mdi-help-circle-outline</v-icon>
            Help
          </span>
          <v-btn
            large outlined color="primary"
            id="cancel-button"
            @click="resetForm(true)"
          >
            <span>Cancel</span>
          </v-btn>
          <v-btn
            large color="primary"
            id="add-button"
            :loading="isLoading"
            @click="manageBusiness()"
          >
            <span>Manage This Business</span>
          </v-btn>
        </v-card-actions>
      </v-card>
    </v-dialog>

  </div>
</template>

<script lang="ts">
import { CorpTypes, LDFlags } from '@/util/constants'
import { computed, defineComponent, ref, watch } from '@vue/composition-api'
import AffiliationInvitationService from '@/services/affiliation-invitation.services'
import AuthorizationEmailSent from './AuthorizationEmailSent.vue'
import BusinessLookup from './BusinessLookup.vue'
import BusinessService from '@/services/business.services'
import Certify from './Certify.vue'
import CommonUtils from '@/util/common-util'
import { CreateAffiliationInvitation } from '@/models/affiliation-invitation'
import HelpDialog from '@/components/auth/common/HelpDialog.vue'
import LaunchDarklyService from 'sbc-common-components/src/services/launchdarkly.services'
import { LoginPayload } from '@/models/business'
import { StatusCodes } from 'http-status-codes'
import { useStore } from 'vuex-composition-helpers'

export default defineComponent({
  components: {
    AuthorizationEmailSent,
    BusinessLookup,
    Certify,
    HelpDialog
  },
  props: {
    initialBusinessIdentifier: {
      type: String,
      default: ''
    },
    initialBusinessName: {
      type: String,
      default: ''
    },
    businessLegalType: {
      type: String,
      default: ''
    },
    showBusinessDialog: {
      type: Boolean,
      default: false
    },
    isStaffOrSbcStaff: {
      type: Boolean,
      default: false
    },
    userFirstName: {
      type: String,
      default: ''
    },
    userLastName: {
      type: String,
      default: ''
    }
  },
  setup (props, { emit }) {
    // Store and Actions
    const store = useStore()
    const addBusiness = async (loginPayload: LoginPayload) => {
      return store.dispatch('business/addBusiness', loginPayload)
    }
    const updateBusinessName = async (businessNumber: string) => {
      return store.dispatch('business/updateBusinessName', businessNumber)
    }

    // Local variables
    const businessName = ref('')
    const businessIdentifier = ref('') // aka incorporation number of registration number
    const businessIdentifierRules = ref(null)
    const contactInfo = ref(null)
    const passcode = ref('') // aka password or proprietor/partner
    const proprietorPartnerName = ref('') // aka password or proprietor/partner name
    const folioNumber = ref('')
    let formValidation = false
    const isLoading = ref(false)
    const isCertified = ref(false) // firms only
    const authorizationName = ref('')
    const addBusinessForm = ref<HTMLFormElement>()
    const helpDialog = ref<HelpDialog>()
    const passcodeOption = ref(false)
    const emailOption = ref(false)
    const nameOption = ref(false)
    const enableDelegationFeature = ref(false)
    const requestAuthBusinessOption = ref(false)
    const requestAuthRegistryOption = ref(false)
    const authorizationLabel = 'Legal name of Authorized Person (e.g., Last Name, First Name)'
    const authorizationMaxLength = 100
    const showAuthorizationEmailSentDialog = ref(false)

    const isBusinessLegalTypeSPorGP = computed(() => {
      return props.businessLegalType === CorpTypes.SOLE_PROP || props.businessLegalType === CorpTypes.PARTNERSHIP
    })

    const enableBusinessNrSearch = computed(() => {
      return LaunchDarklyService.getFlag(LDFlags.EnableBusinessNrSearch) || false
    })

    const isBusinessIdentifierValid = computed(() => {
      return CommonUtils.validateIncorporationNumber(businessIdentifier.value)
    })

    const isCooperative = computed(() => {
      return CommonUtils.isCooperativeNumber(businessIdentifier.value)
    })

    const isFirm = computed(() => {
      return CommonUtils.isFirmNumber(businessIdentifier.value)
    })

    const showAuthorization = computed(() => {
      return isFirm.value && props.isStaffOrSbcStaff
    })

    const certifiedBy = computed(() => {
      return props.isStaffOrSbcStaff ? authorizationName.value : `${props.userLastName}, ${props.userFirstName}`
    })

    const authorizationRules = computed(() => {
      return [
        (v) => !!v || 'Authorization is required'
      ]
    })

    const passcodeLabel = computed(() => {
      if (isFirm.value) return 'Proprietor or Partner Name (e.g., Last Name, First Name Middlename)'
      if (isCooperative.value) return 'Passcode'
      return 'Password'
    })

    const passcodeHint = computed(() => {
      if (isFirm.value) return 'Name as it appears on the Business Summary or the Statement of Registration'
      if (isCooperative.value) return 'Passcode must be exactly 9 digits'
      return 'Password must be 8 to 15 characters'
    })

    const passcodeMaxLength = computed(() => {
      if (isFirm.value) return 150
      if (isCooperative.value) return 9
      return 15
    })

    const proprietorPartnerNameRules = computed(() => {
      return [
        (v) => !!v || 'Proprietor or Partner Name is required',
        (v) => v.length <= 150 || 'Maximum 150 characters'
      ]
    })

    const passcodeRules = computed(() => {
      if (isFirm.value) {
        return [
          (v) => !!v || 'Proprietor or Partner Name is required',
          (v) => v.length <= 150 || 'Maximum 150 characters'
        ]
      }
      if (isCooperative.value) {
        return [
          (v) => !!v || 'Passcode is required, enter the passcode you have setup in Corporate Online',
          (v) => CommonUtils.validateCooperativePasscode(v) || 'Passcode must be exactly 9 digits'
        ]
      }
      return [
        (v) => !!v || 'Password is required',
        (v) => CommonUtils.validateCorporatePassword(v) || 'Password must be 8 to 15 characters'
      ]
    })

    const passwordText = computed(() => {
      return (isCooperative.value ? 'Passcode' : 'password')
    })

    const helpDialogBlurb = computed(() => {
      if (isCooperative.value) {
        return 'If you have not received your Access Letter from BC Registries, or have lost your Passcode, ' +
          'please contact us at:'
      } else {
        const url = 'www.corporateonline.gov.bc.ca'
        return `If you have forgotten or lost your password, please visit <a href="https://${url}">${url}</a> ` +
          'and choose the option "Forgot Company Password", or contact us at:'
      }
    })

    const isFormValid = computed(() => {
      let isValid = false
      if (isBusinessLegalTypeSPorGP) {
        isValid = !!businessIdentifier.value && !!proprietorPartnerName.value && isCertified.value
      } else if (props.isStaffOrSbcStaff && !!businessIdentifier.value) {
        isValid = true
      } else {
        isValid =
          !!businessIdentifier.value &&
          !!passcode.value &&
          (!isFirm.value || isCertified.value) &&
          (!(isBusinessIdentifierValid.value && isFirm.value) || !!certifiedBy.value) &&
          addBusinessForm.value.validate()
      }
      return isValid
    })

    const isDialogVisible = computed(() => {
      return props.showBusinessDialog
    })

    const businessContactEmail = computed(() => {
      return contactInfo.value?.email
    })

    // Methods
    const resetForm = (emitCancel = false) => {
      passcode.value = ''
      proprietorPartnerName.value = ''
      authorizationName.value = ''
      passcodeOption.value = false
      emailOption.value = false
      nameOption.value = false
      requestAuthBusinessOption.value = false
      requestAuthRegistryOption.value = false
      if (!props.isStaffOrSbcStaff) {
        addBusinessForm.value.resetValidation()
      }
      isLoading.value = false
      if (emitCancel) {
        emit('on-cancel')
      }
    }

    const onAuthorizationEmailSentClose = () => {
      emit('on-cancel')
    }

    const handleException = (exception) => {
      if (exception.response?.status === StatusCodes.UNAUTHORIZED) {
        emit('add-failed-invalid-code', passcodeLabel.value)
      } else if (exception.response?.status === StatusCodes.NOT_FOUND) {
        emit('add-failed-no-entity')
      } else if (exception.response?.status === StatusCodes.NOT_ACCEPTABLE) {
        emit('add-failed-passcode-claimed')
      } else if (exception.response?.status === StatusCodes.BAD_REQUEST) {
        emit('business-already-added', { name: businessName.value, identifier: businessIdentifier.value })
      } else {
        emit('add-unknown-error')
      }
    }

<<<<<<< HEAD
    const addBusinessToList = async (businessID) => {
      let businessData: LoginPayload = { businessIdentifier: businessID }
      if (!props.isStaffOrSbcStaff) {
        businessData = { ...businessData, certifiedByName: authorizationName.value, passCode: passcode.value }
      }
      return addBusiness(businessData)
    }

    const add = async (businessID) => {
=======
    const manageBusiness = async () => {
>>>>>>> 639871a2
      if (emailOption.value) {
        try {
          // TODO will fix this after BE is ready.
          // const payload: CreateAffiliationInvitation = {
          //   fromOrgId: number,
          //   businessIdentifier: businessIdentifier.value,
          // }
          // await AffiliationInvitationService.createInvitation()
        } catch (err) {
          // eslint-disable-next-line no-console
          console.log(err)
        } finally {
          showAuthorizationEmailSentDialog.value = true
        }
        return
      }
<<<<<<< HEAD
      if (!props.isStaffOrSbcStaff) {
        addBusinessForm.value.validate()
        formValidation = isFormValid.value
      } else {
        formValidation = true
      }
      if (formValidation) {
        isLoading.value = true
        try {
          // try to add business
          const addResponse = await addBusinessToList(businessID)

=======
      addBusinessForm.value.validate()
      if (isFormValid.value) {
        isLoading.value = true
        try {
          // try to add business
          let businessData: LoginPayload = { businessIdentifier: businessIdentifier.value }
          if (!props.isStaffOrSbcStaff) {
            businessData = {
              ...businessData,
              certifiedByName: authorizationName.value,
              passCode: isBusinessLegalTypeSPorGP ? proprietorPartnerName.value : passcode.value
            }
          }
          const addResponse = await addBusiness(businessData)
>>>>>>> 639871a2
          // check if add didn't succeed
          if (addResponse?.status !== StatusCodes.CREATED) {
            emit('add-unknown-error')
          }
          // try to update business name
          const businessResponse = await updateBusinessName(businessIdentifier.value)
          // check if update didn't succeed
          if (businessResponse?.status !== StatusCodes.OK) {
            emit('add-unknown-error')
          }
          // let parent know that add was successful
          emit('add-success', businessIdentifier.value)
        } catch (exception) {
          handleException(exception)
        } finally {
          resetForm()
        }
      }
    }

    const formatBusinessIdentifier = () => {
      businessIdentifierRules.value = [
        (v) => !!v || 'Incorporation Number or Registration Number is required',
        (v) => CommonUtils.validateIncorporationNumber(v) ||
          'Incorporation Number or Registration Number is not valid'
      ]
      businessIdentifier.value = CommonUtils.formatIncorporationNumber(businessIdentifier.value)
    }

    const openHelp = () => {
      helpDialog.value.open()
    }

    const showHelp = computed(() => {
      return helpDialog.value?.isDialogOpen
    })

    watch(() => props.initialBusinessIdentifier, async (newBusinessIdentifier: string) => {
      if (businessIdentifier) {
        businessIdentifier.value = newBusinessIdentifier
        businessName.value = props.initialBusinessName
        try {
          const contact = await BusinessService.getMaskedContacts(newBusinessIdentifier)
          contactInfo.value = contact?.data
        } catch (err) {
          // eslint-disable-next-line no-console
          console.error(err)
        }
      }
    })

    // Watchers
    watch(businessIdentifier, (newValue) => {
      emit('on-business-identifier', newValue)
    }, { immediate: true })

    // Return the setup data - These will be removed with script setup.
    return {
      requestAuthRegistryOption,
      requestAuthBusinessOption,
      emailOption,
      nameOption,
      passcodeOption,
      isDialogVisible,
      addBusinessForm,
      helpDialog,
      businessName,
      businessIdentifier,
      passcode,
      proprietorPartnerName,
      folioNumber,
      isLoading,
      isCertified,
      authorizationName,
      authorizationLabel,
      authorizationMaxLength,
      isBusinessLegalTypeSPorGP,
      enableBusinessNrSearch,
      isBusinessIdentifierValid,
      isCooperative,
      isFirm,
      showAuthorization,
      certifiedBy,
      authorizationRules,
      passcodeLabel,
      passcodeHint,
      passcodeMaxLength,
      passcodeRules,
      proprietorPartnerNameRules,
      passwordText,
      helpDialogBlurb,
      isFormValid,
      manageBusiness,
      resetForm,
      onAuthorizationEmailSentClose,
      formatBusinessIdentifier,
      openHelp,
      businessContactEmail,
      enableDelegationFeature,
      showHelp,
      showAuthorizationEmailSentDialog
    }
  }
})
</script>

<style lang="scss" scoped>
@import '$assets/scss/theme.scss';

#help-button {
  color: var(--v-primary-base) !important;
  .v-icon {
    transform: translate(0, -2px) !important;
    color: var(--v-primary-base) !important;
  }
}
.list-body {
  color:#313132;
}

.v-tooltip__content {
  background-color: RGBA(73, 80, 87, 0.95) !important;
  color: white !important;
  border-radius: 4px;
  font-size: 12px !important;
  line-height: 18px !important;
  padding: 15px !important;
  letter-spacing: 0;
  max-width: 270px !important;
}

.v-tooltip__content:after {
  content: "" !important;
  position: absolute !important;
  top: 50% !important;
  right: 100% !important;
  margin-top: -10px !important;
  border-top: 10px solid transparent !important;
  border-bottom: 10px solid transparent !important;
  border-right: 8px solid RGBA(73, 80, 87, .95) !important;
}

.top-tooltip:after {
  top: 100% !important;
  left: 45% !important;
  margin-top: 0 !important;
  border-right: 10px solid transparent !important;
  border-left: 10px solid transparent !important;
  border-top: 8px solid RGBA(73, 80, 87, 0.95) !important;
}

.add-business-unordered-list {
  list-style: none;
  padding-left: 1rem;

  li {
    margin-left: 1.5rem;

    &::before {
      content: "\2022";
      display: inline-block;
      width: 1.5em;
      color: $gray9;
      margin-left: -1.5em;
    }
  }
}

.underline-dotted {
  border-bottom: dotted;
  border-bottom-width: 2px;
}

dl {
  line-height: 2rem;
}

// pair up terms and definitions
dt {
  float: left;
  clear: left;
}

.form__btns {
  display: flex;
  justify-content: flex-end;

  .v-btn + .v-btn {
    margin-left: 0.5rem;
  }

  #cancel-button,
  #add-button {
    min-width: 80px !important;
  }

  // override disabled button color
  .v-btn[disabled]:not(.v-btn--flat):not(.v-btn--text):not(.v-btn--outlined) {
    color: white !important;
    background-color: $app-blue !important;
    opacity: 0.4;
  }
}

// remove whitespace below error message
.authorization {
  ::v-deep .v-text-field__details {
    margin-bottom: 0 !important;
  }
}

::v-deep {

.v-list-group{
  border-bottom: 1px solid rgb(228, 228, 228);
  &.top-of-list{
    border-top: 1px solid rgb(228, 228, 228);
  }
  .item-content{
    color: #000 !important;
  }
}

.v-list-item{
  background: $BCgovInputBG;
  height: 4rem !important;
  margin: 0 !important;
}

.v-list-item--link>
.v-list-item__title{
  font-weight: 300 !important;
  margin-left:-1rem !important;
  color: var(--v-primary-base) !important;
  .subtitle {
    line-height: 1.5rem;
    font-size: 9pt;
    color: var(--v-primary-base) !important;
    font-weight: normal;
  }
}

.v-list-item--active>
.v-list-item__title{
  font-weight: 600 !important;
  margin-left:-1rem !important;
  color: #000 !important;
  .subtitle {
    line-height: 1.5rem;
    font-size: 9pt;
    color: #000 !important;
    font-weight: normal;
  }
}

.v-list-item__content{
  color: #000 !important;
}
}
</style><|MERGE_RESOLUTION|>--- conflicted
+++ resolved
@@ -420,7 +420,7 @@
       }
     }
 
-<<<<<<< HEAD
+
     const addBusinessToList = async (businessID) => {
       let businessData: LoginPayload = { businessIdentifier: businessID }
       if (!props.isStaffOrSbcStaff) {
@@ -429,40 +429,7 @@
       return addBusiness(businessData)
     }
 
-    const add = async (businessID) => {
-=======
-    const manageBusiness = async () => {
->>>>>>> 639871a2
-      if (emailOption.value) {
-        try {
-          // TODO will fix this after BE is ready.
-          // const payload: CreateAffiliationInvitation = {
-          //   fromOrgId: number,
-          //   businessIdentifier: businessIdentifier.value,
-          // }
-          // await AffiliationInvitationService.createInvitation()
-        } catch (err) {
-          // eslint-disable-next-line no-console
-          console.log(err)
-        } finally {
-          showAuthorizationEmailSentDialog.value = true
-        }
-        return
-      }
-<<<<<<< HEAD
-      if (!props.isStaffOrSbcStaff) {
-        addBusinessForm.value.validate()
-        formValidation = isFormValid.value
-      } else {
-        formValidation = true
-      }
-      if (formValidation) {
-        isLoading.value = true
-        try {
-          // try to add business
-          const addResponse = await addBusinessToList(businessID)
-
-=======
+
       addBusinessForm.value.validate()
       if (isFormValid.value) {
         isLoading.value = true
@@ -477,7 +444,6 @@
             }
           }
           const addResponse = await addBusiness(businessData)
->>>>>>> 639871a2
           // check if add didn't succeed
           if (addResponse?.status !== StatusCodes.CREATED) {
             emit('add-unknown-error')
