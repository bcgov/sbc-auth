<template>
  <div id="manage-business-dialog">

    <v-dialog
      attach="#entity-management"
      v-model="isDialogVisible"
      persistent
      scrollable
      max-width="50rem"
      data-test-tag="add-business"
      @keydown.esc="resetForm(true)"
    >
      <HelpDialog
        :helpDialogBlurb="helpDialogBlurb"
        :inline="true"
        ref="helpDialog"
      />

      <AuthorizationEmailSent
        v-if="!showHelp && showAuthorizationEmailSentDialog"
        :email="businessContactEmail"
        @open-help="openHelp"
        @close-dialog="showAuthorizationEmailSentDialog = false"
      />

      <v-card
        v-if="!showHelp && !showAuthorizationEmailSentDialog"
        class="px-3"
      >
        <v-card-title data-test="dialog-header">
          <span>Manage a B.C. Business</span>
        </v-card-title>

        <v-card-text>
          <v-form ref="addBusinessForm" lazy-validation class="mt-0">
            <template>
              <div class="font-weight-bold mr-2 float-left">Business Name:</div>
              <div>{{businessName}}</div>

              <div class="font-weight-bold mr-2 float-left">Incorporation Number:</div>
              <div>{{businessIdentifier}}</div>

              <div class="my-5">
                You must be authorized to manage this business. You can be authorized in one of the following ways:
              </div>
            </template>

            <v-card class="mx-auto" flat>
              <v-list class="mr-2">

                <v-list-group class="top-of-list" eager v-model="passcodeOption">
                  <template v-slot:activator>
                    <v-list-item-title>Use the business {{passwordText}}</v-list-item-title>
                  </template>
                  <div class="item-content">
                    <v-text-field
                      v-if="isBusinessIdentifierValid"
                      filled
                      :label="passcodeLabel"
                      :hint="passcodeHint"
                      persistent-hint
                      :rules="passcodeRules"
                      :maxlength="passcodeMaxLength"
                      v-model="passcode"
                      autocomplete="off"
                      type="password"
                      class="passcode mt-0 mb-2"
                      :aria-label="passcodeLabel"
                    />
                    <Certify
                      v-if="isBusinessIdentifierValid && isFirm"
                      :certifiedBy="certifiedBy"
                      entity="registered entity"
                      @update:isCertified="isCertified = $event"
                      class="certify"
                      :class="(isBusinessIdentifierValid && showAuthorization) ? 'mt-4 mb-5' : 'mt-6 mb-5'"
                    />
                  </div>
                </v-list-group>

                <v-list-group v-model="nameOption">
                  <template v-slot:activator>
                    <v-list-item-title>
                      Use the name of a proprietor or partner
                    </v-list-item-title>
                  </template>
                  <div class="item-content">
                    <v-text-field
                      filled
                      label="Proprietor or Parter Name (e.g., Last Name, First Name Middlename)"
                      hint="Name as it appears on the Business Summary or the Statement of Registration"
                      persistent-hint
                      :rules="nameRules"
                      :maxlength="passcodeMaxLength"
                      v-model="proprietorPartnerName"
                      autocomplete="off"
                      type="password"
                      class="passcode mt-0 mb-2"
                      :aria-label="passcodeLabel"
                    />
                  </div>
                    <Certify
                      :certifiedBy="certifiedBy"
                      entity="registered entity"
                      @update:isCertified="isCertified = $event"
                      class="certify"
                      :class="(isBusinessIdentifierValid && showAuthorization) ? 'mt-4 mb-5' : 'mt-6 mb-5'"
                    />
                </v-list-group>

                <v-list-group v-model="emailOption">
                  <template v-slot:activator>
                    <v-list-item-title>
                      Confirm authorization using your registered office email address
                      <div class="subtitle"> (If you forgot or don't have a business {{passwordText}})</div>
                    </v-list-item-title>
                  </template>
                  <div class="list-body">
                    <div>
                      An email will be sent to the registered office contact email of the business:
                    </div>
                    <div><b>{{businessContactEmail}}</b></div>
                    <div class="mt-1 mr-1 mb-4">
                      To confirm your access, please click on the link in the email. This will add the business to your Business Registry List. The link is valid for 15 minutes.
                    </div>
                  </div>
                </v-list-group>

                <template v-if="enableDelegationFeature">
                  <v-list-group  v-model="requestAuthBusinessOption">
                    <template v-slot:activator>
                      <v-list-item-title>Request authorization from the business</v-list-item-title>
                    </template>
                    <div class="list-body">
                      <!-- Placeholder for RTR -->
                    </div>
                  </v-list-group>

                  <v-list-group v-if="enableDelegationFeature" v-model="requestAuthRegistryOption">
                    <template v-slot:activator>
                      <v-list-item-title>Request authorization from the Business Registry</v-list-item-title>
                    </template>
                    <div class="list-body">
                      <!-- Placeholder for RTR-->
                    </div>
                  </v-list-group>
                </template>

              </v-list>
            </v-card>

          </v-form>
        </v-card-text>

        <v-card-actions class="form__btns">
          <span
            @click.stop="openHelp()"
            class="pl-2 pr-2 mr-auto"
            id="help-button"
          >
            <v-icon>mdi-help-circle-outline</v-icon>
            Help
          </span>
          <v-btn
            large outlined color="primary"
            id="cancel-button"
            @click="resetForm(true)"
          >
            <span>Cancel</span>
          </v-btn>
          <v-btn
            large color="primary"
            id="add-button"
            :loading="isLoading"
            @click="add()"
          >
            <span>Manage This Business</span>
          </v-btn>
        </v-card-actions>
      </v-card>
    </v-dialog>

  </div>
</template>

<script lang="ts">
import { computed, defineComponent, ref, watch } from '@vue/composition-api'
import AffiliationInvitationService from '@/services/affiliation-invitation.services'
import AuthorizationEmailSent from './AuthorizationEmailSent.vue'
import BusinessLookup from './BusinessLookup.vue'
import BusinessService from '@/services/business.services'
import Certify from './Certify.vue'
import CommonUtils from '@/util/common-util'
import { CreateAffiliationInvitation } from '@/models/affiliation-invitation'
import HelpDialog from '@/components/auth/common/HelpDialog.vue'
import { LDFlags } from '@/util/constants'
import LaunchDarklyService from 'sbc-common-components/src/services/launchdarkly.services'
import { LoginPayload } from '@/models/business'
import { StatusCodes } from 'http-status-codes'
import { useStore } from 'vuex-composition-helpers'

export default defineComponent({
  components: {
    AuthorizationEmailSent,
    BusinessLookup,
    Certify,
    HelpDialog
  },
  props: {
    initialBusinessIdentifier: {
      type: String,
      default: ''
    },
    initialBusinessName: {
      type: String,
      default: ''
    },
    showBusinessDialog: {
      type: Boolean,
      default: false
    },
    isStaffOrSbcStaff: {
      type: Boolean,
      default: false
    },
    userFirstName: {
      type: String,
      default: ''
    },
    userLastName: {
      type: String,
      default: ''
    }
  },
  setup (props, { emit }) {
    // Store and Actions
    const store = useStore()
    const addBusiness = async (loginPayload: LoginPayload) => {
      return store.dispatch('business/addBusiness', loginPayload)
    }
    const updateBusinessName = async (businessNumber: string) => {
      return store.dispatch('business/updateBusinessName', businessNumber)
    }

    // Local variables
    const businessName = ref('')
    const businessIdentifier = ref('') // aka incorporation number of registration number
    const businessIdentifierRules = ref(null)
    const contactInfo = ref(null)
    const passcode = ref('') // aka password or proprietor/partner
    const proprietorPartnerName = ref('') // aka password or proprietor/partner name
    const folioNumber = ref('')
    const isLoading = ref(false)
    const isCertified = ref(false) // firms only
    const authorizationName = ref('')
    const addBusinessForm = ref<HTMLFormElement>()
    const helpDialog = ref<HelpDialog>()
    const passcodeOption = ref(false)
    const emailOption = ref(false)
<<<<<<< HEAD
    const nameOption = ref(false)
=======
    const enableDelegationFeature = ref(false)
>>>>>>> 1eee91bb
    const requestAuthBusinessOption = ref(false)
    const requestAuthRegistryOption = ref(false)
    const authorizationLabel = 'Legal name of Authorized Person (e.g., Last Name, First Name)'
    const authorizationMaxLength = 100
    const showAuthorizationEmailSentDialog = ref(false)

    const enableBusinessNrSearch = computed(() => {
      return LaunchDarklyService.getFlag(LDFlags.EnableBusinessNrSearch) || false
    })

    const isBusinessIdentifierValid = computed(() => {
      return CommonUtils.validateIncorporationNumber(businessIdentifier.value)
    })

    const isCooperative = computed(() => {
      return CommonUtils.isCooperativeNumber(businessIdentifier.value)
    })

    const isFirm = computed(() => {
      return CommonUtils.isFirmNumber(businessIdentifier.value)
    })

    const showAuthorization = computed(() => {
      return isFirm.value && props.isStaffOrSbcStaff
    })

    const certifiedBy = computed(() => {
      return props.isStaffOrSbcStaff ? authorizationName.value : `${props.userLastName}, ${props.userFirstName}`
    })

    const authorizationRules = computed(() => {
      return [
        (v) => !!v || 'Authorization is required'
      ]
    })

    const passcodeLabel = computed(() => {
      if (isFirm.value) return 'Proprietor or Partner Name (e.g., Last Name, First Name Middlename)'
      if (isCooperative.value) return 'Passcode'
      return 'Password'
    })

    const passcodeHint = computed(() => {
      if (isFirm.value) return 'Name as it appears on the Business Summary or the Statement of Registration'
      if (isCooperative.value) return 'Passcode must be exactly 9 digits'
      return 'Password must be 8 to 15 characters'
    })

    const passcodeMaxLength = computed(() => {
      if (isFirm.value) return 150
      if (isCooperative.value) return 9
      return 15
    })

    const nameRules = computed(() => {
      if (isFirm.value) {
        return [
          (v) => !!v || 'Proprietor or Partner Name is required',
          (v) => v.length <= 150 || 'Maximum 150 characters'
        ]
      }
      if (isCooperative.value) {
        return [
          (v) => !!v || 'Passcode is required',
          (v) => CommonUtils.validateCooperativePasscode(v) || 'Passcode must be exactly 9 digits'
        ]
      }
      return [
        (v) => !!v || 'Password is required',
        (v) => CommonUtils.validateCorporatePassword(v) || 'Password must be 8 to 15 characters'
      ]
    })

    const passcodeRules = computed(() => {
      if (isFirm.value) {
        return [
          (v) => !!v || 'Proprietor or Partner Name is required',
          (v) => v.length <= 150 || 'Maximum 150 characters'
        ]
      }
      if (isCooperative.value) {
        return [
          (v) => !!v || 'Passcode is required',
          (v) => CommonUtils.validateCooperativePasscode(v) || 'Passcode must be exactly 9 digits'
        ]
      }
      return [
        (v) => !!v || 'Password is required',
        (v) => CommonUtils.validateCorporatePassword(v) || 'Password must be 8 to 15 characters'
      ]
    })

    const passwordText = computed(() => {
      return (isCooperative.value ? 'passcode' : 'password')
    })

    const helpDialogBlurb = computed(() => {
      if (isCooperative.value) {
        return 'If you have not received your Access Letter from BC Registries, or have lost your Passcode, ' +
          'please contact us at:'
      } else {
        const url = 'www.corporateonline.gov.bc.ca'
        return `If you have forgotten or lost your password, please visit <a href="https://${url}">${url}</a> ` +
          'and choose the option "Forgot Company Password", or contact us at:'
      }
    })

    const isFormValid = computed(() => {
      // if user is a staff user or sbc staff user, then only require the business identifier
      if (props.isStaffOrSbcStaff && !!businessIdentifier.value) {
        return true
      }
      let isValid = false
      const isModifyFormValid = (
        !!businessIdentifier.value &&
        !!passcode.value &&
        (!isFirm.value || isCertified.value) &&
        (!(isBusinessIdentifierValid.value && isFirm.value) || !!certifiedBy.value) &&
        addBusinessForm.value.validate()
      )
      // if user is a staff user or sbc staff user, then only require the business identifier
      if (props.isStaffOrSbcStaff && !!businessIdentifier.value) {
        return true
      }

      if (isModifyFormValid) {
        isValid = true
      }
      return isValid
    })

    const isDialogVisible = computed(() => {
      return props.showBusinessDialog
    })

    const businessContactEmail = computed(() => {
      return contactInfo.value?.email
    })

    // Methods
    const resetForm = (emitCancel = false) => {
      passcode.value = ''
      proprietorPartnerName.value = ''
      authorizationName.value = ''
      passcodeOption.value = false
      emailOption.value = false
      nameOption.value = false
      requestAuthBusinessOption.value = false
      requestAuthRegistryOption.value = false
      addBusinessForm.value.resetValidation()
      isLoading.value = false
      if (emitCancel) {
        emit('on-cancel')
      }
    }

    const handleException = (exception) => {
      if (exception.response?.status === StatusCodes.UNAUTHORIZED) {
        emit('add-failed-invalid-code', passcodeLabel.value)
      } else if (exception.response?.status === StatusCodes.NOT_FOUND) {
        emit('add-failed-no-entity')
      } else if (exception.response?.status === StatusCodes.NOT_ACCEPTABLE) {
        emit('add-failed-passcode-claimed')
      } else if (exception.response?.status === StatusCodes.BAD_REQUEST) {
        emit('business-already-added', { name: businessName.value, identifier: businessIdentifier.value })
      } else {
        emit('add-unknown-error')
      }
    }

    const add = async () => {
      if (emailOption.value) {
        try {
          // TODO will fix this after BE is ready.
          // const payload: CreateAffiliationInvitation = {
          //   fromOrgId: number,
          //   businessIdentifier: businessIdentifier.value,
          // }
          // await AffiliationInvitationService.createInvitation()
        } catch (err) {
          // eslint-disable-next-line no-console
          console.log(err)
        } finally {
          showAuthorizationEmailSentDialog.value = true
        }
        return
      }

      addBusinessForm.value.validate()
      if (isFormValid.value) {
        isLoading.value = true
        try {
          // try to add business
          let businessData: LoginPayload = { businessIdentifier: businessIdentifier.value }
          if (!props.isStaffOrSbcStaff) {
            businessData = { ...businessData, certifiedByName: authorizationName.value, passCode: passcode.value }
          }
          const addResponse = await addBusiness(businessData)
          // check if add didn't succeed
          if (addResponse?.status !== StatusCodes.CREATED) {
            emit('add-unknown-error')
          }
          // try to update business name
          const businessResponse = await updateBusinessName(businessIdentifier.value)
          // check if update didn't succeed
          if (businessResponse?.status !== StatusCodes.OK) {
            emit('add-unknown-error')
          }
          // let parent know that add was successful
          emit('add-success', businessIdentifier.value)
        } catch (exception) {
          handleException(exception)
        } finally {
          resetForm()
        }
      }
    }

    const formatBusinessIdentifier = () => {
      businessIdentifierRules.value = [
        (v) => !!v || 'Incorporation Number or Registration Number is required',
        (v) => CommonUtils.validateIncorporationNumber(v) ||
          'Incorporation Number or Registration Number is not valid'
      ]
      businessIdentifier.value = CommonUtils.formatIncorporationNumber(businessIdentifier.value)
    }

    const openHelp = () => {
      helpDialog.value.open()
    }

    const showHelp = computed(() => {
      return helpDialog.value?.isDialogOpen
    })

    watch(() => props.initialBusinessIdentifier, async (newBusinessIdentifier: string) => {
      if (businessIdentifier) {
        businessIdentifier.value = newBusinessIdentifier
        businessName.value = props.initialBusinessName
        try {
          const contact = await BusinessService.getMaskedContacts(newBusinessIdentifier)
          contactInfo.value = contact?.data
        } catch (err) {
          // eslint-disable-next-line no-console
          console.error(err)
        }
      }
    })

    // Watchers
    watch(businessIdentifier, (newValue) => {
      emit('on-business-identifier', newValue)
    }, { immediate: true })

    // Return the setup data - These will be removed with script setup.
    return {
      requestAuthRegistryOption,
      requestAuthBusinessOption,
      emailOption,
      nameOption,
      passcodeOption,
      isDialogVisible,
      addBusinessForm,
      helpDialog,
      businessName,
      businessIdentifier,
      passcode,
      proprietorPartnerName,
      folioNumber,
      isLoading,
      isCertified,
      authorizationName,
      authorizationLabel,
      authorizationMaxLength,
      enableBusinessNrSearch,
      isBusinessIdentifierValid,
      isCooperative,
      isFirm,
      showAuthorization,
      certifiedBy,
      authorizationRules,
      passcodeLabel,
      passcodeHint,
      passcodeMaxLength,
      passcodeRules,
      nameRules,
      passwordText,
      helpDialogBlurb,
      isFormValid,
      add,
      resetForm,
      formatBusinessIdentifier,
      openHelp,
      businessContactEmail,
      enableDelegationFeature,
      showHelp,
      showAuthorizationEmailSentDialog
    }
  }
})
</script>

<style lang="scss" scoped>
@import '$assets/scss/theme.scss';

#help-button {
  color: var(--v-primary-base) !important;
  .v-icon {
    transform: translate(0, -2px) !important;
    color: var(--v-primary-base) !important;
  }
}
.list-body {
  color:#313132;
}

.v-tooltip__content {
  background-color: RGBA(73, 80, 87, 0.95) !important;
  color: white !important;
  border-radius: 4px;
  font-size: 12px !important;
  line-height: 18px !important;
  padding: 15px !important;
  letter-spacing: 0;
  max-width: 270px !important;
}

.v-tooltip__content:after {
  content: "" !important;
  position: absolute !important;
  top: 50% !important;
  right: 100% !important;
  margin-top: -10px !important;
  border-top: 10px solid transparent !important;
  border-bottom: 10px solid transparent !important;
  border-right: 8px solid RGBA(73, 80, 87, .95) !important;
}

.top-tooltip:after {
  top: 100% !important;
  left: 45% !important;
  margin-top: 0 !important;
  border-right: 10px solid transparent !important;
  border-left: 10px solid transparent !important;
  border-top: 8px solid RGBA(73, 80, 87, 0.95) !important;
}

.add-business-unordered-list {
  list-style: none;
  padding-left: 1rem;

  li {
    margin-left: 1.5rem;

    &::before {
      content: "\2022";
      display: inline-block;
      width: 1.5em;
      color: $gray9;
      margin-left: -1.5em;
    }
  }
}

.underline-dotted {
  border-bottom: dotted;
  border-bottom-width: 2px;
}

dl {
  line-height: 2rem;
}

// pair up terms and definitions
dt {
  float: left;
  clear: left;
}

.form__btns {
  display: flex;
  justify-content: flex-end;

  .v-btn + .v-btn {
    margin-left: 0.5rem;
  }

  #cancel-button,
  #add-button {
    min-width: 80px !important;
  }

  // override disabled button color
  .v-btn[disabled]:not(.v-btn--flat):not(.v-btn--text):not(.v-btn--outlined) {
    color: white !important;
    background-color: $app-blue !important;
    opacity: 0.4;
  }
}

// remove whitespace below error message
.authorization {
  ::v-deep .v-text-field__details {
    margin-bottom: 0 !important;
  }
}

::v-deep {

.v-list-group{
  border-bottom: 1px solid rgb(228, 228, 228);
  &.top-of-list{
    border-top: 1px solid rgb(228, 228, 228);
  }
  .item-content{
    color: #000 !important;
  }
}

.v-list-item{
  background: $BCgovInputBG;
  height: 4rem !important;
  margin: 0 !important;
}

.v-list-item--link>
.v-list-item__title{
  font-weight: 300 !important;
  margin-left:-1rem !important;
  color: var(--v-primary-base) !important;
  .subtitle {
    line-height: 1.5rem;
    font-size: 9pt;
    color: var(--v-primary-base) !important;
    font-weight: normal;
  }
}

.v-list-item--active>
.v-list-item__title{
  font-weight: 600 !important;
  margin-left:-1rem !important;
  color: #000 !important;
  .subtitle {
    line-height: 1.5rem;
    font-size: 9pt;
    color: #000 !important;
    font-weight: normal;
  }
}

.v-list-item__content{
  color: #000 !important;
}
}
</style><|MERGE_RESOLUTION|>--- conflicted
+++ resolved
@@ -257,11 +257,8 @@
     const helpDialog = ref<HelpDialog>()
     const passcodeOption = ref(false)
     const emailOption = ref(false)
-<<<<<<< HEAD
     const nameOption = ref(false)
-=======
     const enableDelegationFeature = ref(false)
->>>>>>> 1eee91bb
     const requestAuthBusinessOption = ref(false)
     const requestAuthRegistryOption = ref(false)
     const authorizationLabel = 'Legal name of Authorized Person (e.g., Last Name, First Name)'
