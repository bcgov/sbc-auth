--- conflicted
+++ resolved
@@ -41,11 +41,9 @@
         </p>
       </template>
 
-<<<<<<< HEAD
-      <template v-if="lookupType === LookupType.BUSINESS" v-slot:item="{ item }">
-=======
-      <template #item="{ item }">
->>>>>>> 391c77e5
+      <template
+      v-if="lookupType === LookupType.BUSINESS"
+      #item="{ item }">
         <v-row class="business-lookup-result pt-1">
           <v-col
             cols="2"
@@ -67,10 +65,6 @@
               v-if="item.disabled"
               class="added"
             >Added</span>
-            <span
-              v-else
-              class="select"
-            >Select</span>
           </v-col>
         </v-row>
       </template>
