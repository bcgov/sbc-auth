--- conflicted
+++ resolved
@@ -282,7 +282,6 @@
     Certify,
     HelpDialog
   },
-<<<<<<< HEAD
   props: {
     dialogType: {
       type: String,
@@ -313,93 +312,6 @@
     const updateFolioNumber = async (folioNumberload: FolioNumberload) => {
       return store.dispatch('business/updateFolioNumber', folioNumberload)
     }
-=======
-  methods: {
-    ...mapActions('business', [
-      'addBusiness',
-      'updateBusinessName',
-      'updateFolioNumber'
-    ])
-  }
-})
-export default class AddBusinessDialog extends Vue {
-  $refs: {
-    addBusinessForm: HTMLFormElement,
-    helpDialog: HelpDialog
-  }
-
-  @Prop({ default: false }) readonly dialog: boolean
-  @Prop({ default: false }) readonly isGovStaffAccount: boolean
-  @Prop({ default: '' }) readonly userFirstName: string
-  @Prop({ default: '' }) readonly userLastName: string
-
-  private readonly addBusiness!: (loginPayload: LoginPayload) => any
-  private readonly updateBusinessName!: (businessNumber: string) => any
-  private readonly updateFolioNumber!: (folioNumberload: FolioNumberload) => void
-
-  // local variables
-  businessName = ''
-  businessIdentifier = '' // aka incorporation number or registration number
-  businessIdentifierRules = []
-  passcode = '' // aka password or proprietor/partner
-  folioNumber = ''
-  isLoading = false
-  isCertified = false // firms only
-  authorizationName = ''
-
-  readonly authorizationLabel = 'Legal name of Authorized Person (e.g., Last Name, First Name)'
-
-  readonly authorizationMaxLength = 100
-
-  get enableBusinessNrSearch (): boolean {
-    return LaunchDarklyService.getFlag(LDFlags.EnableBusinessNrSearch) || false
-  }
-
-  get isBusinessIdentifierValid (): boolean {
-    return CommonUtils.validateIncorporationNumber(this.businessIdentifier)
-  }
-
-  get isCooperative (): boolean {
-    return CommonUtils.isCooperativeNumber(this.businessIdentifier)
-  }
-
-  get isFirm (): boolean {
-    return CommonUtils.isFirmNumber(this.businessIdentifier)
-  }
-
-  get showAuthorization (): boolean {
-    return (this.isFirm && this.isGovStaffAccount)
-  }
-
-  get certifiedBy (): string {
-    if (this.isGovStaffAccount) return this.authorizationName
-    else return `${this.userLastName}, ${this.userFirstName}`
-  }
-
-  get authorizationRules (): any[] {
-    return [
-      v => !!v || 'Authorization is required'
-    ]
-  }
-
-  get passcodeLabel (): string {
-    if (this.isFirm) return 'Proprietor or Partner Name (e.g., Last Name, First Name Middlename)'
-    if (this.isCooperative) return 'Passcode'
-    return 'Password'
-  }
-
-  get passcodeHint (): string {
-    if (this.isFirm) return 'Name as it appears on the Business Summary or the Statement of Registration'
-    if (this.isCooperative) return 'Passcode must be exactly 9 digits'
-    return 'Password must be 8 to 15 characters'
-  }
-
-  get passcodeMaxLength (): number {
-    if (this.isFirm) return 150
-    if (this.isCooperative) return 9
-    return 15
-  }
->>>>>>> 43ef4619
 
     // Local variables
     const businessName = ref('')
@@ -419,6 +331,7 @@
     const requestAuthRegistryOption = ref(false)
 
     const businessDialogTypes = ref(BusinessDialogTypes)
+    // local variables
 
     // Computed properties
     const authorizationLabel = 'Legal name of Authorized Person (e.g., Last Name, First Name)'
