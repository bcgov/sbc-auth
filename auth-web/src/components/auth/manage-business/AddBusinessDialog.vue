--- conflicted
+++ resolved
@@ -142,7 +142,6 @@
                 </section>
               </v-expand-transition>
             </template>
-<<<<<<< HEAD
           </v-form>
           <v-form  v-if="dialogType === businessDialogTypes.MODIFY" ref="addBusinessForm" lazy-validation class="mt-0">
             <template>
@@ -229,8 +228,6 @@
               </v-list>
             </v-card>
 
-=======
->>>>>>> 87413a4c
           </v-form>
         </v-card-text>
 
@@ -268,10 +265,7 @@
 </template>
 
 <script lang="ts">
-<<<<<<< HEAD
 import { BusinessDialogTypes, LDFlags } from '@/util/constants'
-=======
->>>>>>> 87413a4c
 import { FolioNumberload, LoginPayload } from '@/models/business'
 import { computed, defineComponent, ref, watch } from '@vue/composition-api'
 import BusinessLookup from './BusinessLookup.vue'
@@ -289,15 +283,9 @@
     HelpDialog
   },
   props: {
-<<<<<<< HEAD
     dialogType: {
       type: String,
       default: ''
-=======
-    dialog: {
-      type: Boolean,
-      default: false
->>>>>>> 87413a4c
     },
     isStaffOrSbcStaff: {
       type: Boolean,
@@ -337,7 +325,6 @@
     const addBusinessForm = ref<HTMLFormElement>()
     const helpDialog = ref<HelpDialog>()
 
-<<<<<<< HEAD
     const passcodeOption = ref(false)
     const emailOption = ref(false)
     const requestAuthBusinessOption = ref(false)
@@ -345,77 +332,88 @@
 
     const businessDialogTypes = ref(BusinessDialogTypes)
     // local variables
-
-=======
->>>>>>> 87413a4c
+    const enableBusinessNrSearch = computed(() => {
+      return LaunchDarklyService.getFlag(LDFlags.EnableBusinessNrSearch) || false
+    })
+
     // Computed properties
     const authorizationLabel = 'Legal name of Authorized Person (e.g., Last Name, First Name)'
     const authorizationMaxLength = 100
-
-<<<<<<< HEAD
+    const isBusinessIdentifierValid = computed(() => {
+      return CommonUtils.validateIncorporationNumber(businessIdentifier.value)
+    })
+
     const isDialogVisible = computed(() => {
       return props.dialogType !== ''
     })
-
-=======
-  // local variables
-  businessName = ''
-  businessIdentifier = '' // aka incorporation number or registration number
-  businessIdentifierRules = []
-  passcode = '' // aka password or proprietor/partner
-  folioNumber = ''
-  isLoading = false
-  isCertified = false // firms only
-  authorizationName = ''
->>>>>>> 87413a4c
+    const isCooperative = computed(() => {
+      return CommonUtils.isCooperativeNumber(businessIdentifier.value)
+    })
+
     const enableBusinessNrSearch = computed(() => {
       return LaunchDarklyService.getFlag(LDFlags.EnableBusinessNrSearch) || false
     })
+    const isFirm = computed(() => {
+      return CommonUtils.isFirmNumber(businessIdentifier.value)
+    })
 
     const isBusinessIdentifierValid = computed(() => {
       return CommonUtils.validateIncorporationNumber(businessIdentifier.value)
     })
+    const showAuthorization = computed(() => {
+      return isFirm.value && props.isStaffOrSbcStaff
+    })
 
     const isCooperative = computed(() => {
       return CommonUtils.isCooperativeNumber(businessIdentifier.value)
     })
+    const certifiedBy = computed(() => {
+      return props.isStaffOrSbcStaff ? authorizationName.value : `${props.userLastName}, ${props.userFirstName}`
+    })
 
     const isFirm = computed(() => {
       return CommonUtils.isFirmNumber(businessIdentifier.value)
     })
-
-    const showAuthorization = computed(() => {
-      return isFirm.value && props.isStaffOrSbcStaff
-    })
-
-    const certifiedBy = computed(() => {
-      return props.isStaffOrSbcStaff ? authorizationName.value : `${props.userLastName}, ${props.userFirstName}`
-    })
-
     const authorizationRules = computed(() => {
       return [
         (v) => !!v || 'Authorization is required'
       ]
     })
 
+    const showAuthorization = computed(() => {
+      return isFirm.value && props.isStaffOrSbcStaff
+    })
     const passcodeLabel = computed(() => {
       if (isFirm.value) return 'Proprietor or Partner Name (e.g., Last Name, First Name Middlename)'
       if (isCooperative.value) return 'Passcode'
       return 'Password'
     })
 
+    const certifiedBy = computed(() => {
+      return props.isStaffOrSbcStaff ? authorizationName.value : `${props.userLastName}, ${props.userFirstName}`
+    })
     const passcodeHint = computed(() => {
       if (isFirm.value) return 'Name as it appears on the Business Summary or the Statement of Registration'
       if (isCooperative.value) return 'Passcode must be exactly 9 digits'
       return 'Password must be 8 to 15 characters'
     })
 
+    const authorizationRules = computed(() => {
+      return [
+        (v) => !!v || 'Authorization is required'
+      ]
+    })
     const passcodeMaxLength = computed(() => {
       if (isFirm.value) return 150
       if (isCooperative.value) return 9
       return 15
     })
 
+    const passcodeLabel = computed(() => {
+      if (isFirm.value) return 'Proprietor or Partner Name (e.g., Last Name, First Name Middlename)'
+      if (isCooperative.value) return 'Passcode'
+      return 'Password'
+    })
     const passcodeRules = computed(() => {
       if (isFirm.value) {
         return [
@@ -435,17 +433,20 @@
       ]
     })
 
+    const passcodeHint = computed(() => {
+      if (isFirm.value) return 'Name as it appears on the Business Summary or the Statement of Registration'
+      if (isCooperative.value) return 'Passcode must be exactly 9 digits'
+      return 'Password must be 8 to 15 characters'
+    })
     const forgotButtonText = computed(() => {
       return 'I lost or forgot my ' + (isCooperative.value ? 'passcode' : 'password')
     })
 
-<<<<<<< HEAD
-    const passwordText = computed(() => {
-      return (isCooperative.value ? 'passcode' : 'password')
-    })
-
-=======
->>>>>>> 87413a4c
+    const passcodeMaxLength = computed(() => {
+      if (isFirm.value) return 150
+      if (isCooperative.value) return 9
+      return 15
+    })
     const helpDialogBlurb = computed(() => {
       if (isCooperative.value) {
         return 'If you have not received your Access Letter from BC Registries, or have lost your Passcode, ' +
@@ -456,7 +457,74 @@
           'and choose the option "Forgot Company Password", or contact us at:'
       }
     })
-<<<<<<< HEAD
+
+    const passcodeRules = computed(() => {
+      if (isFirm.value) {
+        return [
+          (v) => !!v || 'Proprietor or Partner Name is required',
+          (v) => v.length <= 150 || 'Maximum 150 characters'
+        ]
+      }
+      if (isCooperative.value) {
+        return [
+          (v) => !!v || 'Passcode is required',
+          (v) => CommonUtils.validateCooperativePasscode(v) || 'Passcode must be exactly 9 digits'
+        ]
+      }
+      return [
+        (v) => !!v || 'Password is required',
+        (v) => CommonUtils.validateCorporatePassword(v) || 'Password must be 8 to 15 characters'
+      ]
+    const isFormValid = computed(() => {
+      // if user is a staff user or sbc staff user, then only require the business identifier
+      if (props.isStaffOrSbcStaff && !!businessIdentifier.value) {
+        return true
+      }
+      // business id is required
+      // passcode is required
+      // firms must accept certify clause
+      // staff users must enter names
+      // validate the form itself (according to the components' rules/state)
+      return (
+        !!businessIdentifier.value &&
+        !!passcode.value &&
+        (!isFirm.value || (isCertified.value && !!certifiedBy.value)) &&
+        addBusinessForm.value.validate()
+      )
+    })
+
+    // Methods
+    const resetForm = (emitCancel = false) => {
+      businessName.value = ''
+      businessIdentifier.value = ''
+      passcode.value = ''
+      folioNumber.value = ''
+      authorizationName.value = ''
+      addBusinessForm.value.resetValidation()
+      isLoading.value = false
+      if (emitCancel) {
+        emit('on-cancel')
+      }
+    }
+
+    const forgotButtonText = computed(() => {
+      return 'I lost or forgot my ' + (isCooperative.value ? 'passcode' : 'password')
+    })
+
+    const passwordText = computed(() => {
+      return (isCooperative.value ? 'passcode' : 'password')
+    })
+
+    const helpDialogBlurb = computed(() => {
+      if (isCooperative.value) {
+        return 'If you have not received your Access Letter from BC Registries, or have lost your Passcode, ' +
+          'please contact us at:'
+      } else {
+        const url = 'www.corporateonline.gov.bc.ca'
+        return `If you have forgotten or lost your password, please visit <a href="https://${url}">${url}</a> ` +
+          'and choose the option "Forgot Company Password", or contact us at:'
+      }
+    })
 
     const isFormValid = computed(() => {
       let isValid = false
@@ -481,30 +549,10 @@
       if (props.dialogType === businessDialogTypes.ADD && isAddFormValid) isValid = true
       if (props.dialogType === businessDialogTypes.MODIFY && isModifyFormValid) isValid = true
       return isValid
-=======
-
-    const isFormValid = computed(() => {
-      // if user is a staff user or sbc staff user, then only require the business identifier
-      if (props.isStaffOrSbcStaff && !!businessIdentifier.value) {
-        return true
-      }
-      // business id is required
-      // passcode is required
-      // firms must accept certify clause
-      // staff users must enter names
-      // validate the form itself (according to the components' rules/state)
-      return (
-        !!businessIdentifier.value &&
-        !!passcode.value &&
-        (!isFirm.value || (isCertified.value && !!certifiedBy.value)) &&
-        addBusinessForm.value.validate()
-      )
->>>>>>> 87413a4c
     })
 
     // Methods
     const resetForm = (emitCancel = false) => {
-<<<<<<< HEAD
       passcode.value = ''
       authorizationName.value = ''
       if (props.dialogType === businessDialogTypes.ADD) {
@@ -517,17 +565,22 @@
         requestAuthBusinessOption.value = false
         requestAuthRegistryOption.value = false
       }
-=======
-      businessName.value = ''
-      businessIdentifier.value = ''
-      passcode.value = ''
-      folioNumber.value = ''
-      authorizationName.value = ''
->>>>>>> 87413a4c
       addBusinessForm.value.resetValidation()
       isLoading.value = false
       if (emitCancel) {
         emit('on-cancel')
+      }
+    const handleException = (exception) => {
+      if (exception.response?.status === StatusCodes.UNAUTHORIZED) {
+        emit('add-failed-invalid-code', passcodeLabel.value)
+      } else if (exception.response?.status === StatusCodes.NOT_FOUND) {
+        emit('add-failed-no-entity')
+      } else if (exception.response?.status === StatusCodes.NOT_ACCEPTABLE) {
+        emit('add-failed-passcode-claimed')
+      } else if (exception.response?.status === StatusCodes.BAD_REQUEST) {
+        emit('business-already-added', { name: businessName.value, identifier: businessIdentifier.value })
+      } else {
+        emit('add-unknown-error')
       }
     }
 
@@ -566,7 +619,6 @@
           if (businessResponse?.status !== StatusCodes.OK) {
             emit('add-unknown-error')
           }
-<<<<<<< HEAD
           if (props.dialogType === businessDialogTypes.ADD) {
             // update folio number
             await updateFolioNumber({
@@ -574,13 +626,38 @@
               folioNumber: folioNumber.value
             })
           }
-=======
+          // let parent know that add was successful
+          emit('add-success', businessIdentifier.value)
+        } catch (exception) {
+          handleException(exception)
+        } finally {
+          resetForm()
+    const add = async () => {
+      addBusinessForm.value.validate()
+      if (isFormValid.value) {
+        isLoading.value = true
+        try {
+          // try to add business
+          let businessData: LoginPayload = { businessIdentifier: businessIdentifier.value }
+          if (!props.isStaffOrSbcStaff) {
+            businessData = { ...businessData, certifiedByName: authorizationName.value, passCode: passcode.value }
+          }
+          const addResponse = await addBusiness(businessData)
+          // check if add didn't succeed
+          if (addResponse?.status !== StatusCodes.CREATED) {
+            emit('add-unknown-error')
+          }
+          // try to update business name
+          const businessResponse = await updateBusinessName(businessIdentifier.value)
+          // check if update didn't succeed
+          if (businessResponse?.status !== StatusCodes.OK) {
+            emit('add-unknown-error')
+          }
           // update folio number
           await updateFolioNumber({
             businessIdentifier: businessIdentifier.value,
             folioNumber: folioNumber.value
           })
->>>>>>> 87413a4c
           // let parent know that add was successful
           emit('add-success', businessIdentifier.value)
         } catch (exception) {
@@ -611,15 +688,12 @@
 
     // Return the setup data - These will be removed with script setup.
     return {
-<<<<<<< HEAD
       businessDialogTypes,
       requestAuthRegistryOption,
       requestAuthBusinessOption,
       emailOption,
       passcodeOption,
       isDialogVisible,
-=======
->>>>>>> 87413a4c
       addBusinessForm,
       helpDialog,
       businessName,
@@ -642,10 +716,7 @@
       passcodeHint,
       passcodeMaxLength,
       passcodeRules,
-<<<<<<< HEAD
       passwordText,
-=======
->>>>>>> 87413a4c
       forgotButtonText,
       helpDialogBlurb,
       isFormValid,
