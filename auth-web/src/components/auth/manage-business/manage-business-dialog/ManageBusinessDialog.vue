--- conflicted
+++ resolved
@@ -262,17 +262,6 @@
         </v-card-text>
 
         <v-card-actions class="form__btns">
-<<<<<<< HEAD
-          <!-- <span
-            id="help-button"
-            class="pl-2 pr-2 mr-auto"
-            @click.stop="openHelp()"
-          >
-            <v-icon>mdi-help-circle-outline</v-icon>
-            Help
-          </span> -->
-=======
->>>>>>> d218a40d
           <v-btn
             id="cancel-button"
             large
