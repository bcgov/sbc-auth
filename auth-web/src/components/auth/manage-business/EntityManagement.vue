--- conflicted
+++ resolved
@@ -653,48 +653,6 @@
         }
       }
     }
-<<<<<<< HEAD
-    if (this.base64Token) {
-      const decodedToken = Base64.decode(this.base64Token) // Decode the Base64 token
-      const token = JSON.parse(decodedToken)
-      const legalName = Base64.decode(this.base64OrgName)
-      await this.parseUrlAndAddAffiliation(token, legalName, this.base64Token)
-    }
-
-    this.setAccountChangedHandler(this.setup)
-    this.setup()
-  }
-
-  helpDialogBlurb = async () => {
-    return 'If you have not received your Access Letter from BC Registries, or have lost your Passcode, ' +
-        'please contact us at:'
-  }
-
-  openHelp = async () => {
-    this.$refs.helpDialog.open()
-  }
-
-  resendAffiliationInvitation = async (event) => {
-    let fromOrgId = Number(this.orgId)
-    let businessIdentifier = this.base64OrgName
-    if (event?.affiliationInvites[0].status === 'PENDING') {
-      fromOrgId = event?.affiliationInvites[0].fromOrg.id
-      businessIdentifier = event?.affiliationInvites[0].businessIdentifier
-    }
-    try {
-      const payload: CreateAffiliationInvitation = {
-        fromOrgId: fromOrgId,
-        businessIdentifier: businessIdentifier
-      }
-      await AffiliationInvitationService.createInvitation(payload)
-      const contact = await BusinessService.getMaskedContacts(businessIdentifier)
-      this.businessContactEmail = contact?.data?.email
-    } catch (err) {
-      // eslint-disable-next-line no-console
-      console.log(err)
-    } finally {
-      this.isAuthorizationEmailSentDialogVisible = true
-=======
 
     this.setAccountChangedHandler(this.setup)
     this.setup()
@@ -704,7 +662,6 @@
       const token = JSON.parse(decodedToken)
       const legalName = Base64.decode(this.base64OrgName)
       this.parseUrlAndAddAffiliation(token, legalName)
->>>>>>> 031d5a30
     }
   }
 
