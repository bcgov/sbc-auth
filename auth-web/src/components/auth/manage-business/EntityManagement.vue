--- conflicted
+++ resolved
@@ -319,10 +319,6 @@
             mdi-alert-circle-outline
           </v-icon>
         </template>
-<<<<<<< HEAD
-        <template v-slot:actions>
-          <v-btn large color="primary" @click="close()" data-test="dialog-ok-button">Close</v-btn>
-=======
         <template #actions>
           <v-btn
             large
@@ -330,9 +326,8 @@
             data-test="dialog-ok-button"
             @click="close()"
           >
-            OK
+            Close
           </v-btn>
->>>>>>> 21f621c4
         </template>
       </ModalDialog>
 
@@ -402,10 +397,6 @@
             </v-icon>  Email: <a href="mailto:BCRegistries@gov.bc.ca">BCRegistries@gov.bc.ca</a>
           </p>
         </template>
-<<<<<<< HEAD
-        <template v-slot:actions>
-          <v-btn large color="primary" @click="closeBusinessUnavailableDialog()" data-test="dialog-ok-button">Close</v-btn>
-=======
         <template #actions>
           <v-btn
             large
@@ -413,9 +404,8 @@
             data-test="dialog-ok-button"
             @click="closeBusinessUnavailableDialog()"
           >
-            OK
+            Close
           </v-btn>
->>>>>>> 21f621c4
         </template>
       </ModalDialog>
 
@@ -436,10 +426,6 @@
             mdi-check
           </v-icon>
         </template>
-<<<<<<< HEAD
-        <template v-slot:actions>
-          <v-btn large color="primary" @click="removedBusinessSuccessClose()" data-test="removed-business-success-button">Close</v-btn>
-=======
         <template #actions>
           <v-btn
             large
@@ -447,9 +433,8 @@
             data-test="removed-business-success-button"
             @click="removedBusinessSuccessClose()"
           >
-            OK
+            Close
           </v-btn>
->>>>>>> 21f621c4
         </template>
       </ModalDialog>
       <!-- Message for successfully adding business or name request -->
