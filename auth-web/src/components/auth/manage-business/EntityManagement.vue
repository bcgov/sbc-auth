--- conflicted
+++ resolved
@@ -188,11 +188,7 @@
 
       <!-- Add an Existing Business Dialog -->
       <AddBusinessDialog
-<<<<<<< HEAD
         :dialogType="businessDialogType"
-=======
-        :dialog="addBusinessDialog"
->>>>>>> 87413a4c
         :isStaffOrSbcStaff="isStaffAccount || isSbcStaffAccount"
         :userFirstName="currentUser.firstName"
         :userLastName="currentUser.lastName"
@@ -292,11 +288,7 @@
           <v-btn large color="primary" @click="removedBusinessSuccessClose()" data-test="removed-business-success-button">OK</v-btn>
         </template>
       </ModalDialog>
-<<<<<<< HEAD
-      <!-- Message for successfully adding name request -->
-=======
        <!-- Message for successfully adding business or name request -->
->>>>>>> 87413a4c
       <v-snackbar
         id="success-nr-business-snackbar"
         v-model="showSnackbar"
@@ -364,15 +356,11 @@
   private primaryBtnHandler: () => void = undefined
   private secondaryBtnHandler: () => void = undefined
   private lastSyncBusinesses = 0
-<<<<<<< HEAD
   protected businessDialogType = ''
-=======
-  protected addBusinessDialog = false
   snackbarText: string = null
   showSnackbar = false
   timeoutMs = 4000
   highlightRowIndex = NaN // for newly added NR or Business
->>>>>>> 87413a4c
 
   /** V-model for dropdown menus. */
   private addAffiliationDropdown: boolean = false
@@ -476,13 +464,8 @@
     await this.syncBusinesses()
   }
 
-<<<<<<< HEAD
-  async showAddSuccessModal () {
+  async showAddSuccessModal (businessIdentifier: string) {
     this.businessDialogType = ''
-=======
-  async showAddSuccessModal (businessIdentifier: string) {
-    this.addBusinessDialog = false
->>>>>>> 87413a4c
     this.dialogTitle = 'Business Added'
     this.dialogText = 'You have successfully added a business'
     await this.syncBusinesses()
