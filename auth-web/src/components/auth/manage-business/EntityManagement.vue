--- conflicted
+++ resolved
@@ -444,10 +444,6 @@
           >
             Return to My List
           </v-btn>
-<<<<<<< HEAD
-          <!-- handle by ticket 15769, add @click="reSendEmail()" -->
-=======
->>>>>>> 2f66b40c
           <v-btn
             large
             color="primary"
