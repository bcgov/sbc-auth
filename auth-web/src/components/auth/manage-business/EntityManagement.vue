<template>
  <div id="entity-management">
    <v-fade-transition>
      <div
        v-show="!!isLoading"
        class="loading-container grayed-out"
      >
        <v-progress-circular
          size="50"
          width="5"
          color="primary"
          :indeterminate="!!isLoading"
        />
      </div>
    </v-fade-transition>

    <v-container class="view-container justify">
      <div class="view-header align-center">
        <h1 class="view-header__title">
          {{ viewTitle }}<br>
          <span class="subtitle">{{ $t('myBusinessDashSubtitle') }}</span>
        </h1>
        <div class="view-header__actions">
          <!-- Incorporate a Numbered BC Company or Business -->
          <v-menu v-model="incorporateNumberedDropdown">
            <template #activator="{ on: onNumberedMenu }">
              <v-tooltip
                top
                content-class="top-tooltip"
              >
                <template #activator="{ on: onNumberedTooltip }">
                  <v-btn
                    id="incorporate-numbered-btn"
                    class="mt-0 mr-4 font-weight-regular"
                    color="primary"
                    outlined
                    dark
                    large
                    v-on="{ ...onNumberedMenu, ...onNumberedTooltip }"
                    @click="incorporateNumberedDropdown = !incorporateNumberedDropdown"
                  >
                    <span>Incorporate a Numbered BC Company</span>
                    <v-icon class="ml-2 mr-n2">
                      {{ incorporateNumberedDropdown ? 'mdi-menu-up' : 'mdi-menu-down' }}
                    </v-icon>
                  </v-btn>
                </template>
                <span>Start an incorporation application for a numbered company in B.C.</span>
              </v-tooltip>
            </template>
            <v-list>
              <v-list-item>
                <v-list-item-title class="d-inline-flex">
                  <v-icon>mdi-plus</v-icon>
                  <div class="ml-1 mt-1 add-existing-title">
                    Incorporate a...
                  </div>
                </v-list-item-title>
              </v-list-item>
              <v-tooltip
                right
                content-class="right-tooltip"
              >
                <template #activator="{ on, attrs }">
                  <v-list-item
                    v-bind="attrs"
                    id="incorporate-numbered-ben-btn"
                    class="add-existing-item"
                    v-on="on"
                    @click="startNumberedCompany(CorpTypes.BENEFIT_COMPANY)"
                  >
                    Numbered Benefit Company
                  </v-list-item>
                </template>
                <div>
                  A type of corporation with special commitments to conduct business in a responsible and
                  sustainable way.
                  <ul>
                    <li>Must publish and post an audited annual benefit report</li>
                    <li>Reported as Corporate tax</li>
                    <li>Has name protection in BC</li>
                  </ul>
                </div>
              </v-tooltip>
              <!-- Feature Flagged Buttons -->
              <div v-if="enableBcCccUlc">
                <v-tooltip
                  right
                  content-class="right-tooltip"
                >
                  <template #activator="{ on, attrs }">
                    <v-list-item
                      v-bind="attrs"
                      id="incorporate-numbered-limited-btn"
                      class="add-existing-item"
                      v-on="on"
                      @click="startNumberedCompany(CorpTypes.BC_COMPANY)"
                    >
                      Numbered Limited Company
                    </v-list-item>
                  </template>
                  <div>
                    A company that may have one or more people who own shares with some personal responsibility for debt
                    and liabilities.
                    <ul>
                      <li>Has many of the same rights of an individual</li>
                      <li>Reported separately as Corporate tax</li>
                      <li>Has name protection in BC</li>
                    </ul>
                  </div>
                </v-tooltip>
                <v-tooltip
                  right
                  content-class="right-tooltip"
                >
                  <template #activator="{ on, attrs }">
                    <v-list-item
                      v-bind="attrs"
                      id="incorporate-numbered-unlimited-btn"
                      class="add-existing-item"
                      v-on="on"
                      @click="startNumberedCompany(CorpTypes.BC_ULC_COMPANY)"
                    >
                      Numbered Unlimited Liability Company
                    </v-list-item>
                  </template>
                  <div>
                    A type of corporation that is often used by American corporations as a Canadian subsidiary or to hold
                    Canadian assets.
                    <ul>
                      <li>Shareholders liable for debts and liabilities</li>
                      <li>Reported separately as Canadian Corporate tax</li>
                      <li>Has name protection in BC</li>
                    </ul>
                  </div>
                </v-tooltip>
                <v-tooltip
                  right
                  content-class="right-tooltip"
                >
                  <template #activator="{ on, attrs }">
                    <v-list-item
                      v-bind="attrs"
                      id="incorporate-numbered-ccc-btn"
                      class="add-existing-item"
                      v-on="on"
                      @click="startNumberedCompany(CorpTypes.BC_CCC)"
                    >
                      Numbered Community Contribution Company
                    </v-list-item>
                  </template>
                  <div>
                    A type of corporation that has a benefit to the community. It is intended to bridge the gap between
                    for-profit and non-profit companies.
                    <ul>
                      <li>Reported as Corporate tax</li>
                      <li>Has name protection in BC</li>
                    </ul>
                  </div>
                </v-tooltip>
              </div>
            </v-list>
          </v-menu>
          <v-btn
            id="add-name-request-btn"
            class="font-weight-regular"
            color="primary"
            outlined
            dark
            large
            @click="goToNameRequest()"
          >
            <span>Request a BC Business Name</span>
            <v-icon
              small
              class="ml-2"
            >
              mdi-open-in-new
            </v-icon>
          </v-btn>
        </div>
      </div>

      <search-business-name-request
<<<<<<< HEAD
        :orgId="orgId"
=======
        v-if="isEnableBusinessNrSearch"
>>>>>>> e3eed14d
        :isGovStaffAccount="isStaffAccount || isSbcStaffAccount"
        :userFirstName="currentUser.firstName"
        :userLastName="currentUser.lastName"
        @add-success="showAddSuccessModal"
        @add-failed-invalid-code="showInvalidCodeModal($event)"
        @add-failed-no-entity="showEntityNotFoundModal()"
        @add-failed-passcode-claimed="showPasscodeClaimedModal()"
        @add-unknown-error="showUnknownErrorModal"
        @business-already-added="showBusinessAlreadyAdded($event)"
        @on-cancel="cancelAddBusiness()"
        @on-business-identifier="businessIdentifier = $event"
        @on-cancel-nr="cancelAddNameRequest()"
        @add-success-nr="showAddSuccessModalNR"
        @add-nr-error="showNRErrorModal()"
        @add-failed-no-nr="showNRNotFoundModal()"
        @show-add-old-nr-modal="showAddNRModal()"
      />

      <template v-if="!isEnableBusinessNrSearch">
        <!-- Add Existing Name Request or Business Button-->
        <v-menu
          v-model="addAffiliationDropdown"
        >
          <template #activator="{ on: onExistingMenu }">
            <v-tooltip
              top
              content-class="top-tooltip"
            >
              <template #activator="{ on: onExistingTooltip }">
                <v-btn
                  id="add-existing-btn"
                  class="mt-2 mr-4 mb-4"
                  color="primary"
                  dark
                  large
                  v-on="{ ...onExistingMenu, ...onExistingTooltip }"
                  @click="addAffiliationDropdown = !addAffiliationDropdown"
                >
                  <v-icon>mdi-plus</v-icon>
                  <span><strong>Add an Existing Business or Name Request</strong></span>
                  <v-icon class="ml-2 mr-n2">
                    {{ addAffiliationDropdown ? 'mdi-menu-up' : 'mdi-menu-down' }}
                  </v-icon>
                </v-btn>
              </template>
              <span>
                To view and manage existing businesses and Name Requests,
                you can manually add them to your table.
              </span>
            </v-tooltip>
          </template>
          <v-list>
            <v-list-item>
              <v-list-item-title class="d-inline-flex">
                <v-icon>mdi-plus</v-icon>
                <div class="ml-1 mt-1 add-existing-title">
                  Add an Existing...
                </div>
              </v-list-item-title>
            </v-list-item>
            <v-list-item
              class="add-existing-item"
              @click="showAddBusinessModal()"
            >
              Business
            </v-list-item>
            <v-list-item
              class="add-existing-item"
              @click="showAddNRModal()"
            >
              Name Request
            </v-list-item>
          </v-list>
        </v-menu>
      </template>

      <AffiliatedEntityTable
        :loading="isLoading"
        :highlight-index="highlightIndex"
        @remove-business="showConfirmationOptionsModal($event)"
        @remove-affiliation-invitation="removeAffiliationInvitation()"
        @business-unavailable-error="showBusinessUnavailableModal($event)"
      />

      <PasscodeResetOptionsModal
        ref="passcodeResetOptionsModal"
        data-test="dialog-passcode-reset-options"
        @confirm-passcode-reset-options="remove($event)"
      />

      <!-- Add an Existing Business Dialog -->
      <ManageBusinessDialog
        :orgId="orgId"
        :showDialog="showManageBusinessDialog"
        :isStaffOrSbcStaff="isStaffAccount || isSbcStaffAccount"
        :userFirstName="currentUser.firstName"
        :userLastName="currentUser.lastName"
        @add-success="showAddSuccessModal"
        @add-failed-invalid-code="showInvalidCodeModal($event)"
        @add-failed-no-entity="showEntityNotFoundModal()"
        @add-failed-passcode-claimed="showPasscodeClaimedModal()"
        @add-unknown-error="showUnknownErrorModal('business')"
        @on-cancel="cancelAddBusiness()"
        @on-business-identifier="businessIdentifier = $event"
        @business-already-added="showBusinessAlreadyAdded($event)"
      />

      <!-- Add Name Request Dialog -- only for BusinessNrSearch -->
      <ModalDialog
        ref="addNRDialog"
        :is-persistent="true"
        :title="dialogTitle"
        :show-icon="false"
        :show-actions="false"
        max-width="640"
        data-test-tag="add-name-request"
      >
        <template #text>
          <p>
            Enter the Name Request Number (e.g., NR 1234567) and either the applicant phone number
            OR applicant email that were used when the name was requested.
          </p>
          <AddNameRequestForm
            class="mt-6"
            @close-add-nr-modal="cancelAddNameRequest()"
            @add-success="showAddSuccessModalNR"
            @add-failed-show-msg="showNRErrorModal()"
            @add-failed-no-entity="showNRNotFoundModal()"
            @add-unknown-error="showUnknownErrorModal('nr')"
            @on-cancel="cancelAddNameRequest()"
          />
        </template>
      </ModalDialog>

      <!-- Success Dialog -->
      <ModalDialog
        ref="successDialog"
        :title="dialogTitle"
        :text="dialogText"
        dialog-class="notify-dialog"
        max-width="640"
      />

      <!-- NR/IA removal confirm Dialog/A generic one -->
      <ModalDialog
        ref="removalConfirmDialog"
        :title="dialogTitle"
        :text="dialogText"
        dialog-class="notify-dialog"
        max-width="640"
        data-test="remove-confirm-dialog"
      >
        <template #icon>
          <v-icon
            large
            color="error"
          >
            mdi-alert-circle-outline
          </v-icon>
        </template>
        <template #actions>
          <v-btn
            large
            color="primary"
            data-test="dialog-ok-button"
            @click="primaryBtnHandler()"
          >
            {{ primaryBtnText }}
          </v-btn>
          <v-btn
            large
            data-test="dialog-ok-button"
            @click="secondaryBtnHandler()"
          >
            {{ secondaryBtnText }}
          </v-btn>
        </template>
      </ModalDialog>

      <!-- Error Dialog -->
      <ModalDialog
        ref="errorDialog"
        :title="dialogTitle"
        :text="dialogText"
        dialog-class="notify-dialog"
        max-width="640"
      >
        <template #icon>
          <v-icon
            large
            color="error"
          >
            mdi-alert-circle-outline
          </v-icon>
        </template>
        <template #actions>
          <v-btn
            large
            color="primary"
            data-test="dialog-ok-button"
            @click="close()"
          >
            Close
          </v-btn>
        </template>
      </ModalDialog>

      <!-- Link Expire Error Dialog -->
      <ModalDialog
        ref="linkExpireErrorDialog"
        :title="dialogTitle"
        :text="dialogText"
        dialog-class="notify-dialog"
        max-width="640"
      >
        <template #icon>
          <v-icon
            large
            color="error"
          >
            mdi-alert-circle-outline
          </v-icon>
        </template>
        <template #actions>
          <v-btn
            large
            outlined
            color="primary"
            data-test="dialog-ok-button"
            @click="close()"
          >
            Return to My List
          </v-btn>
          <!-- TODO - handle by ticket 15769, add @click="reSendEmail()" -->
          <v-btn
            large
            color="primary"
            data-test="dialog-ok-button"
          >
            Re-send Authorization Email
          </v-btn>
        </template>
      </ModalDialog>

      <!-- Business Unavailable Dialog for unaffiliated business-->
      <ModalDialog
        ref="businessUnavailableDialog"
        class="business-unavailable-dialog"
        :title="dialogTitle"
        max-width="640"
        dialog-class="info-dialog"
        :showIcon="false"
        :showCloseIcon="true"
      >
        <template #text>
          <p>{{ dialogText }}</p>
          <p><br>Please contact us if you require assistance.</p>
          <p>
            <br><v-icon small>
              mdi-phone
            </v-icon>  Canada and U.S. Toll Free: <a href="tel:+1877-526-1526">1-877-526-1526</a>
          </p>
          <p>
            <v-icon small>
              mdi-phone
            </v-icon>  Victoria Office: <a href="tel:250-952-0568">250-952-0568</a>
          </p>
          <p>
            <v-icon small>
              mdi-email
            </v-icon>  Email: <a href="mailto:BCRegistries@gov.bc.ca">BCRegistries@gov.bc.ca</a>
          </p>
        </template>
        <template #actions>
          <v-btn
            large
            color="primary"
            data-test="dialog-ok-button"
            @click="closeBusinessUnavailableDialog()"
          >
            Close
          </v-btn>
        </template>
      </ModalDialog>

      <!-- Dialog for confirming business removal -->
      <ModalDialog
        ref="removedBusinessSuccessDialog"
        :title="dialogTitle"
        :text="dialogText"
        dialog-class="notify-dialog"
        max-width="640"
        :isPersistent="true"
      >
        <template #icon>
          <v-icon
            large
            color="primary"
          >
            mdi-check
          </v-icon>
        </template>
        <template #actions>
          <v-btn
            large
            color="primary"
            data-test="removed-business-success-button"
            @click="removedBusinessSuccessClose()"
          >
            Close
          </v-btn>
        </template>
      </ModalDialog>
      <!-- Message for successfully adding business or name request -->
      <v-snackbar
        id="success-nr-business-snackbar"
        v-model="showSnackbar"
        :timeout="timeoutMs"
        transition="fade"
      >
        {{ snackbarText }}
      </v-snackbar>
    </v-container>
  </div>
</template>

<script lang="ts">
import { Component, Mixins, Prop } from 'vue-property-decorator'
import { CorpTypes, FilingTypes, LDFlags, LoginSource, Pages } from '@/util/constants'
import { MembershipStatus, RemoveBusinessPayload } from '@/models/Organization'
import { mapActions, mapState } from 'vuex'
import AccountChangeMixin from '@/components/auth/mixins/AccountChangeMixin.vue'
import AccountMixin from '@/components/auth/mixins/AccountMixin.vue'
import AddNameRequestForm from '@/components/auth/manage-business/AddNameRequestFormOld.vue'
import { Address } from '@/models/address'
import AffiliatedEntityTable from '@/components/auth/manage-business/AffiliatedEntityTable.vue'
import AffiliationInvitationService from '@/services/affiliation-invitation.services'
import { AffiliationInvitationStatus } from '@/models/affiliation'
import ConfigHelper from '@/util/config-helper'
import LaunchDarklyService from 'sbc-common-components/src/services/launchdarkly.services'
import ManageBusinessDialog from '@/components/auth/manage-business/ManageBusinessDialog.vue'
import ModalDialog from '@/components/auth/common/ModalDialog.vue'
import NextPageMixin from '@/components/auth/mixins/NextPageMixin.vue'
import PasscodeResetOptionsModal from '@/components/auth/manage-business/PasscodeResetOptionsModal.vue'
import SearchBusinessNameRequest from './SearchBusinessNameRequest.vue'
import { appendAccountId } from 'sbc-common-components/src/util/common-util'
import { namespace } from 'vuex-class'

const BusinessModule = namespace('business')

@Component({
  components: {
    ManageBusinessDialog,
    AddNameRequestForm,
    AffiliatedEntityTable,
    ModalDialog,
    PasscodeResetOptionsModal,
    SearchBusinessNameRequest
  },
  computed: {
    ...mapState('org', ['currentOrgAddress', 'currentAccountSettings']),
    ...mapState('user', ['userProfile', 'currentUser'])
  },
  methods: {
    ...mapActions('business', ['searchBusinessIndex', 'searchNRIndex', 'syncBusinesses', 'removeBusiness', 'createNumberedBusiness']),
    ...mapActions('org', ['syncAddress'])
  }
})
export default class EntityManagement extends Mixins(AccountMixin, AccountChangeMixin, NextPageMixin) {
  @Prop({ default: '' }) readonly orgId: string
  @Prop({ default: '' }) readonly base64Token: string
  @Prop({ default: '' }) readonly base64OrgName: string

  // action from business module
  @BusinessModule.Action('isAffiliated')
  readonly isAffiliated!: (identifier: string) => Promise<boolean>

  // for template
  readonly CorpTypes = CorpTypes
  private removeBusinessPayload = null
  private dialogTitle = ''
  private dialogText = ''
  private isLoading = -1 // truthy
  businessIdentifier: string = null
  private primaryBtnText = ''
  private secondaryBtnText = ''
  private primaryBtnHandler: () => void = undefined
  private secondaryBtnHandler: () => void = undefined
  private lastSyncBusinesses = 0
  showManageBusinessDialog = false
  snackbarText: string = null
  showSnackbar = false
  timeoutMs = 4000
  highlightRowIndex = NaN // for newly added NR or Business

  /** V-model for dropdown menus. */
  private addAffiliationDropdown: boolean = false
  private incorporateNumberedDropdown: boolean = false

  readonly searchBusinessIndex!: (identifier: string) => Promise<number>
  readonly searchNRIndex!: (identifier: string) => Promise<number>
  private readonly syncBusinesses!: () => Promise<void>
  private readonly removeBusiness!: (removeBusinessPayload: RemoveBusinessPayload) => Promise<void>
  private readonly createNumberedBusiness!: ({ filingType, business }) => Promise<void>
  private readonly currentOrgAddress!: Address
  private readonly syncAddress!: () => Address
  highlightIndex = -1

  $refs: {
    successDialog: InstanceType<typeof ModalDialog>
    errorDialog: InstanceType<typeof ModalDialog>
    addNRDialog: InstanceType<typeof ModalDialog>
    passcodeResetOptionsModal: PasscodeResetOptionsModal
    removedBusinessSuccessDialog: InstanceType<typeof ModalDialog>
    removalConfirmDialog: InstanceType<typeof ModalDialog>
    businessUnavailableDialog: InstanceType<typeof ModalDialog>
    linkExpireErrorDialog: InstanceType<typeof ModalDialog>
  }

  private async mounted () {
    if (this.currentMembership === undefined) {
      this.$router?.push(`/${Pages.CREATE_ACCOUNT}`)
      return
    }
    // If pending approval on current account, redirect away
    if (this.currentMembership?.membershipStatus !== MembershipStatus.Active) {
      this.$router?.push(this.getNextPageUrl())
      return
    }
    // check if address info is complete
    const isNotAnonUser = this.currentUser?.loginSource !== LoginSource.BCROS
    if (isNotAnonUser && this.enableMandatoryAddress) {
      // do it only if address is not already fetched.Or else try to fetch from DB
      if (!this.currentOrgAddress || Object.keys(this.currentOrgAddress).length === 0) {
        // sync and try again
        await this.syncAddress()
        if (!this.currentOrgAddress || Object.keys(this.currentOrgAddress).length === 0) {
          await this.$router?.push(`/${Pages.MAIN}/${this.orgId}/settings/account-info`)
          return
        }
      }
    }

    this.setAccountChangedHandler(this.setup)
    this.setup()
    this.parseUrlAndAddAffiliation()
  }

  // Function to parse the URL and extract the parameters, used for magic link email
  parseUrlAndAddAffiliation = async () => {
    if (!this.$route.meta.checkMagicLink) {
      return
    }
    const decodedToken = atob(this.base64Token) // Decode the Base64 token
    const token = JSON.parse(decodedToken)
    const legalName = atob(this.base64OrgName)
    const identifier = token.businessIdentifier
    const invitationId = token.id
    try {
      const invitation = await AffiliationInvitationService.getInvitationbyId(invitationId)

      // 1. Link expired
      if (invitation.data.status === AffiliationInvitationStatus.Expired) {
        this.showLinkExpiredModal(identifier)
        return
      }

      // 2. business already added
      const isAdded = await this.isAffiliated(identifier)
      if (isAdded) {
        this.showBusinessAlreadyAdded({ name: legalName, identifier })
        return
      }

      // 3. Accept invitation
      const response = await AffiliationInvitationService.acceptInvitation(invitationId, this.base64Token)

      // 4. Unauthorized
      if (response.status === 401) {
        this.showAuthorizationErrorModal()
        return
      }

      // 5. Adding magic link success
      if (response.status === 200) {
        this.showAddSuccessModalbyEmail(identifier)
        return
      }

      throw new Error('Magic link error')
    } catch (error) {
      // Handle unexpected errors
      this.showMagicLinkErrorModal()
    }
  }

  private async setup (): Promise<void> {
    // ensure syncBusinesses isn't already running
    if (this.isLoading === 1) {
      return
    }

    // ensure syncBusinesses hasn't just been run
    if (Date.now() - this.lastSyncBusinesses < 2000) {
      return
    }

    this.isLoading = 1 // truthy
    await this.syncBusinesses()
    this.lastSyncBusinesses = Date.now()
    this.isLoading = 0 // falsy
  }

  private get enableMandatoryAddress (): boolean {
    return LaunchDarklyService.getFlag(LDFlags.EnableMandatoryAddress) || false
  }

  get enableBcCccUlc (): boolean {
    return LaunchDarklyService.getFlag(LDFlags.EnableBcCccUlc) || false
  }

  get viewTitle (): string {
    return this.isStaffAccount ? 'My Staff Business Registry' : 'My Business Registry'
  }

  // open Name Request
  private goToNameRequest (): void {
    window.location.href = appendAccountId(ConfigHelper.getNameRequestUrl())
  }

  /** Creates a numbered IA filing (temp business). */
  protected async startNumberedCompany (corpType: CorpTypes): Promise<void> {
    const business = {
      nameRequest: {
        legalType: corpType
      }
    }
    await this.createNumberedBusiness({ filingType: FilingTypes.INCORPORATION_APPLICATION, business })
    await this.syncBusinesses()
  }

  async showAddSuccessModal (businessIdentifier: string) {
    this.showManageBusinessDialog = false
    this.dialogTitle = 'Business Added'
    this.dialogText = 'You have successfully added a business'
    await this.syncBusinesses()
    this.highlightIndex = await this.searchBusinessIndex(businessIdentifier)
    this.snackbarText = businessIdentifier + ' was successfully added to your table.'
    this.showSnackbar = true
    setTimeout(() => {
      this.highlightIndex = -1
    }, 4000)
  }

  async showAddSuccessModalbyEmail (businessIdentifier: string) {
    await this.syncBusinesses()
    this.highlightIndex = await this.searchBusinessIndex(businessIdentifier)
    this.snackbarText = 'You can now manage ' + businessIdentifier + '.'
    this.showSnackbar = true
    setTimeout(() => {
      this.highlightIndex = -1
    }, 4000)
  }

  async showAddSuccessModalNR (nameRequestNumber: string) {
    this.$refs.addNRDialog.close()
    this.dialogTitle = 'Name Request Added'
    this.dialogText = 'You have successfully added a name request'

    await this.syncBusinesses()

    const nameRequestIndexResponse = await this.searchNRIndex(nameRequestNumber)

    this.snackbarText = `${nameRequestNumber} was successfully added to your table.`
    this.showSnackbar = true
    this.highlightIndex = nameRequestIndexResponse
    setTimeout(() => {
      this.highlightIndex = -1
    }, 4000)
  }

  showInvalidCodeModal (label: string) {
    this.showManageBusinessDialog = false
    this.dialogTitle = `Invalid ${label}`
    this.dialogText = `Unable to add the business. The provided ${label.toLowerCase()} is invalid.`
    this.$refs.errorDialog.open()
  }

  showEntityNotFoundModal () {
    this.showManageBusinessDialog = false
    this.dialogTitle = 'Business Not Found'
    this.dialogText = 'The specified business was not found.'
    this.$refs.errorDialog.open()
  }

  showBusinessAlreadyAdded (event: { name, identifier }) {
    this.showManageBusinessDialog = false
    this.dialogTitle = 'Business Already Added'
    this.dialogText = `The business ${event.name} with the business number ${event.identifier} is already in your Business Registry List.`
    this.$refs.errorDialog.open()
  }

  showNRNotFoundModal () {
    this.$refs.addNRDialog.close()
    this.dialogTitle = 'Name Request Not Found'
    this.dialogText = 'The specified name request was not found.'
    this.$refs.errorDialog.open()
  }

  showNRErrorModal () {
    this.$refs.addNRDialog.close()
    this.dialogTitle = 'Error Adding Name Request'
    this.dialogText =
    'We couldn\'t find a name request associated with the phone number or email address you entered. Please try again.'
    this.$refs.errorDialog.open()
  }

  showLinkExpiredModal (name: string) {
    this.dialogTitle = `Link Expired`
    this.dialogText = `Your authorization request to manage ${name} has expired. Please try again.`
    this.$refs.linkExpireErrorDialog.open()
  }

  showAuthorizationErrorModal () {
    this.dialogTitle = 'Unable to Manage Business'
    this.dialogText =
    'The account that requested authorisation does not match your current account. Please log in as the account that initiated the request.'
    this.$refs.errorDialog.open()
  }

  showMagicLinkErrorModal () {
    this.dialogTitle = 'Error Adding a Business to Your Account'
    this.dialogText =
    'An error occurred adding your business. Please try again.'
    this.$refs.errorDialog.open()
  }

  showPasscodeClaimedModal () {
    const contactNumber = this.$t('techSupportTollFree').toString()
    this.showManageBusinessDialog = false
    this.dialogTitle = 'Passcode Already Claimed'
    this.dialogText = `This passcode has already been claimed. If you have questions, please call ${contactNumber}`
    this.$refs.errorDialog.open()
  }

  showUnknownErrorModal (type: string) {
    if (type === 'business') {
      this.showManageBusinessDialog = false
      this.dialogTitle = 'Error Adding Existing Business'
      this.dialogText = 'An error occurred adding your business. Please try again.'
    } else if (type === 'nr') {
      this.$refs.addNRDialog.close()
      this.dialogTitle = 'Error Adding Existing Name Request'
      this.dialogText = 'We couldn\'t find a name request associated with the phone number or email address you entered. Please try again.'
    }
    this.$refs.errorDialog.open()
  }

  showAddBusinessModal () {
    this.showManageBusinessDialog = true
  }

  showAddNRModal () {
    this.dialogTitle = 'Add an Existing Name Request'
    this.$refs.addNRDialog.open()
  }

  async removeAffiliationInvitation () {
    await this.syncBusinesses()
  }

  showConfirmationOptionsModal (removeBusinessPayload: RemoveBusinessPayload) {
    this.removeBusinessPayload = removeBusinessPayload
    if (removeBusinessPayload.business.corpType.code === CorpTypes.NAME_REQUEST) {
      this.populateNRmodalValues()
      this.$refs.removalConfirmDialog.open()
    } else if (removeBusinessPayload.business.corpType.code === CorpTypes.INCORPORATION_APPLICATION) {
      this.populateIAmodalValues()
      this.$refs.removalConfirmDialog.open()
    } else if (removeBusinessPayload.business.corpType.code === CorpTypes.REGISTRATION) {
      this.populateRegistrationModalValues()
      this.$refs.removalConfirmDialog.open()
    } else if (
      removeBusinessPayload.business.corpType.code === CorpTypes.PARTNERSHIP ||
      removeBusinessPayload.business.corpType.code === CorpTypes.SOLE_PROP
    ) {
      this.populateFirmModalValues()
      this.$refs.removalConfirmDialog.open()
    } else {
      this.$refs.passcodeResetOptionsModal.open()
    }
  }

  showBusinessUnavailableModal (action: string) {
    this.dialogTitle = 'Business unavailable'
    this.dialogText = 'You are not authorized to access the business'
    if (action === 'change name') {
      this.dialogText += ' to change its name'
    } else {
      this.dialogText += ' you wish to ' + action
    }
    this.dialogText += '. Please add this business to your table to continue.'
    this.$refs.businessUnavailableDialog.open()
  }

  private populateNRmodalValues () {
    this.dialogTitle = this.$t('removeNRConfirmTitle').toString()
    this.dialogText = this.$t('removeNRConfirmText').toString()
    this.primaryBtnText = 'Remove Name Request'
    this.secondaryBtnText = 'Keep Name Request'
    this.primaryBtnHandler = this.confirmRemovalNr
    this.secondaryBtnHandler = this.cancelRemoval
  }

  private populateIAmodalValues () {
    this.dialogTitle = this.$t('removeIAConfirmTitle').toString()
    this.dialogText = this.$t('removeIAConfirmText').toString()
    this.primaryBtnText = 'Delete Incorporation Application'
    this.secondaryBtnText = 'Keep Incorporation Application'
    this.primaryBtnHandler = this.confirmRemovalIA
    this.secondaryBtnHandler = this.cancelRemoval
  }

  private populateRegistrationModalValues () {
    this.dialogTitle = this.$t('removeRegistrationConfirmTitle').toString()
    this.dialogText = this.$t('removeRegistrationConfirmText').toString()
    this.primaryBtnText = 'Delete Registration'
    this.secondaryBtnText = 'Keep Registration'
    this.primaryBtnHandler = this.confirmRemovalRegistration
    this.secondaryBtnHandler = this.cancelRemoval
  }
  private populateFirmModalValues () {
    this.dialogTitle = this.$t('removeFirmConfirmTitle').toString()
    this.dialogText = this.$t('removeFirmConfirmText').toString()
    this.primaryBtnText = 'Remove Registration'
    this.secondaryBtnText = 'Keep Registration'
    this.primaryBtnHandler = this.confirmRemovalFirm
    this.secondaryBtnHandler = this.cancelRemoval
  }

  cancelRemoval () {
    this.$refs.removalConfirmDialog.close()
  }

  confirmRemovalRegistration () {
    this.$refs.removalConfirmDialog.close()
    this.remove('', false, 'removeRegistrationSuccessTitle', 'removeRegistrationSuccessText')
  }

  confirmRemovalIA () {
    this.$refs.removalConfirmDialog.close()
    this.remove('', false, 'removeIASuccessTitle', 'removeIASuccessText')
  }

  confirmRemovalNr () {
    this.$refs.removalConfirmDialog.close()
    this.remove('', false, 'removeNRSuccessTitle', 'removeNRSuccessText')
  }

  confirmRemovalFirm () {
    this.$refs.removalConfirmDialog.close()
    this.remove('', false, 'removeFirmSuccessTitle', 'removeFirmSuccessText')
  }

  cancelAddBusiness () {
    this.showManageBusinessDialog = false
  }

  cancelAddNameRequest () {
    this.$refs.addNRDialog.close()
  }

  async remove (resetPasscodeEmail: string, resetPasscode = true, dialogTitleKey = 'removeBusiness', dialogTextKey = 'removedBusinessSuccessText') {
    try {
      this.removeBusinessPayload.passcodeResetEmail = resetPasscodeEmail
      this.removeBusinessPayload.resetPasscode = resetPasscode
      this.$refs.passcodeResetOptionsModal.close()
      await this.removeBusiness(this.removeBusinessPayload)
      this.dialogText = this.$t(dialogTextKey).toString()
      this.dialogTitle = this.$t(dialogTitleKey).toString()
      await this.syncBusinesses()
      this.$refs.removedBusinessSuccessDialog.open()
    } catch (ex) {
      // eslint-disable-next-line no-console
      console.log('Error during remove organization affiliations event !')
    }
  }

  removedBusinessSuccessClose () {
    this.$refs.removedBusinessSuccessDialog.close()
  }

  close () {
    this.$refs.errorDialog.close()
  }

  closeBusinessUnavailableDialog () {
    this.$refs.businessUnavailableDialog.close()
  }

  get isEnableBusinessNrSearch (): boolean {
    return LaunchDarklyService.getFlag(LDFlags.EnableBusinessNrSearch) || false
  }
}
</script>

<style lang="scss" scoped>
@import '$assets/scss/theme.scss';

.v-icon.v-icon {
  color: $app-dk-blue;
}

.loading-container.grayed-out {
  // these are the same styles as dialog overlay:
  opacity: 0.46;
  background-color: rgb(33, 33, 33); // grey darken-4
  border-color: rgb(33, 33, 33); // grey darken-4
}

.v-tooltip__content {
  background-color: RGBA(73, 80, 87, 0.95) !important;
  color: white !important;
  border-radius: 4px;
  font-size: 12px !important;
  line-height: 18px !important;
  padding: 15px !important;
  letter-spacing: 0;
  max-width: 360px !important;
}

.v-tooltip__content:after {
  content: "" !important;
  position: absolute !important;
  top: 50% !important;
  right: 100% !important;
  margin-top: -10px !important;
  border-top: 10px solid transparent !important;
  border-bottom: 10px solid transparent !important;
  border-right: 8px solid RGBA(73, 80, 87, .95) !important;
}

.top-tooltip:after {
  top: 100% !important;
  left: 45% !important;
  margin-top: 0 !important;
  border-right: 10px solid transparent !important;
  border-left: 10px solid transparent !important;
  border-top: 8px solid RGBA(73, 80, 87, 0.95) !important;
}

.right-tooltip:after {
  top: 50% !important;
  right: 100% !important;
  margin-top: -10px !important;
  border-bottom: 10px solid transparent !important;
  border-left: 10px solid transparent !important;
  border-top: 10px solid transparent !important;
  border-right: 8px solid RGBA(73, 80, 87, 0.95) !important;
}

.view-header {
  justify-content: space-between;

  h1 {
    margin-bottom: -10px;
  }

  .subtitle {
    font-size: 1rem;
    color: $gray7;
    font-weight: normal;
  }

  .v-btn {
    font-weight: 700;
  }
}

#add-existing-btn {
  box-shadow: none;
  background-color: $app-blue !important;
}

.add-existing-title {
  font-size: .875rem;
}

.add-existing-item {
  height: 40px !important;
  font-size: .875rem;
  color: $gray7;

  &:hover {
    background-color: $app-background-blue;
  }
}

// Vuetify Overrides
::v-deep {

  .v-data-table td {
    padding-top: 1rem;
    padding-bottom: 1rem;
    height: auto;
    vertical-align: top;
  }

  .v-list-item__title {
    display: block;
    font-weight: 700;
  }

  .theme--light.v-list-item:not(.v-list-item--active):not(.v-list-item--disabled):hover {
    color: $app-blue !important;
  }

  .v-list .v-list-item--active, .v-list .v-list-item--active {
    &:hover {
      background-color: $app-background-blue;
    }
  }

  .v-list-item {
    min-height: 0 !important;
    height: 32px;
  }

  .theme--light.v-list-item--active:before, .theme--light.v-list-item--active:hover:before,
  .theme--light.v-list-item:focus:before {
    opacity: 0 !important;
  }

  .v-list-item__action {
    margin-right: 20px !important;
  }

  .v-list-item .v-list-item__subtitle, .v-list-item .v-list-item__title {
    color: $gray7;
    &:hover {
      color: $app-blue !important;
    }
  }
}
</style><|MERGE_RESOLUTION|>--- conflicted
+++ resolved
@@ -182,11 +182,8 @@
       </div>
 
       <search-business-name-request
-<<<<<<< HEAD
         :orgId="orgId"
-=======
         v-if="isEnableBusinessNrSearch"
->>>>>>> e3eed14d
         :isGovStaffAccount="isStaffAccount || isSbcStaffAccount"
         :userFirstName="currentUser.firstName"
         :userLastName="currentUser.lastName"
