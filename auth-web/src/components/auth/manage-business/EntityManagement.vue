--- conflicted
+++ resolved
@@ -155,47 +155,6 @@
         @on-business-identifier="businessIdentifier = $event"
       />
 
-<<<<<<< HEAD
-=======
-      <v-row  no-gutters class="mb-n8">
-        <v-col cols="auto">
-          <!-- Add Existing Name Request or Business -->
-          <v-menu v-if="false"
-            v-model="addAffiliationDropdown"
-          >
-            <template v-slot:activator="{ on: onExistingMenu }">
-              <v-tooltip top content-class="top-tooltip">
-                <template v-slot:activator="{ on: onExistingTooltip }">
-                  <v-btn
-                    id="add-existing-btn"
-                    class="mt-2 mr-4"
-                    color="primary"
-                    dark large
-                    v-on="{ ...onExistingMenu, ...onExistingTooltip }"
-                    @click="addAffiliationDropdown = !addAffiliationDropdown"
-                  >
-                    <v-icon>mdi-plus</v-icon>
-                    <span><strong>Add an Existing Business or Name Request</strong></span>
-                    <v-icon class="ml-2 mr-n2">{{ addAffiliationDropdown ? 'mdi-menu-up' : 'mdi-menu-down' }}</v-icon>
-                  </v-btn>
-                </template>
-                <span>To view and manage existing businesses and Name Requests, you can manually add them to your table.</span>
-              </v-tooltip>
-            </template>
-            <v-list>
-              <v-list-item>
-                <v-list-item-title class="d-inline-flex">
-                  <v-icon>mdi-plus</v-icon>
-                  <div class="ml-1 mt-1 add-existing-title">Add an Existing...</div>
-                </v-list-item-title>
-              </v-list-item>
-              <v-list-item class="add-existing-item" @click="showAddBusinessModal()">Business</v-list-item>
-              <v-list-item class="add-existing-item" @click="showAddNRModal()">Name Request</v-list-item>
-            </v-list>
-          </v-menu>
-        </v-col>
-      </v-row>
->>>>>>> dddd343d
       <v-row  no-gutters id="dashboard-actions" class="mb-n3">
         <v-col>
           <v-select
