<template>
  <div id="entity-management">
    <v-fade-transition>
      <div
        v-show="!!isLoading"
        class="loading-container grayed-out"
      >
        <v-progress-circular
          size="50"
          width="5"
          color="primary"
          :indeterminate="!!isLoading"
        />
      </div>
    </v-fade-transition>

    <v-container class="view-container justify">
      <div class="view-header align-center">
        <h1 class="view-header__title">
          {{ viewTitle }}<br>
          <span class="subtitle">{{ $t('myBusinessDashSubtitle') }}</span>
        </h1>
        <div class="view-header__actions">
<<<<<<< HEAD
           <!-- Incorporate a Numbered BC Company or Business -->
=======
          <v-btn
            id="add-name-request-btn"
            class="font-weight-regular"
            color="primary"
            outlined
            dark
            large
            @click="goToNameRequest()"
          >
            <span>Request a BC Business Name</span>
            <v-icon
              small
              class="ml-2"
            >
              mdi-open-in-new
            </v-icon>
          </v-btn>
        </div>
      </div>

      <v-row
        id="dashboard-actions"
        no-gutters
        class="mb-n3"
      >
        <v-col cols="auto">
          <!-- Add Existing Name Request or Business -->
          <v-menu
            v-model="addAffiliationDropdown"
          >
            <template #activator="{ on: onExistingMenu }">
              <v-tooltip
                top
                content-class="top-tooltip"
              >
                <template #activator="{ on: onExistingTooltip }">
                  <v-btn
                    id="add-existing-btn"
                    class="mt-2 mr-4"
                    color="primary"
                    dark
                    large
                    v-on="{ ...onExistingMenu, ...onExistingTooltip }"
                    @click="addAffiliationDropdown = !addAffiliationDropdown"
                  >
                    <v-icon>mdi-plus</v-icon>
                    <span><strong>Add an Existing Business or Name Request</strong></span>
                    <v-icon class="ml-2 mr-n2">
                      {{ addAffiliationDropdown ? 'mdi-menu-up' : 'mdi-menu-down' }}
                    </v-icon>
                  </v-btn>
                </template>
                <span>
                  To view and manage existing businesses and Name Requests,
                  you can manually add them to your table.
                </span>
              </v-tooltip>
            </template>
            <v-list>
              <v-list-item>
                <v-list-item-title class="d-inline-flex">
                  <v-icon>mdi-plus</v-icon>
                  <div class="ml-1 mt-1 add-existing-title">
                    Add an Existing...
                  </div>
                </v-list-item-title>
              </v-list-item>
              <v-list-item
                class="add-existing-item"
                @click="showAddBusinessModal()"
              >
                Business
              </v-list-item>
              <v-list-item
                class="add-existing-item"
                @click="showAddNRModal()"
              >
                Name Request
              </v-list-item>
            </v-list>
          </v-menu>

          <!-- Incorporate a Numbered BC Company or Business -->
>>>>>>> 06ca9ffd
          <v-menu v-model="incorporateNumberedDropdown">
            <template #activator="{ on: onNumberedMenu }">
              <v-tooltip
                top
                content-class="top-tooltip"
              >
                <template #activator="{ on: onNumberedTooltip }">
                  <v-btn
                    id="incorporate-numbered-btn"
                    class="mt-0 mr-4 font-weight-regular"
                    color="primary"
                    outlined
                    dark
                    large
                    v-on="{ ...onNumberedMenu, ...onNumberedTooltip }"
                    @click="incorporateNumberedDropdown = !incorporateNumberedDropdown"
                  >
<<<<<<< HEAD
                    <span>Incorporate a Numbered BC Company</span>
                    <v-icon class="ml-2 mr-n2">{{ incorporateNumberedDropdown ? 'mdi-menu-up' : 'mdi-menu-down' }}</v-icon>
=======
                    <v-icon>mdi-plus</v-icon>
                    <span><strong>Incorporate a Numbered BC Company</strong></span>
                    <v-icon class="ml-2 mr-n2">
                      {{ incorporateNumberedDropdown ? 'mdi-menu-up' : 'mdi-menu-down' }}
                    </v-icon>
>>>>>>> 06ca9ffd
                  </v-btn>
                </template>
                <span>Start an incorporation application for a numbered company in B.C.</span>
              </v-tooltip>
            </template>
            <v-list>
              <v-list-item>
                <v-list-item-title class="d-inline-flex">
                  <v-icon>mdi-plus</v-icon>
                  <div class="ml-1 mt-1 add-existing-title">
                    Incorporate a...
                  </div>
                </v-list-item-title>
              </v-list-item>
              <v-tooltip
                right
                content-class="right-tooltip"
              >
                <template #activator="{ on, attrs }">
                  <v-list-item
                    v-bind="attrs"
                    id="incorporate-numbered-ben-btn"
                    class="add-existing-item"
                    v-on="on"
                    @click="startNumberedCompany(CorpTypes.BENEFIT_COMPANY)"
                  >
                    Numbered Benefit Company
                  </v-list-item>
                </template>
                <div>
                  A type of corporation with special commitments to conduct business in a responsible and
                  sustainable way.
                  <ul>
                    <li>Must publish and post an audited annual benefit report</li>
                    <li>Reported as Corporate tax</li>
                    <li>Has name protection in BC</li>
                  </ul>
                </div>
              </v-tooltip>
              <!-- Feature Flagged Buttons -->
              <div v-if="enableBcCccUlc">
                <v-tooltip
                  right
                  content-class="right-tooltip"
                >
                  <template #activator="{ on, attrs }">
                    <v-list-item
                      v-bind="attrs"
                      id="incorporate-numbered-limited-btn"
                      class="add-existing-item"
                      v-on="on"
                      @click="startNumberedCompany(CorpTypes.BC_COMPANY)"
                    >
                      Numbered Limited Company
                    </v-list-item>
                  </template>
                  <div>
                    A company that may have one or more people who own shares with some personal responsibility for debt
                    and liabilities.
                    <ul>
                      <li>Has many of the same rights of an individual</li>
                      <li>Reported separately as Corporate tax</li>
                      <li>Has name protection in BC</li>
                    </ul>
                  </div>
                </v-tooltip>
                <v-tooltip
                  right
                  content-class="right-tooltip"
                >
                  <template #activator="{ on, attrs }">
                    <v-list-item
                      v-bind="attrs"
                      id="incorporate-numbered-unlimited-btn"
                      class="add-existing-item"
                      v-on="on"
                      @click="startNumberedCompany(CorpTypes.BC_ULC_COMPANY)"
                    >
                      Numbered Unlimited Liability Company
                    </v-list-item>
                  </template>
                  <div>
                    A type of corporation that is often used by American corporations as a Canadian subsidiary or to hold
                    Canadian assets.
                    <ul>
                      <li>Shareholders liable for debts and liabilities</li>
                      <li>Reported separately as Canadian Corporate tax</li>
                      <li>Has name protection in BC</li>
                    </ul>
                  </div>
                </v-tooltip>
                <v-tooltip
                  right
                  content-class="right-tooltip"
                >
                  <template #activator="{ on, attrs }">
                    <v-list-item
                      v-bind="attrs"
                      id="incorporate-numbered-ccc-btn"
                      class="add-existing-item"
                      v-on="on"
                      @click="startNumberedCompany(CorpTypes.BC_CCC)"
                    >
                      Numbered Community Contribution Company
                    </v-list-item>
                  </template>
                  <div>
                    A type of corporation that has a benefit to the community. It is intended to bridge the gap between
                    for-profit and non-profit companies.
                    <ul>
                      <li>Reported as Corporate tax</li>
                      <li>Has name protection in BC</li>
                    </ul>
                  </div>
                </v-tooltip>
              </div>
            </v-list>
          </v-menu>
<<<<<<< HEAD
          <v-btn
            id="add-name-request-btn"
            class="font-weight-regular"
            color="primary"
            outlined dark large
            @click="goToNameRequest()"
          >
            <span>Request a BC Business Name</span>
            <v-icon small class="ml-2">mdi-open-in-new</v-icon>
          </v-btn>
        </div>
      </div>

      <search-business-name-request
        :isGovStaffAccount="isStaffAccount || isSbcStaffAccount"
        :userFirstName="currentUser.firstName"
        :userLastName="currentUser.lastName"
        @add-success="showAddSuccessModal"
        @add-failed-invalid-code="showInvalidCodeModal($event)"
        @add-failed-no-entity="showEntityNotFoundModal()"
        @add-failed-passcode-claimed="showPasscodeClaimedModal()"
        @add-unknown-error="showUnknownErrorModal"
        @business-already-added="showBusinessAlreadyAdded($event)"
        @on-cancel="cancelAddBusiness()"
        @on-business-identifier="businessIdentifier = $event"
        @add-name-request-dialog="showAddNRModal()"
        @on-cancel-nr="cancelAddNameRequest()"
        @add-success-nr="showAddSuccessModalNR"
        @add-nr-error="showNRErrorModal()"
        @add-failed-no-nr="showNRNotFoundModal()"
      />
=======
        </v-col>
        <v-col>
          <v-select
            v-model="selectedColumns"
            dense
            filled
            multiple
            class="column-selector"
            label="Columns to Show"
            :items="columns"
            :menu-props="{ bottom: true, offsetY: true }"
          >
            <template #selection />
          </v-select>
        </v-col>
      </v-row>
>>>>>>> 06ca9ffd

      <AffiliatedEntityTable
        :loading="isLoading"
        :highlight-index="highlightIndex"
        @remove-business="showConfirmationOptionsModal($event)"
        @remove-affiliation-invitation="removeAffiliationInvitation()"
<<<<<<< HEAD
        :highlight-index="highlightIndex"
        @business-unavailable-error="showBusinessUnavailableModal($event)"
=======
>>>>>>> 06ca9ffd
      />

      <PasscodeResetOptionsModal
        ref="passcodeResetOptionsModal"
        data-test="dialog-passcode-reset-options"
        @confirm-passcode-reset-options="remove($event)"
      />

      <!-- Add an Existing Business Dialog -->
      <ManageBusinessDialog
        :showDialog="showManageBusinessDialog"
        :isStaffOrSbcStaff="isStaffAccount || isSbcStaffAccount"
        :userFirstName="currentUser.firstName"
        :userLastName="currentUser.lastName"
        @add-success="showAddSuccessModal"
        @add-failed-invalid-code="showInvalidCodeModal($event)"
        @add-failed-no-entity="showEntityNotFoundModal()"
        @add-failed-passcode-claimed="showPasscodeClaimedModal()"
        @add-unknown-error="showUnknownErrorModal('business')"
        @on-cancel="cancelAddBusiness()"
        @on-business-identifier="businessIdentifier = $event"
        @business-already-added="showBusinessAlreadyAdded($event)"
      />

      <!-- Add Name Request Dialog -->
      <ModalDialog
        ref="addNRDialog"
        :is-persistent="true"
        :title="dialogTitle"
        :show-icon="false"
        :show-actions="false"
        max-width="640"
        data-test-tag="add-name-request"
      >
        <template #text>
          <p>
            Enter the Name Request Number (e.g., NR 1234567) and either the applicant phone number
            OR applicant email that were used when the name was requested.
          </p>
          <AddNameRequestForm
            class="mt-6"
            @close-add-nr-modal="cancelAddNameRequest()"
            @add-success="showAddSuccessModalNR"
            @add-failed-show-msg="showNRErrorModal()"
            @add-failed-no-entity="showNRNotFoundModal()"
            @add-unknown-error="showUnknownErrorModal('nr')"
            @on-cancel="cancelAddNameRequest()"
          />
        </template>
      </ModalDialog>

      <!-- Success Dialog -->
      <ModalDialog
        ref="successDialog"
        :title="dialogTitle"
        :text="dialogText"
        dialog-class="notify-dialog"
        max-width="640"
      />

      <!-- NR/IA removal confirm Dialog/A generic one -->
      <ModalDialog
        ref="removalConfirmDialog"
        :title="dialogTitle"
        :text="dialogText"
        dialog-class="notify-dialog"
        max-width="640"
        data-test="remove-confirm-dialog"
      >
        <template #icon>
          <v-icon
            large
            color="error"
          >
            mdi-alert-circle-outline
          </v-icon>
        </template>
        <template #actions>
          <v-btn
            large
            color="primary"
            data-test="dialog-ok-button"
            @click="primaryBtnHandler()"
          >
            {{ primaryBtnText }}
          </v-btn>
          <v-btn
            large
            data-test="dialog-ok-button"
            @click="secondaryBtnHandler()"
          >
            {{ secondaryBtnText }}
          </v-btn>
        </template>
      </ModalDialog>

      <!-- Error Dialog -->
      <ModalDialog
        ref="errorDialog"
        :title="dialogTitle"
        :text="dialogText"
        dialog-class="notify-dialog"
        max-width="640"
      >
        <template #icon>
          <v-icon
            large
            color="error"
          >
            mdi-alert-circle-outline
          </v-icon>
        </template>
        <template #actions>
          <v-btn
            large
            color="primary"
            data-test="dialog-ok-button"
            @click="close()"
          >
            OK
          </v-btn>
        </template>
      </ModalDialog>

      <!-- Link Expire Error Dialog -->
      <ModalDialog
        ref="linkExpireErrorDialog"
        :title="dialogTitle"
        :text="dialogText"
        dialog-class="notify-dialog"
        max-width="640"
      >
        <template v-slot:icon>
          <v-icon large color="error">mdi-alert-circle-outline</v-icon>
        </template>
        <template v-slot:actions>
          <v-btn large  outlined color="primary" @click="close()" data-test="dialog-ok-button">Return to My List</v-btn>
          <!-- TODO - handle by ticket 15769, add @click="reSendEmail()" -->
          <v-btn large color="primary" data-test="dialog-ok-button">Re-send Authorization Email</v-btn>
        </template>
      </ModalDialog>

      <!-- Business Unavailable Dialog for unaffiliated business-->
      <ModalDialog
        class="business-unavailable-dialog"
        ref="businessUnavailableDialog"
        :title="dialogTitle"
        max-width="640"
        dialog-class="info-dialog"
        :showIcon="false"
        :showCloseIcon="true"
      >
        <template v-slot:text>
          <p>{{ dialogText }}</p>
          <p><br/>Please contact us if you require assistance.</p>
          <p><br/><v-icon small>mdi-phone</v-icon>  Canada and U.S. Toll Free: <a href="tel:+1877-526-1526">1-877-526-1526</a></p>
          <p><v-icon small>mdi-phone</v-icon>  Victoria Office: <a href="tel:250-952-0568">250-952-0568</a></p>
          <p><v-icon small>mdi-email</v-icon>  Email: <a href="mailto:BCRegistries@gov.bc.ca">BCRegistries@gov.bc.ca</a></p>
        </template>
        <template v-slot:actions>
          <v-btn large color="primary" @click="closeBusinessUnavailableDialog()" data-test="dialog-ok-button">OK</v-btn>
        </template>
      </ModalDialog>

      <!-- Dialog for confirming business removal -->
      <ModalDialog
        ref="removedBusinessSuccessDialog"
        :title="dialogTitle"
        :text="dialogText"
        dialog-class="notify-dialog"
        max-width="640"
        :isPersistent="true"
      >
        <template #icon>
          <v-icon
            large
            color="primary"
          >
            mdi-check
          </v-icon>
        </template>
        <template #actions>
          <v-btn
            large
            color="primary"
            data-test="removed-business-success-button"
            @click="removedBusinessSuccessClose()"
          >
            OK
          </v-btn>
        </template>
      </ModalDialog>
       <!-- Message for successfully adding business or name request -->
      <v-snackbar
        id="success-nr-business-snackbar"
        v-model="showSnackbar"
        :timeout="timeoutMs"
        transition="fade"
      >
        {{ snackbarText }}
      </v-snackbar>
    </v-container>
  </div>
</template>

<script lang="ts">
import { Component, Mixins, Prop } from 'vue-property-decorator'
import { CorpTypes, FilingTypes, LDFlags, LoginSource, Pages } from '@/util/constants'
import { MembershipStatus, RemoveBusinessPayload } from '@/models/Organization'
import { mapActions, mapState } from 'vuex'
import AccountChangeMixin from '@/components/auth/mixins/AccountChangeMixin.vue'
import AccountMixin from '@/components/auth/mixins/AccountMixin.vue'
import AddNameRequestForm from '@/components/auth/manage-business/AddNameRequestForm.vue'
import { Address } from '@/models/address'
import AffiliatedEntityTable from '@/components/auth/manage-business/AffiliatedEntityTable.vue'
import AffiliationInvitationService from '@/services/affiliation-invitation.services'
import { AffiliationInvitationStatus } from '@/models/affiliation'
import BusinessService from '@/services/business.services'
import ConfigHelper from '@/util/config-helper'
import LaunchDarklyService from 'sbc-common-components/src/services/launchdarkly.services'
import ManageBusinessDialog from '@/components/auth/manage-business/ManageBusinessDialog.vue'
import ModalDialog from '@/components/auth/common/ModalDialog.vue'
import NextPageMixin from '@/components/auth/mixins/NextPageMixin.vue'
import PasscodeResetOptionsModal from '@/components/auth/manage-business/PasscodeResetOptionsModal.vue'
import SearchBusinessNameRequest from './SearchBusinessNameRequest.vue'
import { appendAccountId } from 'sbc-common-components/src/util/common-util'
import { namespace } from 'vuex-class'

const BusinessModule = namespace('business')

@Component({
  components: {
    ManageBusinessDialog,
    AddNameRequestForm,
    AffiliatedEntityTable,
    ModalDialog,
    PasscodeResetOptionsModal,
    SearchBusinessNameRequest
  },
  computed: {
    ...mapState('org', ['currentOrgAddress', 'currentAccountSettings']),
    ...mapState('user', ['userProfile', 'currentUser'])
  },
  methods: {
    ...mapActions('business', ['searchBusinessIndex', 'searchNRIndex', 'syncBusinesses', 'removeBusiness', 'createNumberedBusiness']),
    ...mapActions('org', ['syncAddress'])
  }
})
export default class EntityManagement extends Mixins(AccountMixin, AccountChangeMixin, NextPageMixin) {
  @Prop({ default: '' }) readonly orgId: string
  @Prop({ default: '' }) readonly base64Token: string
  @Prop({ default: '' }) readonly base64OrgName: string

  // action from business module
  @BusinessModule.Action('isAffiliated')
  readonly isAffiliated!: (identifier: string) => Promise<boolean>

  // for template
  readonly CorpTypes = CorpTypes
  private removeBusinessPayload = null
  private dialogTitle = ''
  private dialogText = ''
  private isLoading = -1 // truthy
  businessIdentifier: string = null
  private primaryBtnText = ''
  private secondaryBtnText = ''
  private primaryBtnHandler: () => void = undefined
  private secondaryBtnHandler: () => void = undefined
  private lastSyncBusinesses = 0
  showManageBusinessDialog = false
  snackbarText: string = null
  showSnackbar = false
  timeoutMs = 4000
  highlightRowIndex = NaN // for newly added NR or Business

  /** V-model for dropdown menus. */
  private incorporateNumberedDropdown: boolean = false

  readonly searchBusinessIndex!: (identifier: string) => Promise<number>
  readonly searchNRIndex!: (identifier: string) => Promise<number>
  private readonly syncBusinesses!: () => Promise<void>
  private readonly removeBusiness!: (removeBusinessPayload: RemoveBusinessPayload) => Promise<void>
  private readonly createNumberedBusiness!: ({ filingType, business }) => Promise<void>
  private readonly currentOrgAddress!: Address
  private readonly syncAddress!: () => Address
  highlightIndex = -1

  $refs: {
    successDialog: InstanceType<typeof ModalDialog>
    errorDialog: InstanceType<typeof ModalDialog>
    addNRDialog: InstanceType<typeof ModalDialog>
    passcodeResetOptionsModal: PasscodeResetOptionsModal
    removedBusinessSuccessDialog: InstanceType<typeof ModalDialog>
    removalConfirmDialog: InstanceType<typeof ModalDialog>
    businessUnavailableDialog: InstanceType<typeof ModalDialog>
    linkExpireErrorDialog: InstanceType<typeof ModalDialog>
  }

  private async mounted () {
    if (this.currentMembership === undefined) {
      this.$router?.push(`/${Pages.CREATE_ACCOUNT}`)
      return
    }
    // If pending approval on current account, redirect away
    if (this.currentMembership?.membershipStatus !== MembershipStatus.Active) {
      this.$router?.push(this.getNextPageUrl())
      return
    }
    // check if address info is complete
    const isNotAnonUser = this.currentUser?.loginSource !== LoginSource.BCROS
    if (isNotAnonUser && this.enableMandatoryAddress) {
      // do it only if address is not already fetched.Or else try to fetch from DB
      if (!this.currentOrgAddress || Object.keys(this.currentOrgAddress).length === 0) {
        // sync and try again
        await this.syncAddress()
        if (!this.currentOrgAddress || Object.keys(this.currentOrgAddress).length === 0) {
          await this.$router?.push(`/${Pages.MAIN}/${this.orgId}/settings/account-info`)
          return
        }
      }
    }

    this.setAccountChangedHandler(this.setup)
    this.setup()
    this.parseUrlAndAddAffiliation()
  }

  // Function to parse the URL and extract the parameters, used for magic link email
  parseUrlAndAddAffiliation = async () => {
    if (!this.$route.meta.checkMagicLink) {
      return
    }
    const decodedToken = atob(this.base64Token) // Decode the Base64 token
    const token = JSON.parse(decodedToken)
    const legalName = atob(this.base64OrgName)
    const identifier = token.businessIdentifier
    const invitationId = token.id
    try {
      const invitation = await AffiliationInvitationService.getInvitationbyId(invitationId)

      // 1. Link expired
      if (invitation.data.status === AffiliationInvitationStatus.Expired) {
        this.showLinkExpiredModal(identifier)
        return
      }

      // 2. business already added
      const isAdded = await this.isAffiliated(identifier)
      if (isAdded) {
        this.showBusinessAlreadyAdded({ name: legalName, identifier })
        return
      }

      // 3. Accept invitation
      const response = await AffiliationInvitationService.acceptInvitation(invitationId, this.base64Token)

      // 4. Unauthorized
      if (response.status === 401) {
        this.showAuthorizationErrorModal()
        return
      }

      // 5. Adding magic link success
      if (response.status === 200) {
        this.showAddSuccessModalbyEmail(identifier)
        return
      }

      throw new Error('Magic link error')
    } catch (error) {
      // Handle unexpected errors
      this.showMagicLinkErrorModal()
    }
  }

  private async setup (): Promise<void> {
    // ensure syncBusinesses isn't already running
    if (this.isLoading === 1) {
      return
    }

    // ensure syncBusinesses hasn't just been run
    if (Date.now() - this.lastSyncBusinesses < 2000) {
      return
    }

    this.isLoading = 1 // truthy
    await this.syncBusinesses()
    this.lastSyncBusinesses = Date.now()
    this.isLoading = 0 // falsy
  }

  private get enableMandatoryAddress (): boolean {
    return LaunchDarklyService.getFlag(LDFlags.EnableMandatoryAddress) || false
  }

  get enableBcCccUlc (): boolean {
    return LaunchDarklyService.getFlag(LDFlags.EnableBcCccUlc) || false
  }

  get viewTitle (): string {
    return this.isStaffAccount ? 'My Staff Business Registry' : 'My Business Registry'
  }

  // open Name Request
  private goToNameRequest (): void {
    window.location.href = appendAccountId(ConfigHelper.getNameRequestUrl())
  }

  /** Creates a numbered IA filing (temp business). */
  protected async startNumberedCompany (corpType: CorpTypes): Promise<void> {
    const business = {
      nameRequest: {
        legalType: corpType
      }
    }
    await this.createNumberedBusiness({ filingType: FilingTypes.INCORPORATION_APPLICATION, business })
    await this.syncBusinesses()
  }

  async showAddSuccessModal (businessIdentifier: string) {
    this.showManageBusinessDialog = false
    this.dialogTitle = 'Business Added'
    this.dialogText = 'You have successfully added a business'
    await this.syncBusinesses()
    this.highlightIndex = await this.searchBusinessIndex(businessIdentifier)
    this.snackbarText = businessIdentifier + ' was successfully added to your table.'
    this.showSnackbar = true
    setTimeout(() => {
      this.highlightIndex = -1
    }, 4000)
  }

  async showAddSuccessModalbyEmail (businessIdentifier: string) {
    await this.syncBusinesses()
    this.highlightIndex = await this.searchBusinessIndex(businessIdentifier)
    this.snackbarText = 'You can now manage ' + businessIdentifier + '.'
    this.showSnackbar = true
    setTimeout(() => {
      this.highlightIndex = -1
    }, 4000)
  }

  async showAddSuccessModalNR (nameRequestNumber: string) {
    this.$refs.addNRDialog.close()
    this.dialogTitle = 'Name Request Added'
    this.dialogText = 'You have successfully added a name request'

    await this.syncBusinesses()

    const nameRequestIndexResponse = await this.searchNRIndex(nameRequestNumber)

    this.snackbarText = `${nameRequestNumber} was successfully added to your table.`
    this.showSnackbar = true
    this.highlightIndex = nameRequestIndexResponse
    setTimeout(() => {
      this.highlightIndex = -1
    }, 4000)
  }

  showInvalidCodeModal (label: string) {
    this.showManageBusinessDialog = false
    this.dialogTitle = `Invalid ${label}`
    this.dialogText = `Unable to add the business. The provided ${label.toLowerCase()} is invalid.`
    this.$refs.errorDialog.open()
  }

  showEntityNotFoundModal () {
    this.showManageBusinessDialog = false
    this.dialogTitle = 'Business Not Found'
    this.dialogText = 'The specified business was not found.'
    this.$refs.errorDialog.open()
  }

  showBusinessAlreadyAdded (event: { name, identifier }) {
    this.showManageBusinessDialog = false
    this.dialogTitle = 'Business Already Added'
    this.dialogText = `The business ${event.name} with the business number ${event.identifier} is already in your Business Registry List.`
    this.$refs.errorDialog.open()
  }

  showNRNotFoundModal () {
    this.$refs.addNRDialog.close()
    this.dialogTitle = 'Name Request Not Found'
    this.dialogText = 'The specified name request was not found.'
    this.$refs.errorDialog.open()
  }

  showNRErrorModal () {
    this.$refs.addNRDialog.close()
    this.dialogTitle = 'Error Adding Name Request'
    this.dialogText =
    'We couldn\'t find a name request associated with the phone number or email address you entered. Please try again.'
    this.$refs.errorDialog.open()
  }

  showLinkExpiredModal (name: string) {
    this.dialogTitle = `Link Expired`
    this.dialogText = `Your authorization request to manage ${name} has expired. Please try again.`
    this.$refs.linkExpireErrorDialog.open()
  }

  showAuthorizationErrorModal () {
    this.dialogTitle = 'Unable to Manage Business'
    this.dialogText =
    'The account that requested authorisation does not match your current account. Please log in as the account that initiated the request.'
    this.$refs.errorDialog.open()
  }

  showMagicLinkErrorModal () {
    this.dialogTitle = 'Error Adding a Business to Your Account'
    this.dialogText =
    'An error occurred adding your business. Please try again.'
    this.$refs.errorDialog.open()
  }

  showPasscodeClaimedModal () {
    const contactNumber = this.$t('techSupportTollFree').toString()
    this.showManageBusinessDialog = false
    this.dialogTitle = 'Passcode Already Claimed'
    this.dialogText = `This passcode has already been claimed. If you have questions, please call ${contactNumber}`
    this.$refs.errorDialog.open()
  }

  showUnknownErrorModal (type: string) {
    if (type === 'business') {
      this.showManageBusinessDialog = false
      this.dialogTitle = 'Error Adding Existing Business'
      this.dialogText = 'An error occurred adding your business. Please try again.'
    } else if (type === 'nr') {
      this.$refs.addNRDialog.close()
      this.dialogTitle = 'Error Adding Existing Name Request'
      this.dialogText = 'An error occurred adding your name request. Please try again.'
    }
    this.$refs.errorDialog.open()
  }

  showAddBusinessModal () {
    this.showManageBusinessDialog = true
  }

  showAddNRModal () {
    this.dialogTitle = 'Add an Existing Name Request'
    this.$refs.addNRDialog.open()
  }

  async removeAffiliationInvitation () {
    await this.syncBusinesses()
  }

  showConfirmationOptionsModal (removeBusinessPayload: RemoveBusinessPayload) {
    this.removeBusinessPayload = removeBusinessPayload
    if (removeBusinessPayload.business.corpType.code === CorpTypes.NAME_REQUEST) {
      this.populateNRmodalValues()
      this.$refs.removalConfirmDialog.open()
    } else if (removeBusinessPayload.business.corpType.code === CorpTypes.INCORPORATION_APPLICATION) {
      this.populateIAmodalValues()
      this.$refs.removalConfirmDialog.open()
    } else if (removeBusinessPayload.business.corpType.code === CorpTypes.REGISTRATION) {
      this.populateRegistrationModalValues()
      this.$refs.removalConfirmDialog.open()
    } else if (
      removeBusinessPayload.business.corpType.code === CorpTypes.PARTNERSHIP ||
      removeBusinessPayload.business.corpType.code === CorpTypes.SOLE_PROP
    ) {
      this.populateFirmModalValues()
      this.$refs.removalConfirmDialog.open()
    } else {
      this.$refs.passcodeResetOptionsModal.open()
    }
  }

  showBusinessUnavailableModal (action: string) {
    this.dialogTitle = 'Business unavailable'
    this.dialogText = 'You are not authorized to access the business'
    if (action === 'change name') {
      this.dialogText += ' to change its name'
    } else {
      this.dialogText += ' you wish to ' + action
    }
    this.dialogText += '. Please add this business to your table to continue.'
    this.$refs.businessUnavailableDialog.open()
  }

  private populateNRmodalValues () {
    this.dialogTitle = this.$t('removeNRConfirmTitle').toString()
    this.dialogText = this.$t('removeNRConfirmText').toString()
    this.primaryBtnText = 'Remove Name Request'
    this.secondaryBtnText = 'Keep Name Request'
    this.primaryBtnHandler = this.confirmRemovalNr
    this.secondaryBtnHandler = this.cancelRemoval
  }

  private populateIAmodalValues () {
    this.dialogTitle = this.$t('removeIAConfirmTitle').toString()
    this.dialogText = this.$t('removeIAConfirmText').toString()
    this.primaryBtnText = 'Delete Incorporation Application'
    this.secondaryBtnText = 'Keep Incorporation Application'
    this.primaryBtnHandler = this.confirmRemovalIA
    this.secondaryBtnHandler = this.cancelRemoval
  }

  private populateRegistrationModalValues () {
    this.dialogTitle = this.$t('removeRegistrationConfirmTitle').toString()
    this.dialogText = this.$t('removeRegistrationConfirmText').toString()
    this.primaryBtnText = 'Delete Registration'
    this.secondaryBtnText = 'Keep Registration'
    this.primaryBtnHandler = this.confirmRemovalRegistration
    this.secondaryBtnHandler = this.cancelRemoval
  }
  private populateFirmModalValues () {
    this.dialogTitle = this.$t('removeFirmConfirmTitle').toString()
    this.dialogText = this.$t('removeFirmConfirmText').toString()
    this.primaryBtnText = 'Remove Registration'
    this.secondaryBtnText = 'Keep Registration'
    this.primaryBtnHandler = this.confirmRemovalFirm
    this.secondaryBtnHandler = this.cancelRemoval
  }

  cancelRemoval () {
    this.$refs.removalConfirmDialog.close()
  }

  confirmRemovalRegistration () {
    this.$refs.removalConfirmDialog.close()
    this.remove('', false, 'removeRegistrationSuccessTitle', 'removeRegistrationSuccessText')
  }

  confirmRemovalIA () {
    this.$refs.removalConfirmDialog.close()
    this.remove('', false, 'removeIASuccessTitle', 'removeIASuccessText')
  }

  confirmRemovalNr () {
    this.$refs.removalConfirmDialog.close()
    this.remove('', false, 'removeNRSuccessTitle', 'removeNRSuccessText')
  }

  confirmRemovalFirm () {
    this.$refs.removalConfirmDialog.close()
    this.remove('', false, 'removeFirmSuccessTitle', 'removeFirmSuccessText')
  }

  cancelAddBusiness () {
    this.showManageBusinessDialog = false
  }

  cancelAddNameRequest () {
    this.$refs.addNRDialog.close()
  }

  async remove (resetPasscodeEmail: string, resetPasscode = true, dialogTitleKey = 'removeBusiness', dialogTextKey = 'removedBusinessSuccessText') {
    try {
      this.removeBusinessPayload.passcodeResetEmail = resetPasscodeEmail
      this.removeBusinessPayload.resetPasscode = resetPasscode
      this.$refs.passcodeResetOptionsModal.close()
      await this.removeBusiness(this.removeBusinessPayload)
      this.dialogText = this.$t(dialogTextKey).toString()
      this.dialogTitle = this.$t(dialogTitleKey).toString()
      await this.syncBusinesses()
      this.$refs.removedBusinessSuccessDialog.open()
    } catch (ex) {
      // eslint-disable-next-line no-console
      console.log('Error during remove organization affiliations event !')
    }
  }

  removedBusinessSuccessClose () {
    this.$refs.removedBusinessSuccessDialog.close()
  }

  close () {
    this.$refs.errorDialog.close()
  }

  closeBusinessUnavailableDialog () {
    this.$refs.businessUnavailableDialog.close()
  }
}
</script>

<style lang="scss" scoped>
@import '$assets/scss/theme.scss';

.v-icon.v-icon {
  color: $app-dk-blue;
}

.loading-container.grayed-out {
  // these are the same styles as dialog overlay:
  opacity: 0.46;
  background-color: rgb(33, 33, 33); // grey darken-4
  border-color: rgb(33, 33, 33); // grey darken-4
}

.v-tooltip__content {
  background-color: RGBA(73, 80, 87, 0.95) !important;
  color: white !important;
  border-radius: 4px;
  font-size: 12px !important;
  line-height: 18px !important;
  padding: 15px !important;
  letter-spacing: 0;
  max-width: 360px !important;
}

.v-tooltip__content:after {
  content: "" !important;
  position: absolute !important;
  top: 50% !important;
  right: 100% !important;
  margin-top: -10px !important;
  border-top: 10px solid transparent !important;
  border-bottom: 10px solid transparent !important;
  border-right: 8px solid RGBA(73, 80, 87, .95) !important;
}

.top-tooltip:after {
  top: 100% !important;
  left: 45% !important;
  margin-top: 0 !important;
  border-right: 10px solid transparent !important;
  border-left: 10px solid transparent !important;
  border-top: 8px solid RGBA(73, 80, 87, 0.95) !important;
}

.right-tooltip:after {
  top: 50% !important;
  right: 100% !important;
  margin-top: -10px !important;
  border-bottom: 10px solid transparent !important;
  border-left: 10px solid transparent !important;
  border-top: 10px solid transparent !important;
  border-right: 8px solid RGBA(73, 80, 87, 0.95) !important;
}

.view-header {
  justify-content: space-between;

  h1 {
    margin-bottom: -10px;
  }

  .subtitle {
    font-size: 1rem;
    color: $gray7;
    font-weight: normal;
  }

  .v-btn {
    font-weight: 700;
  }
}

#add-existing-btn {
  box-shadow: none;
  background-color: $app-blue !important;
}

.add-existing-title {
  font-size: .875rem;
}

.add-existing-item {
  height: 40px !important;
  font-size: .875rem;
  color: $gray7;

  &:hover {
    background-color: $app-background-blue;
  }
}

// Vuetify Overrides
::v-deep {

  .v-data-table td {
    padding-top: 1rem;
    padding-bottom: 1rem;
    height: auto;
    vertical-align: top;
  }

  .v-list-item__title {
    display: block;
    font-weight: 700;
  }

  .theme--light.v-list-item:not(.v-list-item--active):not(.v-list-item--disabled):hover {
    color: $app-blue !important;
  }

  .v-list .v-list-item--active, .v-list .v-list-item--active {
    &:hover {
      background-color: $app-background-blue;
    }
  }

  .v-list-item {
    min-height: 0 !important;
    height: 32px;
  }

  .theme--light.v-list-item--active:before, .theme--light.v-list-item--active:hover:before,
  .theme--light.v-list-item:focus:before {
    opacity: 0 !important;
  }

  .v-list-item__action {
    margin-right: 20px !important;
  }

  .v-list-item .v-list-item__subtitle, .v-list-item .v-list-item__title {
    color: $gray7;
    &:hover {
      color: $app-blue !important;
    }
  }
}
</style><|MERGE_RESOLUTION|>--- conflicted
+++ resolved
@@ -21,93 +21,7 @@
           <span class="subtitle">{{ $t('myBusinessDashSubtitle') }}</span>
         </h1>
         <div class="view-header__actions">
-<<<<<<< HEAD
            <!-- Incorporate a Numbered BC Company or Business -->
-=======
-          <v-btn
-            id="add-name-request-btn"
-            class="font-weight-regular"
-            color="primary"
-            outlined
-            dark
-            large
-            @click="goToNameRequest()"
-          >
-            <span>Request a BC Business Name</span>
-            <v-icon
-              small
-              class="ml-2"
-            >
-              mdi-open-in-new
-            </v-icon>
-          </v-btn>
-        </div>
-      </div>
-
-      <v-row
-        id="dashboard-actions"
-        no-gutters
-        class="mb-n3"
-      >
-        <v-col cols="auto">
-          <!-- Add Existing Name Request or Business -->
-          <v-menu
-            v-model="addAffiliationDropdown"
-          >
-            <template #activator="{ on: onExistingMenu }">
-              <v-tooltip
-                top
-                content-class="top-tooltip"
-              >
-                <template #activator="{ on: onExistingTooltip }">
-                  <v-btn
-                    id="add-existing-btn"
-                    class="mt-2 mr-4"
-                    color="primary"
-                    dark
-                    large
-                    v-on="{ ...onExistingMenu, ...onExistingTooltip }"
-                    @click="addAffiliationDropdown = !addAffiliationDropdown"
-                  >
-                    <v-icon>mdi-plus</v-icon>
-                    <span><strong>Add an Existing Business or Name Request</strong></span>
-                    <v-icon class="ml-2 mr-n2">
-                      {{ addAffiliationDropdown ? 'mdi-menu-up' : 'mdi-menu-down' }}
-                    </v-icon>
-                  </v-btn>
-                </template>
-                <span>
-                  To view and manage existing businesses and Name Requests,
-                  you can manually add them to your table.
-                </span>
-              </v-tooltip>
-            </template>
-            <v-list>
-              <v-list-item>
-                <v-list-item-title class="d-inline-flex">
-                  <v-icon>mdi-plus</v-icon>
-                  <div class="ml-1 mt-1 add-existing-title">
-                    Add an Existing...
-                  </div>
-                </v-list-item-title>
-              </v-list-item>
-              <v-list-item
-                class="add-existing-item"
-                @click="showAddBusinessModal()"
-              >
-                Business
-              </v-list-item>
-              <v-list-item
-                class="add-existing-item"
-                @click="showAddNRModal()"
-              >
-                Name Request
-              </v-list-item>
-            </v-list>
-          </v-menu>
-
-          <!-- Incorporate a Numbered BC Company or Business -->
->>>>>>> 06ca9ffd
           <v-menu v-model="incorporateNumberedDropdown">
             <template #activator="{ on: onNumberedMenu }">
               <v-tooltip
@@ -125,16 +39,10 @@
                     v-on="{ ...onNumberedMenu, ...onNumberedTooltip }"
                     @click="incorporateNumberedDropdown = !incorporateNumberedDropdown"
                   >
-<<<<<<< HEAD
                     <span>Incorporate a Numbered BC Company</span>
-                    <v-icon class="ml-2 mr-n2">{{ incorporateNumberedDropdown ? 'mdi-menu-up' : 'mdi-menu-down' }}</v-icon>
-=======
-                    <v-icon>mdi-plus</v-icon>
-                    <span><strong>Incorporate a Numbered BC Company</strong></span>
                     <v-icon class="ml-2 mr-n2">
                       {{ incorporateNumberedDropdown ? 'mdi-menu-up' : 'mdi-menu-down' }}
                     </v-icon>
->>>>>>> 06ca9ffd
                   </v-btn>
                 </template>
                 <span>Start an incorporation application for a numbered company in B.C.</span>
@@ -253,7 +161,6 @@
               </div>
             </v-list>
           </v-menu>
-<<<<<<< HEAD
           <v-btn
             id="add-name-request-btn"
             class="font-weight-regular"
@@ -285,35 +192,13 @@
         @add-nr-error="showNRErrorModal()"
         @add-failed-no-nr="showNRNotFoundModal()"
       />
-=======
-        </v-col>
-        <v-col>
-          <v-select
-            v-model="selectedColumns"
-            dense
-            filled
-            multiple
-            class="column-selector"
-            label="Columns to Show"
-            :items="columns"
-            :menu-props="{ bottom: true, offsetY: true }"
-          >
-            <template #selection />
-          </v-select>
-        </v-col>
-      </v-row>
->>>>>>> 06ca9ffd
 
       <AffiliatedEntityTable
         :loading="isLoading"
         :highlight-index="highlightIndex"
         @remove-business="showConfirmationOptionsModal($event)"
         @remove-affiliation-invitation="removeAffiliationInvitation()"
-<<<<<<< HEAD
-        :highlight-index="highlightIndex"
         @business-unavailable-error="showBusinessUnavailableModal($event)"
-=======
->>>>>>> 06ca9ffd
       />
 
       <PasscodeResetOptionsModal
