<template>
  <div>
    <div>
      <v-fade-transition>
        <div class="loading-container" v-if="isLoading">
          <v-progress-circular size="50" width="5" color="primary" :indeterminate="isLoading"/>
        </div>
      </v-fade-transition>
    </div>
    <v-container class="view-container">
      <div class="view-header align-center">
        <h1 class="view-header__title">Manage Businesses</h1>
        <div class="view-header__actions">
          <v-btn large color="primary" @click="showAddBusinessModal()" data-test="add-business-button">
            <v-icon small>mdi-plus</v-icon>
            <span>Add Business</span>
          </v-btn>
        </div>
      </div>

<<<<<<< HEAD
    <AffiliatedEntityList
      @add-business="showAddBusinessModal()"
      @remove-business="showConfirmRemoveModal($event)"
    />

    <!-- Add Business Dialog -->
    <ModalDialog
      ref="addBusinessDialog"
      :is-persistent="true"
      :title="dialogTitle"
      :show-icon="false"
      :show-actions="false"
      max-width="640"
      data-test-tag="add-business"
    >
      <template v-slot:text>
        <p>Enter your Incorporation Number and Passcode.</p>
        <AddBusinessForm
          class="mt-7"
          @close-add-business-modal="closeAddBusinessModal()"
          @add-success="showAddSuccessModal()"
          @add-failed-invalid-code="showInvalidCodeModal()"
          @add-failed-no-entity="showEntityNotFoundModal()"
          @add-failed-passcode-claimed="showPasscodeClaimedModal()"
          @add-unknown-error="showUnknownErrorModal()"
          @cancel="cancelAddBusiness()"
        />
      </template>
    </ModalDialog>

    <!-- Success Dialog -->
    <ModalDialog
      ref="successDialog"
      :title="dialogTitle"
      :text="dialogText"
      dialog-class="notify-dialog"
      max-width="640"
    />

    <!-- Error Dialog -->
    <ModalDialog
      ref="errorDialog"
      :title="dialogTitle"
      :text="dialogText"
      dialog-class="notify-dialog"
      max-width="640"
    >
      <template v-slot:icon>
        <v-icon large color="error">mdi-alert-circle-outline</v-icon>
      </template>
      <template v-slot:actions>
        <v-btn large color="error" @click="close()" data-test="dialog-ok-button">OK</v-btn>
      </template>
    </ModalDialog>

    <!-- Dialog for confirming business removal -->
    <ModalDialog
      ref="confirmDeleteDialog"
      :title="dialogTitle"
      :text="dialogText"
      dialog-class="notify-dialog"
      max-width="640"
    >
      <template v-slot:icon>
        <v-icon large color="error">mdi-alert-circle-outline</v-icon>
      </template>
      <template v-slot:actions>
        <v-btn large color="primary" @click="remove()" data-test="dialog-remove-button">Remove</v-btn>
        <v-btn large color="default" @click="cancelConfirmDelete()" data-test="dialog-cancel-button">Cancel</v-btn>
      </template>
    </ModalDialog>
  </v-container>
=======
      <AffiliatedEntityList
        @add-business="showAddBusinessModal()"
        @remove-business="showConfirmRemoveModal($event)"
      />

      <!-- Add Business Dialog -->
      <ModalDialog
        ref="addBusinessDialog"
        :is-persistent="true"
        :title="dialogTitle"
        :show-icon="false"
        :show-actions="false"
        max-width="640"
        data-test-tag="add-business"
      >
        >
        <template v-slot:text>
          <p>Enter your Incorporation Number and Passcode.</p>
          <AddBusinessForm
            class="mt-7"
            @close-add-business-modal="closeAddBusinessModal()"
            @add-success="showAddSuccessModal()"
            @add-failed-invalid-code="showInvalidCodeModal()"
            @add-failed-no-entity="showEntityNotFoundModal()"
            @add-unknown-error="showUnknownErrorModal()"
            @cancel="cancelAddBusiness()"
          />
        </template>
      </ModalDialog>

      <!-- Success Dialog -->
      <ModalDialog
        ref="successDialog"
        :title="dialogTitle"
        :text="dialogText"
        dialog-class="notify-dialog"
        max-width="640"
      />

      <!-- Error Dialog -->
      <ModalDialog
        ref="errorDialog"
        :title="dialogTitle"
        :text="dialogText"
        dialog-class="notify-dialog"
        max-width="640"
      >
        <template v-slot:icon>
          <v-icon large color="error">mdi-alert-circle-outline</v-icon>
        </template>
        <template v-slot:actions>
          <v-btn large color="error" @click="close()" data-test="dialog-ok-button">OK</v-btn>
        </template>
      </ModalDialog>

      <!-- Dialog for confirming business removal -->
      <ModalDialog
        ref="confirmDeleteDialog"
        :title="dialogTitle"
        :text="dialogText"
        dialog-class="notify-dialog"
        max-width="640"
      >
        <template v-slot:icon>
          <v-icon large color="error">mdi-alert-circle-outline</v-icon>
        </template>
        <template v-slot:actions>
          <v-btn large color="primary" @click="remove()" data-test="dialog-remove-button">Remove</v-btn>
          <v-btn large color="default" @click="cancelConfirmDelete()" data-test="dialog-cancel-button">Cancel</v-btn>
        </template>
      </ModalDialog>
    </v-container>
  </div>
>>>>>>> 7db742d9
</template>

<script lang="ts">
import { Component, Prop, Vue } from 'vue-property-decorator'
import { Organization, RemoveBusinessPayload } from '@/models/Organization'
import AddBusinessForm from '@/components/auth/AddBusinessForm.vue'
import AffiliatedEntityList from '@/components/auth/AffiliatedEntityList.vue'
import { Business } from '@/models/business'
import BusinessModule from '@/store/modules/business'
import ModalDialog from '@/components/auth/ModalDialog.vue'
import UserModule from '@/store/modules/user'
import { getModule } from 'vuex-module-decorators'
import i18n from '@/plugins/i18n'
import { mapActions } from 'vuex'

@Component({
  components: {
    AddBusinessForm,
    AffiliatedEntityList,
    ModalDialog
  },
  methods: {
    ...mapActions('business', ['syncBusinesses', 'removeBusiness'])
  }
})
export default class EntityManagement extends Vue {
  @Prop({ default: '' }) private orgId: string;
  private removeBusinessPayload = null
  private dialogTitle = ''
  private dialogText = ''
<<<<<<< HEAD
  private messageTextList = i18n.messages[i18n.locale];
=======
  private isLoading = true
>>>>>>> 7db742d9

  private readonly syncBusinesses!: (organization?: Organization) => Promise<Business[]>
  private readonly removeBusiness!: (removeBusinessPayload: RemoveBusinessPayload) => Promise<void>

  $refs: {
    successDialog: ModalDialog
    errorDialog: ModalDialog
    confirmDeleteDialog: ModalDialog
    addBusinessDialog: ModalDialog
  }

  async mounted () {
    await this.syncBusinesses()
    this.isLoading = false
  }

  async showAddSuccessModal () {
    this.$refs.addBusinessDialog.close()
    this.dialogTitle = 'Business Added'
    this.dialogText = 'You have successfully added a business'
    await this.syncBusinesses()
    this.$refs.successDialog.open()
  }

  showInvalidCodeModal () {
    this.$refs.addBusinessDialog.close()
    this.dialogTitle = 'Invalid Passcode'
    this.dialogText = 'Unable to add the business. The provided Passcode is invalid or already in use.'
    this.$refs.errorDialog.open()
  }

  showEntityNotFoundModal () {
    this.$refs.addBusinessDialog.close()
    this.dialogTitle = 'Business Not Found'
    this.dialogText = 'The specified business was not found.'
    this.$refs.errorDialog.open()
  }

  showPasscodeClaimedModal () {
    const contactNumber = (this.messageTextList && this.messageTextList.techSupportTollFree) ? this.messageTextList.techSupportTollFree : 'helpdesk'
    this.$refs.addBusinessDialog.close()
    this.dialogTitle = 'Passcode Already Claimed'
    this.dialogText = `This passcode has already been claimed. If you have questions, please call ${contactNumber}`
    this.$refs.errorDialog.open()
  }

  showUnknownErrorModal () {
    this.$refs.addBusinessDialog.close()
    this.dialogTitle = 'Error Adding Business'
    this.dialogText = 'An error occurred adding your business. Please try again.'
    this.$refs.errorDialog.open()
  }

  showAddBusinessModal () {
    this.dialogTitle = 'Add Business'
    this.$refs.addBusinessDialog.open()
  }

  showConfirmRemoveModal (removeBusinessPayload: RemoveBusinessPayload) {
    this.removeBusinessPayload = removeBusinessPayload
    this.dialogTitle = 'Confirm Remove Business'
    this.dialogText = 'Are you sure you wish to remove this business?'
    this.$refs.confirmDeleteDialog.open()
  }

  cancelConfirmDelete () {
    this.$refs.confirmDeleteDialog.close()
  }

  cancelAddBusiness () {
    this.$refs.addBusinessDialog.close()
  }

  async remove () {
    this.$refs.confirmDeleteDialog.close()
    await this.removeBusiness(this.removeBusinessPayload)
    await this.syncBusinesses()
  }

  close () {
    this.$refs.errorDialog.close()
  }

  private closeAddBusinessModal () {
    this.$refs.addBusinessDialog.close()
  }
}
</script>

<style lang="scss" scoped>
  @import '$assets/scss/theme.scss';

  .view-header {
    justify-content: space-between;

    h1 {
      margin-bottom: 0;
    }

    .v-btn {
      font-weight: 700;
    }
  }

  ::v-deep {
    .v-data-table td {
      padding-top: 1rem;
      padding-bottom: 1rem;
      height: auto;
      vertical-align: top;
    }

    .v-list-item__title {
      display: block;
      font-weight: 700;
    }
  }

  .loading-container {
    display: flex;
    align-items: center;
    justify-content: center;
    position: absolute;
    top: 0;
    right: 0;
    left: 0;
    bottom: 0;
    z-index: 2;
    background: $gray2;
  }
</style><|MERGE_RESOLUTION|>--- conflicted
+++ resolved
@@ -18,80 +18,6 @@
         </div>
       </div>
 
-<<<<<<< HEAD
-    <AffiliatedEntityList
-      @add-business="showAddBusinessModal()"
-      @remove-business="showConfirmRemoveModal($event)"
-    />
-
-    <!-- Add Business Dialog -->
-    <ModalDialog
-      ref="addBusinessDialog"
-      :is-persistent="true"
-      :title="dialogTitle"
-      :show-icon="false"
-      :show-actions="false"
-      max-width="640"
-      data-test-tag="add-business"
-    >
-      <template v-slot:text>
-        <p>Enter your Incorporation Number and Passcode.</p>
-        <AddBusinessForm
-          class="mt-7"
-          @close-add-business-modal="closeAddBusinessModal()"
-          @add-success="showAddSuccessModal()"
-          @add-failed-invalid-code="showInvalidCodeModal()"
-          @add-failed-no-entity="showEntityNotFoundModal()"
-          @add-failed-passcode-claimed="showPasscodeClaimedModal()"
-          @add-unknown-error="showUnknownErrorModal()"
-          @cancel="cancelAddBusiness()"
-        />
-      </template>
-    </ModalDialog>
-
-    <!-- Success Dialog -->
-    <ModalDialog
-      ref="successDialog"
-      :title="dialogTitle"
-      :text="dialogText"
-      dialog-class="notify-dialog"
-      max-width="640"
-    />
-
-    <!-- Error Dialog -->
-    <ModalDialog
-      ref="errorDialog"
-      :title="dialogTitle"
-      :text="dialogText"
-      dialog-class="notify-dialog"
-      max-width="640"
-    >
-      <template v-slot:icon>
-        <v-icon large color="error">mdi-alert-circle-outline</v-icon>
-      </template>
-      <template v-slot:actions>
-        <v-btn large color="error" @click="close()" data-test="dialog-ok-button">OK</v-btn>
-      </template>
-    </ModalDialog>
-
-    <!-- Dialog for confirming business removal -->
-    <ModalDialog
-      ref="confirmDeleteDialog"
-      :title="dialogTitle"
-      :text="dialogText"
-      dialog-class="notify-dialog"
-      max-width="640"
-    >
-      <template v-slot:icon>
-        <v-icon large color="error">mdi-alert-circle-outline</v-icon>
-      </template>
-      <template v-slot:actions>
-        <v-btn large color="primary" @click="remove()" data-test="dialog-remove-button">Remove</v-btn>
-        <v-btn large color="default" @click="cancelConfirmDelete()" data-test="dialog-cancel-button">Cancel</v-btn>
-      </template>
-    </ModalDialog>
-  </v-container>
-=======
       <AffiliatedEntityList
         @add-business="showAddBusinessModal()"
         @remove-business="showConfirmRemoveModal($event)"
@@ -107,7 +33,6 @@
         max-width="640"
         data-test-tag="add-business"
       >
-        >
         <template v-slot:text>
           <p>Enter your Incorporation Number and Passcode.</p>
           <AddBusinessForm
@@ -116,6 +41,7 @@
             @add-success="showAddSuccessModal()"
             @add-failed-invalid-code="showInvalidCodeModal()"
             @add-failed-no-entity="showEntityNotFoundModal()"
+            @add-failed-passcode-claimed="showPasscodeClaimedModal()"
             @add-unknown-error="showUnknownErrorModal()"
             @cancel="cancelAddBusiness()"
           />
@@ -165,7 +91,6 @@
       </ModalDialog>
     </v-container>
   </div>
->>>>>>> 7db742d9
 </template>
 
 <script lang="ts">
@@ -196,11 +121,8 @@
   private removeBusinessPayload = null
   private dialogTitle = ''
   private dialogText = ''
-<<<<<<< HEAD
-  private messageTextList = i18n.messages[i18n.locale];
-=======
+  private messageTextList = i18n.messages[i18n.locale]
   private isLoading = true
->>>>>>> 7db742d9
 
   private readonly syncBusinesses!: (organization?: Organization) => Promise<Business[]>
   private readonly removeBusiness!: (removeBusinessPayload: RemoveBusinessPayload) => Promise<void>
