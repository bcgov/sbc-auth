--- conflicted
+++ resolved
@@ -6,11 +6,7 @@
         <h1 class="mb-5">{{ summary }}</h1>
         <p class="mb-9"><slot name="description">{{ description }}</slot></p>
         <slot name="actions">
-<<<<<<< HEAD
-          <v-btn large link color="primary" @click="redirectToHome()" v-if="showHomePageBtn">{{ $t('homeBtnLabel') }}</v-btn>
-=======
           <v-btn large link color="primary" @click="goHome()" v-if="showHomePageBtn">{{ $t('homeBtnLabel') }}</v-btn>
->>>>>>> 0a5af86d
         </slot>
       </v-col>
     </v-row>
@@ -28,11 +24,7 @@
   @Prop({ default: 'primary' }) private iconColor: string
   @Prop({ default: true }) private showHomePageBtn: boolean
 
-<<<<<<< HEAD
-  private redirectToHome () {
-=======
   private goHome () {
->>>>>>> 0a5af86d
     this.$router.push('/')
   }
 }
