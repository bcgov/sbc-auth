--- conflicted
+++ resolved
@@ -1,43 +1,5 @@
 <template>
   <v-form class="mt-8" ref="createAccountInfoForm"  data-test="form-stepper-basic-wrapper">
-<<<<<<< HEAD
-    <fieldset class="auto-complete-relative" v-display-mode>
-
-      <legend class="mb-3"  v-if="govmAccount">Enter Ministry Information for this account</legend>
-      <legend class="mb-3"  v-else>Enter an Account Name</legend>
-      <v-slide-y-transition>
-        <div v-show="errorMessage">
-          <v-alert type="error" icon="mdi-alert-circle-outline">{{ errorMessage }}</v-alert>
-        </div>
-      </v-slide-y-transition>
-      <v-text-field
-        filled
-        :label="govmAccount ? 'Ministry Name' : 'Account Name'"
-        v-model.trim="orgName"
-        :rules="orgNameRules"
-        :disabled="saving"
-        data-test="input-org-name"
-        :readonly="govmAccount"
-        autocomplete="off"
-      />
-      <org-name-auto-complete
-      v-if="enableOrgNameAutoComplete"
-      :searchValue="autoCompleteSearchValue"
-      :setAutoCompleteIsActive="autoCompleteIsActive"
-      @auto-complete-value="setAutoCompleteSearchValue">
-      </org-name-auto-complete>
-      <v-text-field
-        filled
-        label="Branch/Division (If applicable)"
-        v-model.trim="branchName"
-        :disabled="saving"
-        data-test="input-branch-name"
-        v-if="govmAccount"
-        :readonly="govmAccount"
-      />
-    </fieldset>
-    <fieldset v-if="isExtraProvUser || enablePaymentMethodSelectorStep " v-display-mode>
-=======
     <account-business-type
     :govmAccount="govmAccount"
     :errorMessage="errorMessage"
@@ -46,7 +8,6 @@
     @valid="checkOrgBusinessTypeValid">
     </account-business-type>
     <fieldset v-if="isExtraProvUser || enablePaymentMethodSelectorStep ">
->>>>>>> 2280f788
       <legend class="mb-3">Mailing Address</legend>
       <base-address-form
         ref="mailingAddress"
@@ -167,14 +128,6 @@
   }
 
   private async mounted () {
-<<<<<<< HEAD
-    if (this.currentOrganization) {
-      this.orgName = this.currentOrganization.name
-      this.branchName = this.currentOrganization.branchName
-    }
-
-=======
->>>>>>> 2280f788
     if (this.enablePaymentMethodSelectorStep) {
       this.isBasicAccount = (this.currentOrganizationType === Account.BASIC)
     }
@@ -212,14 +165,9 @@
     if (this.isFormValid()) {
       // if its not account change , do check for duplicate
       // if its account change , check if user changed the already existing name
-<<<<<<< HEAD
 
       // changed this for accomadating bceid account re-upload
-      const checkNameAVailability = (this.orgName !== this.currentOrganization?.name)
-
-=======
-      const checkNameAVailability = !this.isAccountChange || (this.orgBusinessTypeLocal.name !== this.currentOrganization?.name)
->>>>>>> 2280f788
+      const checkNameAVailability = (this.orgBusinessTypeLocal.name !== this.currentOrganization?.name)
       // no need to check name if govmAccount
       if (checkNameAVailability && !this.govmAccount) {
         const available = await this.isOrgNameAvailable(this.orgBusinessTypeLocal.name)
