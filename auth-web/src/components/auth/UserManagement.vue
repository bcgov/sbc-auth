<template>
  <v-container class="view-container">
    <header class="view-header">
      <h1>Manage Team</h1>
      <div class="view-header__actions">
        <v-btn v-if="canInvite()" large color="primary" @click="showInviteUsersModal()" data-test="invite-people-button">
          <v-icon>mdi-plus</v-icon>
          <span>Invite People</span>
        </v-btn>
      </div>
    </header>

    <!-- Tab Navigation -->
    <v-tabs class="mb-7" v-model="tab" background-color="transparent">
      <v-tab data-test="active-tab">Active</v-tab>
      <v-tab data-test="pending-approval-tab" v-show="canInvite()">
        <v-badge inline color="error"
          :content="pendingApprovals"
          :value="pendingApprovals">
          Pending Approval
        </v-badge>
      </v-tab>
      <v-tab data-test="invitations-tab" v-show="canInvite()">Invitations</v-tab>
    </v-tabs>

    <v-card flat>
      <v-card-text>

        <!-- Tab Contents -->
        <v-tabs-items v-model="tab">
          <v-tab-item>
            <MemberDataTable
              @confirm-remove-member="showConfirmRemoveModal($event)"
              @confirm-change-role="showConfirmChangeRoleModal($event)"
              @confirm-leave-team="showConfirmLeaveTeamModal()"
              @single-owner-error="showSingleOwnerErrorModal()"
            />
          </v-tab-item>
          <v-tab-item>
            <PendingMemberDataTable
              @confirm-approve-member="showConfirmApproveModal($event)"
              @confirm-deny-member="showConfirmRemoveModal($event)"
            />
          </v-tab-item>
          <v-tab-item>
            <InvitationsDataTable
              @confirm-remove-invite="showConfirmRemoveInviteModal($event)"
              @resend="resend($event)"
            />
          </v-tab-item>
        </v-tabs-items>
      </v-card-text>
    </v-card>

    <!-- Invite Users Dialog -->
    <ModalDialog
      ref="inviteUsersDialog"
      :show-icon="false"
      :show-actions="false"
      :fullscreen-on-mobile="$vuetify.breakpoint.xsOnly || $vuetify.breakpoint.smOnly || $vuetify.breakpoint.mdOnly"
      :is-persistent="true"
      :is-scrollable="true"
      max-width="640"
    >
      <template v-slot:title>
        <span>Invite Team Members</span>
      </template>
      <template v-slot:text>
        <InviteUsersForm @invites-complete="showSuccessModal()" @cancel="cancelInviteUsersModal()" />
      </template>
    </ModalDialog>

    <!-- Confirm Action Dialog -->
    <ModalDialog
      ref="confirmActionDialog"
      :title="confirmActionTitle"
      :text="confirmActionText"
      dialog-class="notify-dialog"
      max-width="640"
    >
      <template v-slot:icon>
        <v-icon large color="error">mdi-alert-circle-outline</v-icon>
      </template>
      <template v-slot:actions>
        <v-btn large color="primary" @click="confirmHandler()">{{ primaryActionText }}</v-btn>
        <v-btn large color="default" @click="cancel()">{{ secondaryActionText }}</v-btn>
      </template>
    </ModalDialog>

    <!-- Confirm Action Dialog With Email Question-->
    <ModalDialog
      ref="confirmActionDialogWithQuestion"
      :title="confirmActionTitle"
      :text="confirmActionText"
      dialog-class="notify-dialog"
      max-width="640"
    >
      <template v-slot:icon>
        <v-icon large color="primary">mdi-information-outline</v-icon>
      </template>
      <template v-slot:text>
        {{ confirmActionText }}
      </template>
      <template v-slot:actions>
        <v-btn large color="primary" @click="confirmHandler()">{{ primaryActionText }}</v-btn>
        <v-btn large color="default" @click="cancelEmailModal()">{{ secondaryActionText }}</v-btn>
      </template>
    </ModalDialog>

    <!-- Alert Dialog (Success) -->
    <ModalDialog
      ref="successDialog"
      :title="successTitle"
      :text="successText"
      dialog-class="notify-dialog"
      max-width="640"
    ></ModalDialog>

    <!-- Alert Dialog (Error) -->
    <ModalDialog
      ref="errorDialog"
      :title="errorTitle"
      :text="errorText"
      dialog-class="notify-dialog"
      max-width="640"
    >
      <template v-slot:icon>
        <v-icon large color="error">mdi-alert-circle-outline</v-icon>
      </template>
      <template v-slot:actions>
        <v-btn large color="error" @click="close()">OK</v-btn>
      </template>
    </ModalDialog>
  </v-container>
</template>

<script lang="ts">
import { ActiveUserRecord, Member, MembershipStatus, MembershipType, Organization, PendingUserRecord, UpdateMemberPayload } from '@/models/Organization'
import { Component, Vue } from 'vue-property-decorator'
import MemberDataTable, { ChangeRolePayload } from '@/components/auth/MemberDataTable.vue'
import { mapActions, mapGetters, mapState } from 'vuex'
import { Business } from '@/models/business'
import { Invitation } from '@/models/Invitation'
import InvitationsDataTable from '@/components/auth/InvitationsDataTable.vue'
import InviteUsersForm from '@/components/auth/InviteUsersForm.vue'
import ModalDialog from '@/components/auth/ModalDialog.vue'
import OrgModule from '@/store/modules/org'
import PendingMemberDataTable from '@/components/auth/PendingMemberDataTable.vue'
import _ from 'lodash'
import { getModule } from 'vuex-module-decorators'

@Component({
  components: {
    MemberDataTable,
    InvitationsDataTable,
    PendingMemberDataTable,
    InviteUsersForm,
    ModalDialog
  },
  computed: {
    ...mapState('org', [
      'resending',
      'sentInvitations',
      'pendingOrgMembers'
    ]),
    ...mapState('business', ['currentBusiness']),
    ...mapGetters('org', ['myOrgMembership'])
  },
  methods: {
    ...mapActions('org', [
      'resendInvitation',
      'deleteInvitation',
      'updateMember',
      'approveMember',
      'leaveTeam',
      'syncOrganizations',
      'syncActiveOrgMembers',
      'syncPendingOrgInvitations',
      'syncPendingOrgMembers'

    ])
  }
})
export default class UserManagement extends Vue {
  private orgStore = getModule(OrgModule, this.$store)
  private successTitle: string = ''
  private successText: string = ''
  private errorTitle: string = ''
  private errorText: string = ''
  private tab = null
  private isLoading = true
  private memberToBeRemoved: Member
  private memberToBeApproved: Member
  private invitationToBeRemoved: Invitation
  private roleChangeToAction: ChangeRolePayload
  private confirmActionTitle: string = ''
  private confirmActionText: string = ''
  private primaryActionText: string = ''
  private secondaryActionText = 'No'

  private confirmHandler: () => void = undefined

  private readonly currentBusiness!: Business
  private readonly resending!: boolean
  private readonly sentInvitations!: Invitation[]
  private readonly myOrgMembership!: Member
  private readonly resendInvitation!: (invitation: Invitation) => void
  private readonly deleteInvitation!: (invitationId: number) => void
  private readonly updateMember!: (updateMemberPayload: UpdateMemberPayload) => void
  private readonly approveMember!: (memberId: number) => void
  private readonly leaveTeam!: (memberId: number) => void
  private readonly syncOrganizations!: () => Promise<Organization[]>
  private readonly syncPendingOrgMembers!: () => Member[]
  private readonly syncPendingOrgInvitations!: () => Invitation[]
  private readonly syncActiveOrgMembers!: () => Member[]

  private notifyUser = true

  // PROTOTYPE TAB ICON (PENDING APPROVAL)
  private readonly pendingOrgMembers!: Member[]
  private pendingApprovals = 0

  $refs: {
    successDialog: ModalDialog
    errorDialog: ModalDialog
    inviteUsersDialog: ModalDialog
    confirmActionDialog: ModalDialog
    confirmActionDialogWithQuestion:ModalDialog
  }

  private async mounted () {
    this.isLoading = false
<<<<<<< HEAD
    await this.syncActiveOrgMembers()
    await this.syncPendingOrgInvitations()
    await this.syncPendingOrgMembers()
=======
    this.pendingApprovals = this.pendingOrgMembers.length
>>>>>>> 38d8689f
  }

  private canInvite (): boolean {
    return this.myOrgMembership &&
            this.myOrgMembership.membershipStatus === MembershipStatus.Active &&
            (this.myOrgMembership.membershipTypeCode === MembershipType.Owner ||
             this.myOrgMembership.membershipTypeCode === MembershipType.Admin)
  }

  private showInviteUsersModal () {
    this.$refs.inviteUsersDialog.open()
  }

  private cancelInviteUsersModal () {
    this.$refs.inviteUsersDialog.close()
  }

  private showSuccessModal () {
    this.$refs.inviteUsersDialog.close()
    this.successTitle = `Invited ${this.sentInvitations.length} Team Members`
    this.successText = 'Your team invitations have been sent successfully.'
    this.$refs.successDialog.open()
  }

  private async resend (invitation: Invitation) {
    await this.resendInvitation(invitation)
    this.showSuccessModal()
  }

  private showConfirmRemoveModal (member: Member) {
    if (member.membershipStatus === MembershipStatus.Pending) {
      this.confirmActionTitle = this.$t('confirmDenyMemberTitle').toString()
      this.confirmActionText = `Are you sure you want to deny membership to ${member.user.firstname}?`
      this.confirmHandler = this.deny
      this.primaryActionText = 'Deny'
    } else {
      this.confirmActionTitle = this.$t('confirmRemoveMemberTitle').toString()
      this.confirmActionText = `Are you sure you want to remove ${member.user.firstname} from the team?`
      this.confirmHandler = this.removeMember
      this.primaryActionText = 'Remove'
    }
    this.memberToBeRemoved = member
    this.$refs.confirmActionDialog.open()
  }

  private showConfirmChangeRoleModal (payload: ChangeRolePayload) {
    if (payload.member.membershipTypeCode.toString() === payload.targetRole.toString()) {
      return
    }
    this.confirmActionTitle = this.$t('confirmRoleChangeTitle').toString()
    this.confirmActionText = `Are you sure you wish to change ${payload.member.user.firstname}'s role to ${payload.targetRole}?`
    this.roleChangeToAction = payload
    this.confirmHandler = this.changeRole
    this.primaryActionText = 'Yes'
    this.$refs.confirmActionDialogWithQuestion.open()
  }

  private showConfirmLeaveTeamModal () {
    this.confirmActionTitle = this.$t('confirmLeaveTeamTitle').toString()
    this.confirmActionText = this.$t('confirmLeaveTeamText').toString()
    this.confirmHandler = this.leave
    this.primaryActionText = 'Leave'
    this.$refs.confirmActionDialog.open()
  }

  private showSingleOwnerErrorModal () {
    this.errorTitle = this.$t('singleOwnerErrorTitle').toString()
    this.errorText = this.$t('singleOwnerErrorText').toString()
    this.$refs.errorDialog.open()
  }

  private showConfirmRemoveInviteModal (invitation: Invitation) {
    this.confirmActionTitle = this.$t('confirmRemoveInviteTitle').toString()
    this.confirmActionText = `Are you sure wish to remove the invite to ${invitation.recipientEmail}?`
    this.invitationToBeRemoved = invitation
    this.confirmHandler = this.removeInvite
    this.primaryActionText = 'Remove'
    this.$refs.confirmActionDialog.open()
  }

  private showConfirmApproveModal (member: Member) {
    this.confirmActionTitle = this.$t('confirmApproveMemberTitle').toString()
    this.confirmActionText = `Are you sure you wish to approve membership for ${member.user.firstname}?`
    this.memberToBeApproved = member
    this.confirmHandler = this.approve
    this.primaryActionText = 'Approve'
    this.$refs.confirmActionDialog.open()
  }

  private cancel () {
    this.$refs.confirmActionDialog.close()
  }

  private cancelEmailModal () {
    this.$refs.confirmActionDialogWithQuestion.close()
  }

  private async removeMember () {
    await this.updateMember({
      memberId: this.memberToBeRemoved.id,
      status: MembershipStatus.Inactive
    })
    this.$refs.confirmActionDialog.close()
  }

  private async changeRole () {
    await this.updateMember({
      memberId: this.roleChangeToAction.member.id,
      role: this.roleChangeToAction.targetRole.toString().toUpperCase(),
      notifyUser: this.notifyUser
    })
    this.$refs.confirmActionDialogWithQuestion.close()
    await this.syncOrganizations()
  }

  private async removeInvite () {
    await this.deleteInvitation(this.invitationToBeRemoved.id)
    this.$refs.confirmActionDialog.close()
  }

  private async approve () {
    await this.updateMember({
      memberId: this.memberToBeApproved.id,
      status: MembershipStatus.Active
    })
    this.$refs.confirmActionDialog.close()
  }

  private async deny () {
    await this.updateMember({
      memberId: this.memberToBeRemoved.id,
      status: MembershipStatus.Rejected
    })
    this.$refs.confirmActionDialog.close()
  }

  private async leave () {
    await this.leaveTeam(this.myOrgMembership.id)
    this.$refs.confirmActionDialog.close()
    this.$router.push('/leaveteam')
  }

  private close () {
    this.$refs.errorDialog.close()
  }
}
</script>

<style lang="scss" scoped>
  .view-header {
    display: flex;
    flex-direction: row;
    justify-content: space-between;
    padding-top: 1.5rem;
    padding-bottom: 1rem;

    h1 {
      margin-bottom: 0;
    }

    .v-btn {
      font-weight: 700;
    }
  }

  ::v-deep {
    .v-data-table td {
      padding-top: 1rem;
      padding-bottom: 1rem;
      height: auto;
      vertical-align: top;
    }

    .v-list-item__title {
      display: block;
      font-weight: 700;
    }

    .v-badge--inline .v-badge__wrapper {
      margin-left: 0.4rem;
      font-size: 0.678rem
    }
  }

  .notify-checkbox {
    justify-content: center;

    ::v-deep {
      .v-input__slot {
        margin-bottom: 0 !important;
      }
    }
  }
</style><|MERGE_RESOLUTION|>--- conflicted
+++ resolved
@@ -230,13 +230,10 @@
 
   private async mounted () {
     this.isLoading = false
-<<<<<<< HEAD
     await this.syncActiveOrgMembers()
     await this.syncPendingOrgInvitations()
     await this.syncPendingOrgMembers()
-=======
     this.pendingApprovals = this.pendingOrgMembers.length
->>>>>>> 38d8689f
   }
 
   private canInvite (): boolean {
