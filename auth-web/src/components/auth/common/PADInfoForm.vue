<template>
  <div>
    <template v-if="isAcknowledgeNeeded">
      <p class="mb-6">
        The Canadian Payment Association requires a confirmation period
        of (3) days prior to your first pre-authorized debit deduction.
        The administrator of this account will receive a written confirmation
        of your pre-authorized debit agreement prior to the first deduction.
      </p>
      <p class="mb-10 font-weight-bold">
        {{padInfoSubtitle}}
      </p>
    </template>
    <v-form ref="preAuthDebitForm">
      <fieldset>
        <legend class="mb-4">Banking Information</legend>
        <v-row>
          <v-col cols="6" class="py-0">
            <v-text-field
              label="Transit Number"
              filled
              hint="5 digits"
              persistent-hint
              :rules="transitNumberRules"
              v-model="transitNumber"
              @change="emitPreAuthDebitInfo"
              v-mask="'#####'"
            ></v-text-field>
          </v-col>
          <v-col cols="6" class="py-0">
            <v-text-field
              label="Institution Number"
              filled
              hint="3 digits"
              persistent-hint
              :rules="institutionNumberRules"
              v-model="institutionNumber"
              @change="emitPreAuthDebitInfo"
              v-mask="'####'"
            ></v-text-field>
          </v-col>
          <v-col cols="12" class="py-0">
            <v-text-field
              label="Account Number"
              filled
              hint="7 to 12 digits"
              persistent-hint
              :rules="accountNumberRules"
              v-model="accountNumber"
              @change="emitPreAuthDebitInfo"
              v-mask="'############'"
            ></v-text-field>
          </v-col>
        </v-row>
<<<<<<< HEAD
=======
        <v-row v-if="isTOSNeeded">
          <v-col class="pt-6 pl-6 pb-0">
            <div class="terms-container">
              <TermsOfUseDialog
                :isAlreadyAccepted="isTermsOfServiceAccepted"
                @terms-acceptance-status="isTermsAccepted"
              ></TermsOfUseDialog>
            </div>
          </v-col>
        </v-row>
>>>>>>> 0fb0c40e
        <v-row v-if="isAcknowledgeNeeded">
          <v-col class="pt-2 pl-6 pb-0">
            <v-checkbox
              hide-details
              class="align-checkbox-label--top"
              v-model="isAcknowledged"
              @change="emitPreAuthDebitInfo"
            >
              <template v-slot:label>
                {{acknowledgementLabel}}
              </template>
            </v-checkbox>
          </v-col>
        </v-row>
        <v-row>
          <v-col class="pt-6 pl-6">
            <div class="terms-container">
              <PADTermsOfUseDialog
                :isAlreadyAccepted="isTermsOfServiceAccepted"
                @terms-acceptance-status="isTermsAccepted"
              ></PADTermsOfUseDialog>
            </div>
          </v-col>
        </v-row>
      </fieldset>
    </v-form>
  </div>
</template>

<script lang="ts">
import { Component, Emit, Mixins, Prop, Vue } from 'vue-property-decorator'
import { mapMutations, mapState } from 'vuex'
import { Account } from '@/util/constants'
import { PADInfo } from '@/models/Organization'
import PADTermsOfUseDialog from '@/components/auth/common/PADTermsOfUseDialog.vue'
import TermsOfUseDialog from '@/components/auth/common/TermsOfUseDialog.vue'
import { mask } from 'vue-the-mask'

@Component({
  directives: {
    mask
  },
  components: {
    TermsOfUseDialog,
    PADTermsOfUseDialog
  },
  computed: {
    ...mapState('org', [
      'currentOrgPADInfo',
      'currentOrganizationType'
    ])
  },
  methods: {
    ...mapMutations('org', [
      'setCurrentOrganizationPADInfo'
    ])
  }
})
export default class PADInfoForm extends Vue {
  @Prop({ default: () => ({} as PADInfo) }) padInformation: any
  @Prop({ default: false }) isChangeView: boolean
  @Prop({ default: true }) isAcknowledgeNeeded: boolean
  @Prop({ default: true }) isTOSNeeded: boolean
  private readonly currentOrgPADInfo!: PADInfo
  private readonly currentOrganizationType!: string
  private readonly setCurrentOrganizationPADInfo!: (padInfo: PADInfo) => void
  private transitNumber: string = ''
  private institutionNumber: string = ''
  private accountNumber: string = ''
  private isTOSAccepted: boolean = false
  private isAcknowledged: boolean = false

  $refs: {
    preAuthDebitForm: HTMLFormElement,
  }

  private transitNumberRules = [
    v => !!v || 'Transit Number is required',
    v => (v.length === 5) || 'Transit Number should be 5 digits'
  ]

  private institutionNumberRules = [
    v => !!v || 'Institution Number is required',
    // TODO: change to 3 once get the confirmation from CAS
    v => (v.length === 4) || 'Institution Number should be 3 digits'
  ]

  private accountNumberRules = [
    v => !!v || 'Account Number is required',
    v => (v.length >= 7 && v.length <= 12) || 'Account Number should be between 7 to 12 digits'
  ]

  private mounted () {
    const padInfo: PADInfo = (Object.keys(this.padInformation).length) ? this.padInformation : this.currentOrgPADInfo
    this.transitNumber = padInfo?.bankTransitNumber || ''
    this.institutionNumber = padInfo?.bankInstitutionNumber || ''
    this.accountNumber = padInfo?.bankAccountNumber || ''
    this.isTOSAccepted = padInfo?.isTOSAccepted || false
    this.$nextTick(() => {
      if (this.isTOSAccepted) {
        this.isPreAuthDebitFormValid()
      }
    })
  }

  private get isTermsOfServiceAccepted () {
    return (Object.keys(this.padInformation).length) ? this.padInformation.isTOSAccepted : this.currentOrgPADInfo?.isTOSAccepted
  }

  private get padInfoSubtitle () {
    return (this.showPremiumPADInfo)
      ? 'Services will continue to be billed to the linked BC Online account until the mandatory (3) day confirmation period has ended.'
      : 'This account will not be able to perform any transactions until the mandatory (3) day confirmation period has ended.'
  }

  private get acknowledgementLabel () {
    // for Premium accounts, the label should mention that it will charge from BCOL till PAD is done.
    return (this.showPremiumPADInfo)
      ? 'I understand that services will continue to be billed to the linked BC Online account until the mandatory (3) day confirmation period has ended.'
      : 'I understand that this account will not be able to perform any transactions until the mandatory (3) day confirmation period for pre-authorized debit has ended.'
  }

  private get showPremiumPADInfo () {
    return (this.isChangeView || (this.currentOrganizationType === Account.PREMIUM))
  }

  @Emit()
  private emitPreAuthDebitInfo () {
    const padInfo: PADInfo = {
      bankTransitNumber: this.transitNumber,
      bankInstitutionNumber: this.institutionNumber,
      bankAccountNumber: this.accountNumber,
      isTOSAccepted: this.isTOSAccepted,
      isAcknowledged: this.isAcknowledged
    }
    this.isPreAuthDebitFormValid()
    this.setCurrentOrganizationPADInfo(padInfo)
    return padInfo
  }

  @Emit()
  private isPreAuthDebitFormValid () {
    const acknowledge = (this.isAcknowledgeNeeded) ? this.isAcknowledged : true
    const tosAccepted = (this.isTOSNeeded) ? this.isTOSAccepted : true
    return (this.$refs.preAuthDebitForm?.validate() && tosAccepted && acknowledge) || false
  }

  private isTermsAccepted (isAccepted) {
    this.isTOSAccepted = isAccepted
    this.emitPreAuthDebitInfo()
  }
}
</script>

<style lang="scss" scoped>
  .align-checkbox-label--top {
    ::v-deep {
      .v-input__slot {
        align-items: flex-start;
      }
    }
  }

  .v-input--checkbox {
    color: var(--v-grey-darken4) !important;
  }

  ::v-deep {
    .v-input--checkbox .v-label {
      color: var(--v-grey-darken4) !important;
    }
  }
</style><|MERGE_RESOLUTION|>--- conflicted
+++ resolved
@@ -52,19 +52,6 @@
             ></v-text-field>
           </v-col>
         </v-row>
-<<<<<<< HEAD
-=======
-        <v-row v-if="isTOSNeeded">
-          <v-col class="pt-6 pl-6 pb-0">
-            <div class="terms-container">
-              <TermsOfUseDialog
-                :isAlreadyAccepted="isTermsOfServiceAccepted"
-                @terms-acceptance-status="isTermsAccepted"
-              ></TermsOfUseDialog>
-            </div>
-          </v-col>
-        </v-row>
->>>>>>> 0fb0c40e
         <v-row v-if="isAcknowledgeNeeded">
           <v-col class="pt-2 pl-6 pb-0">
             <v-checkbox
@@ -79,7 +66,7 @@
             </v-checkbox>
           </v-col>
         </v-row>
-        <v-row>
+        <v-row v-if="isTOSNeeded">
           <v-col class="pt-6 pl-6">
             <div class="terms-container">
               <PADTermsOfUseDialog
