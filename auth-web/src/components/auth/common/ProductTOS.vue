<template>
  <div>
    <div>
      <h4>Terms of Service</h4>
      <p>
        I confirm, I <strong>{{ userName }}</strong> am an authorized prime admin for this account.<br>
        I declare that this account <strong>{{ orgName }}</strong> and all team members act as a solicitor,
        or name search company approved by the Vital Statistics agency.
      </p>
    </div>
    <v-checkbox
      v-if="canAcceptTos"
      v-model="termsAccepted"
      color="primary"
      class="terms-checkbox align-checkbox-label--top ma-0 pa-0"
      hide-details
      required
      data-test="check-termsAccepted"
      @change="tosChanged"
    >
      <template #label>
        <span class="label-color ml-2">{{ $t('willsRegistryTosIagree') }}</span>
      </template>
    </v-checkbox>
    <div
      v-if="istosTouched && !termsAccepted"
      class="terms-error mt-2"
      color="error"
    >
      <v-icon
        color="error"
        class="error-color mr-1"
      >
        mdi-alert-circle
      </v-icon>
      <span> Confirm to the terms to request</span>
    </div>
  </div>
</template>

<script lang="ts">
import { computed, defineComponent, onMounted, reactive, toRefs, watch } from '@vue/composition-api'
import { Role } from '@/util/constants'
import { useUserStore } from '@/stores/user'

<<<<<<< HEAD
@Component({})
export default class ProductTOS extends Vue {
  @Prop({ default: '' }) userName: string
  @Prop({ default: '' }) orgName: string
  @Prop({ default: false }) isTOSAlreadyAccepted: boolean
  @Prop({ default: false }) isApprovalFlow: boolean
  termsAccepted: boolean = false
  public istosTouched: boolean = false
=======
export default defineComponent({
  name: 'ProductTOS',
  props: {
    userName: {
      type: String,
      default: ''
    },
    orgName: {
      type: String,
      default: ''
    },
    isTOSAlreadyAccepted: {
      type: Boolean,
      default: false
    },
    isApprovalFlow: {
      type: Boolean,
      default: false
    }
  },
  emits: ['tos-status-changed'],
  setup (props, { emit }) {
    const userStore = useUserStore()
    const state = reactive({
      termsAccepted: false,
      istosTouched: false,
      canAcceptTos: computed(() => !userStore?.currentUser?.roles.includes(Role.ContactCentreStaff))
    })

    watch(() => props.isTOSAlreadyAccepted, (newTos, oldTos) => {
      if (newTos !== oldTos) {
        state.termsAccepted = newTos
      }
    })
>>>>>>> 2cf5d85e

    const tosChanged = () => {
      state.istosTouched = true
      emit('tos-status-changed', state.termsAccepted)
      return state.termsAccepted
    }

    onMounted(() => {
      state.termsAccepted = props.isTOSAlreadyAccepted
    })

    return {
      ...toRefs(state),
      tosChanged
    }
  }
})
</script>

<style lang="scss" scoped>
.label-color {
  color:  rgba(0,0,0,.87) !important;
}

.terms-error{
  color: var(--v-error-base) !important;
  font-size: 16px;
  font-weight: bold;
  display: flex;
}
.error-color{
  color: var(--v-error-base) !important;
}
</style><|MERGE_RESOLUTION|>--- conflicted
+++ resolved
@@ -43,16 +43,6 @@
 import { Role } from '@/util/constants'
 import { useUserStore } from '@/stores/user'
 
-<<<<<<< HEAD
-@Component({})
-export default class ProductTOS extends Vue {
-  @Prop({ default: '' }) userName: string
-  @Prop({ default: '' }) orgName: string
-  @Prop({ default: false }) isTOSAlreadyAccepted: boolean
-  @Prop({ default: false }) isApprovalFlow: boolean
-  termsAccepted: boolean = false
-  public istosTouched: boolean = false
-=======
 export default defineComponent({
   name: 'ProductTOS',
   props: {
@@ -87,7 +77,6 @@
         state.termsAccepted = newTos
       }
     })
->>>>>>> 2cf5d85e
 
     const tosChanged = () => {
       state.istosTouched = true
