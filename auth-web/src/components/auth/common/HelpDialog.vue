--- conflicted
+++ resolved
@@ -1,12 +1,5 @@
 <template>
-<<<<<<< HEAD
   <component :is="componentType" v-model="isDialogOpen" v-if="isDialogOpen" max-width="45rem">
-=======
-  <v-dialog
-    v-model="isDialogOpen"
-    max-width="45rem"
-  >
->>>>>>> 06ca9ffd
     <v-card>
       <v-card-title>Need Assistance?</v-card-title>
       <v-card-text>
