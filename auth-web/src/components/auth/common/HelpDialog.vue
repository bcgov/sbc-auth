--- conflicted
+++ resolved
@@ -39,19 +39,14 @@
         </p>
       </v-card-text>
       <v-card-actions>
-<<<<<<< HEAD
-        <v-spacer></v-spacer>
-        <v-btn large color="primary" @click="close()">Close</v-btn>
-=======
         <v-spacer />
         <v-btn
           large
           color="primary"
           @click="close()"
         >
-          OK
+          Close
         </v-btn>
->>>>>>> 21f621c4
       </v-card-actions>
     </v-card>
   </component>
