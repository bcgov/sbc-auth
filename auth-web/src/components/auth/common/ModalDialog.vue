--- conflicted
+++ resolved
@@ -51,18 +51,13 @@
       <!-- actions -->
       <v-card-actions v-if="showActions">
         <slot name="actions">
-<<<<<<< HEAD
-          <v-btn large color="success" @click="close()" data-test="dialog-ok-button">
-            <span>Close</span>
-=======
           <v-btn
             large
             color="success"
             data-test="dialog-ok-button"
             @click="close()"
           >
-            <span>OK</span>
->>>>>>> 21f621c4
+            <span>Close</span>
           </v-btn>
         </slot>
       </v-card-actions>
