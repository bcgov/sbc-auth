<template>
  <v-dialog
    v-model="isOpen"
    :persistent="isPersistent"
    :fullscreen="fullscreenOnMobile"
    :scrollable="isScrollable"
    :content-class="dialogClass"
    :max-width="maxWidth"
    @keydown.esc="close()"
  >
    <v-card>
      <!-- title -->
      <v-card-title data-test="dialog-header">
        <!-- optional check icon -->
        <slot
          v-if="showIcon"
          name="icon"
        >
          <v-icon
            large
            color="success"
          >
            mdi-check
          </v-icon>
        </slot>

        <span class="modal-dialog-title">
          <slot name="title">{{ title }}</slot>
        </span>

        <!-- optional close button -->
        <v-btn
          v-if="showCloseIcon"
          icon
          @click="close()"
        >
          <v-icon>mdi-close</v-icon>
        </v-btn>
      </v-card-title>

      <!-- text -->
      <v-card-text>
        <slot name="text">
<<<<<<< HEAD
          <div class="modal-dialog-text" v-html="text"></div>
=======
          <div v-html="text" />
>>>>>>> 06ca9ffd
        </slot>
      </v-card-text>

      <!-- actions -->
      <v-card-actions v-if="showActions">
        <slot name="actions">
          <v-btn
            large
            color="success"
            data-test="dialog-ok-button"
            @click="close()"
          >
            <span>OK</span>
          </v-btn>
        </slot>
      </v-card-actions>
    </v-card>
  </v-dialog>
</template>

<script lang="ts">
import { defineComponent, ref } from '@vue/composition-api'

export default defineComponent({
  name: 'ModalDialog',
  props: {
    title: { type: String, default: '' },
    text: { type: String, default: '' },
    showIcon: { type: Boolean, default: true },
    showActions: { type: Boolean, default: true },
    isPersistent: { type: Boolean, default: false },
    fullscreenOnMobile: { type: Boolean, default: false },
    isScrollable: { type: Boolean, default: false },
    dialogClass: { type: String, default: '' },
    maxWidth: { type: String, default: '' },
    showCloseIcon: { type: Boolean, default: false }
  },
  setup () {
    const isOpen = ref(false)

    const open = () => {
      isOpen.value = true
    }

    const close = () => {
      isOpen.value = false
    }

    return {
      open,
      close,
      isOpen
    }
  }
})
</script>

<style lang="scss" scoped>
  .notify-dialog {
    background: red;
  }
  .modal-dialog-title {
    text-align: center;
    word-break: break-word;
    font-size: var(--FONT_SIZE_TITLE);
    color: var(--COLOR_GRAY9);
  }
  .modal-dialog-text {
    text-align: center;
    font-size: var(--FONT_SIZE_TEXT);
    color: var(--COLOR_GRAY7);
  }
  // Notify Dialog Variant
  // Vertical stacked title container (icon w/ text)
  // Center-aligned text throughout
  .notify-dialog .v-card__title {
    flex-direction: column;

    ::v-deep i {
      margin-top: 1rem;
      margin-bottom: 1rem;
    }
  }

  .notify-dialog .v-card__text {
    text-align: center;
  }

  .notify-dialog .v-card__actions {
    justify-content: center;
    padding: 1.5rem;
  }
  // Info Dialog Variant
 .info-dialog .v-card__actions {
    justify-content: center;
    padding: 1.5rem;
  }
  [title] {
    text-align: center;
  }
</style><|MERGE_RESOLUTION|>--- conflicted
+++ resolved
@@ -41,11 +41,7 @@
       <!-- text -->
       <v-card-text>
         <slot name="text">
-<<<<<<< HEAD
           <div class="modal-dialog-text" v-html="text"></div>
-=======
-          <div v-html="text" />
->>>>>>> 06ca9ffd
         </slot>
       </v-card-text>
 
