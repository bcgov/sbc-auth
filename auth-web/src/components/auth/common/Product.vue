<template>
  <div>
    <v-card
      v-if="!productDetails.hidden"
      outlined
      hover
      class="product-card py-8 px-5 mb-4 elevation-1"
      :class="[ {'processing-card' : isSelected}]"
      :data-test="`div-product-${productDetails.code}`"
    >
      <div>
        <header class="d-flex align-center">
          <div
            v-if="!hideCheckbox"
            class="pr-8"
            data-test="div-decision-not-made-product"
          >
            <v-checkbox
              :key="Math.random()"
              v-model="productSelected"
              class="product-check-box ma-0 pa-0"
              hide-details
              :data-test="`check-product-${productDetails.code}`"
              @change="selecThisProduct"
            >
              <template #label>
                <div class="ml-2">
                  <h3
                    class="title font-weight-bold product-title mt-n1"
                    :data-test="productDetails.code"
                  >
                    {{ productDescription(productDetails.code, productDetails.description) }}
                    <v-tooltip
                      v-if="productPremTooltipText(productDetails.code)"
                      class="pa-2"
                      content-class="tooltip"
                      color="grey darken-4"
                      max-width="350px"
                      top
                    >
                      <template #activator="{ on }">
                        <span
                          v-if="productDetails.premiumOnly"
                          class="product-title-info"
                          v-on="on"
                        >
                          (<span class="underline-dotted">requires Premium Account</span>)
                        </span>
                      </template>
                      <div class="py-3">
                        <span>{{ productPremTooltipText(productDetails.code) }}</span>
                      </div>
                    </v-tooltip>
                    <span
                      v-else-if="productDetails.premiumOnly"
                      class="product-title-info"
                    > (requires Premium Account)</span>
                    <span class="product-title-badge ml-2 mt-n2"> {{ productBadge(productDetails.code) }}</span>
                  </h3>
                  <p
                    v-if="$te(productLabel.subTitle)"
                    v-sanitize="$t(productLabel.subTitle)"
                  />
                </div>
              </template>
            </v-checkbox>
          </div>
          <div
            v-else
            class="d-flex align-center pr-8"
            data-test="div-decision-made-product"
          >
            <v-icon
              :color="productLabel.decisionMadeColorCode"
              class="mr-2"
            >
              {{ productLabel.decisionMadeIcon }}
            </v-icon>
            <div class="ml-2 label-color">
              <h3
                class="title font-weight-bold product-title mt-n1"
                :data-test="productDetails.code"
              >
                {{ productDetails.description }}
                <v-tooltip
                  v-if="productPremTooltipText(productDetails.code)"
                  class="pa-2"
                  content-class="tooltip"
                  color="grey darken-4"
                  max-width="350px"
                  top
                >
                  <template #activator="{ on }">
                    <span
                      v-if="productDetails.premiumOnly"
                      class="product-title-info"
                      v-on="on"
                    >
                      (<span class="underline-dotted">requires Premium Account</span>)
                    </span>
                  </template>
                  <div class="py-3">
                    <span>{{ productPremTooltipText(productDetails.code) }}</span>
                  </div>
                </v-tooltip>
                <span
                  v-else-if="productDetails.premiumOnly"
                  class="product-title-info"
                > (requires Premium Account)</span>
                <span class="product-title-badge ml-2 mt-n2"> {{ productBadge(productDetails.code) }}</span>
              </h3>
              <p
                v-if="$te(productLabel.subTitle)"
                v-sanitize="$t(productLabel.subTitle)"
              />
            </div>
          </div>
          <v-btn
            large
            depressed
            color="primary"
            width="120"
            class="font-weight-bold ml-auto"
            :aria-label="`Select  ${productDetails.description}`"
            :data-test="`btn-productDetails-${productDetails.code}`"
            text
            @click="expand()"
          >
            <span
              v-if="isexpandedView"
              :data-test="`span-readless-${productDetails.code}`"
            >Read Less<v-icon
              meduim
              color="primary"
            >mdi-chevron-up</v-icon></span>
            <span
              v-else
              :data-test="`span-readmore-${productDetails.code}`"
            >Read More<v-icon
              meduim
              color="primary"
            >mdi-chevron-down</v-icon></span>
          </v-btn>
        </header>
        <div class="product-card-contents ml-9">
          <!-- Product Content Slot -->
          <slot name="productContentSlot" />

          <v-expand-transition>
            <div
              v-if="isexpandedView"
              :data-test="`div-expanded-product-${productDetails.code}`"
            >
              <p
                v-if="$te(productLabel.details)"
                v-sanitize="$t(productLabel.details)"
                class="mb-0"
              />
              <p
                v-if="$te(productLabel.note)"
                v-sanitize="$t(productLabel.note)"
                class="mb-0"
              />
              <component
                :is="productFooter.component"
                v-if="isTOSNeeded"
                :key="productFooter.id"
                v-bind="productFooter.props"
                :ref="productFooter.ref"
                v-display-mode="hasDecisionNotBeenMade ? false : viewOnly"
                v-on="productFooter.events"
              />
              <div v-if="showProductFee">
                <v-divider class="my-6" />
                <!-- This links to ProductFeeViewEdit. -->
                <ProductFee
                  :orgProduct="orgProduct"
                  :orgProductFeeCodes="orgProductFeeCodes"
                  :isProductActionLoading="isProductActionLoading"
                  :isProductActionCompleted="isProductActionCompleted"
                  @save:saveProductFee="saveProductFee"
                />
              </div>
            </div>
          </v-expand-transition>
        </div>
        <v-label class="theme--light">
          <P class="mt-2">
            Supported payment methods:
          </P>
          <v-chip
            v-for="method in filteredPaymentMethods"
            :key="method"
            small
            label
            class="mr-2 font-weight-bold"
          >
            <v-icon>{{ paymentTypeIcon[method] }}</v-icon>{{ paymentTypeLabel[method] }}
          </v-chip>
        </v-label>
        <div />
      </div>
    </v-card>
  </div>
</template>

<script lang="ts">
import { AccountFee, OrgProduct, OrgProductFeeCode } from '@/models/Organization'
import { DisplayModeValues, PaymentTypes, Product as ProductEnum, ProductStatus } from '@/util/constants'
import { PropType, computed, defineComponent, onMounted, reactive, toRefs, watch } from '@vue/composition-api'
import { paymentTypeIcon, paymentTypeLabel } from '@/resources/display-mappers'
import LaunchDarklyService from 'sbc-common-components/src/services/launchdarkly.services'
import ProductFee from '@/components/auth/common/ProductFeeViewEdit.vue'
import ProductTos from '@/components/auth/common/ProductTOS.vue'
<<<<<<< HEAD
import { useOrgStore } from '@/stores'
=======
import { productDisplay } from '@/resources/display-mappers'
>>>>>>> 9dadae33

const TOS_NEEDED_PRODUCT = ['VS']

export default defineComponent({
  name: 'Product',
  components: {
    ProductTos,
    ProductFee
  },
  props: {
    productDetails: { default: null as OrgProduct },
    activeSubProduct: { default: null as OrgProduct },
    orgProduct: { default: null as AccountFee },
    orgProductFeeCodes: { type: Array as PropType<OrgProductFeeCode[]>, default: () => [] },
    isProductActionLoading: { type: Boolean, default: false },
    isProductActionCompleted: { type: Boolean, default: false },
    userName: { type: String, default: '' },
    orgName: { type: String, default: '' },
    isSelected: { type: Boolean, default: false },
    isexpandedView: { type: Boolean, default: false },
    isAccountSettingsView: { type: Boolean, default: false },
    canManageProductFee: { type: Boolean, default: false },
    paymentMethods: { type: Array as PropType<string[]>, default: () => [] }
  },
  setup (props, { emit }) {
    const state = reactive({
      count: 0,
      termsAccepted: false,
      productSelected: props.isSelected,
      viewOnly: DisplayModeValues.VIEW_ONLY,
      showProductFee: computed(() => {
        return props.canManageProductFee && props.orgProduct && props.orgProduct.product
      }),
      isTOSNeeded: computed(() => {
        return TOS_NEEDED_PRODUCT.includes(props.productDetails.code)
      }),
      filteredPaymentMethods: computed(() => {
        if (useOrgStore().isGovmOrg) {
          return props.paymentMethods.filter((method) => method === PaymentTypes.EJV)
        }
        return props.paymentMethods.filter((method) => ![PaymentTypes.INTERNAL, PaymentTypes.EFT, PaymentTypes.EJV].includes(method as PaymentTypes))
      })
    })

    const hasDecisionNotBeenMade = computed(() => {
      // returns true if create account flow
      if (!props.isAccountSettingsView) {
        return true
      }
      return ([ProductStatus.NOT_SUBSCRIBED] as Array<string>).includes(props.productDetails.subscriptionStatus)
    })

    const hideCheckbox = computed(() => {
      const decisionMadeStatus = [ProductStatus.PENDING_STAFF_REVIEW, ProductStatus.REJECTED]
      return (decisionMadeStatus as Array<string>).includes(props.productDetails.subscriptionStatus)
    })

    onMounted(() => {
      state.productSelected = props.isAccountSettingsView ? !hasDecisionNotBeenMade.value : props.isSelected
    })

    watch(() => props.isSelected, (newValue) => {
      // Only products with TOS need to be watched, as it may cause a submit error if applied to other products
      if (TOS_NEEDED_PRODUCT.includes(props.productDetails.code)) {
        state.productSelected = newValue
      }
    })

    const productLabel = computed(() => {
      let { code } = props.productDetails
      let subTitle = `${code?.toLowerCase()}CodeSubtitle`
      let details = `${code?.toLowerCase()}CodeDescription`
      let note = `${code?.toLowerCase()}CodeNote`
      let decisionMadeIcon = null
      let decisionMadeColorCode = null

      if (props.isAccountSettingsView) {
        const status = props.productDetails.subscriptionStatus
        switch (status) {
          case ProductStatus.ACTIVE: {
            subTitle = `${code?.toLowerCase()}CodeActiveSubtitle`
            decisionMadeIcon = 'mdi-check-circle'
            decisionMadeColorCode = 'success'
            break
          }
          case ProductStatus.REJECTED: {
            subTitle = `${code?.toLowerCase()}CodeRejectedSubtitle`
            decisionMadeIcon = 'mdi-close-circle'
            decisionMadeColorCode = 'error'
            break
          }
          case ProductStatus.PENDING_STAFF_REVIEW: {
            subTitle = 'productPendingSubtitle'
            decisionMadeIcon = 'mdi-clock-outline'
            break
          }
          default: {
            break
          }
        }
        // Swap subtitle and details for sub-product specific content
        if (props.productDetails.code === ProductEnum.MHR && props.activeSubProduct?.subscriptionStatus === ProductStatus.ACTIVE) {
          subTitle = `mhrQsCodeActiveSubtitle`
          details = `${props.activeSubProduct.code?.toLowerCase()}CodeDescription`
          note = ''
        }
      }
      return { subTitle, details, decisionMadeIcon, decisionMadeColorCode, note }
    })

    // Untested.
    watch(() => hasDecisionNotBeenMade.value, (newValue) => {
      if (!newValue) {
        state.termsAccepted = true
      }
    })

    function expand () {
      const productCode = props.isexpandedView ? '' : props.productDetails.code
      // emit selected product code to controll expand all product
      emit('toggle-product-details', productCode)
      return productCode
    }

    function selecThisProduct (event, emitFromTos = false) {
      let forceRemove = false
      // expand if tos needed
      // as per new requirment, show expanded when user tries to click checkbox and not accepted TOS.
      // need to collapse on uncheck. Since both are using same function emitFromTos will be true when
      // click happend from TOS check box. then no need to collapse
      if (state.isTOSNeeded && !state.termsAccepted) {
        if (!emitFromTos) { // expand and collapse on click if click is not coming from TOS
          expand()
        }
        state.productSelected = false
        // wait till user approve TOS or remove product selection from array if tos not accepted
        forceRemove = true
      }

      let addorRemoveProduct // false is remove product
      const productSubscribed = props.productDetails.subscriptionStatus === 'ACTIVE'
      if (props.isAccountSettingsView && TOS_NEEDED_PRODUCT.includes(props.productDetails.code)) {
        addorRemoveProduct = state.termsAccepted // not checking state.productSelected because it hasn't been updated yet
      } else {
        addorRemoveProduct = state.productSelected
      }

      const checkTerms = TOS_NEEDED_PRODUCT.includes(props.productDetails.code) && !productSubscribed

      emit('set-selected-product', {
        ...props.productDetails,
        forceRemove,
        addProductOnAccountAdmin: props.isAccountSettingsView ? addorRemoveProduct : undefined,
        termsAccepted: checkTerms ? state.termsAccepted : undefined
      })
    }

    function saveProductFee (data) {
      emit('save:saveProductFee', data)
    }

    function tosChanged (termsAccepted: boolean) {
      state.count++
      state.termsAccepted = termsAccepted
      // force select when tos accept
      selecThisProduct(undefined, true)// no need to collaps on TOS accept
    }

    // if TOS needed will inject component
    // in future can use different components for different product
    const productFooter = computed(() => {
      return {
        id: 'tos',
        component: ProductTos,
        props: {
          userName: props.userName,
          orgName: props.orgName,
          isTOSAlreadyAccepted: state.termsAccepted
        },
        events: { 'tos-status-changed': tosChanged },
        ref: 'tosForm'
      }
    })

    function productBadge (code: string) {
      return LaunchDarklyService.getFlag(`product-${code}-status`)
    }

    function productPremTooltipText (code: string) {
      return LaunchDarklyService.getFlag(`product-${code}-prem-tooltip`)
    }

    return {
      ...toRefs(state),
      productLabel,
      paymentTypeIcon,
      expand,
      selecThisProduct,
      productBadge,
      productPremTooltipText,
      productFooter,
      saveProductFee,
      hasDecisionNotBeenMade,
      hideCheckbox,
      paymentTypeLabel
    }
  }
<<<<<<< HEAD
})
=======

  public productDescription (code: string, description: string) {
    return productDisplay[code] || description
  }
}
>>>>>>> 9dadae33
</script>

<style lang="scss" scoped>
@import '@/assets/scss/theme.scss';
.product-card {
  transition: all ease-out 0.2s;

  &:hover {
    border-color: var(--v-primary-base) !important;
  }

  &.selected {
    box-shadow: 0 0 0 2px inset var(--v-primary-base),
                0 3px 1px -2px rgba(0,0,0,.2),
                0 2px 2px 0 rgba(0,0,0,.14),
                0 1px 5px 0 rgba(0,0,0,.12) !important;
  }
  &.processing-card{
    border-color: var(--v-primary-base) !important;
  }
}

.theme--light.v-card.v-card--outlined.selected {
  border-color: var(--v-primary-base);
}

.label-color {
    color: rgba(0,0,0,.6) !important;
}

.product-title-info {
  color: $gray7;
  font-size: 1.125rem;
  font-weight: normal;
}

.product-title-badge {
  color: $BCgovBlue5;
  font-size: 0.875rem;
  letter-spacing: -0.25px;
  position: absolute;
  white-space: nowrap;
}

.underline-dotted {
  border-bottom: dotted;
}

.v-tooltip__content:before {
    content: ' ';
    position: absolute;
    bottom: -20px;
    left: 50%;
    margin-left: -10px;
    width: 20px;
    height: 20px;
    border-width: 10px 10px 10px 10px;
    border-style: solid;
    border-color: var(--v-grey-darken4) transparent transparent transparent;
  }

</style><|MERGE_RESOLUTION|>--- conflicted
+++ resolved
@@ -208,15 +208,11 @@
 import { AccountFee, OrgProduct, OrgProductFeeCode } from '@/models/Organization'
 import { DisplayModeValues, PaymentTypes, Product as ProductEnum, ProductStatus } from '@/util/constants'
 import { PropType, computed, defineComponent, onMounted, reactive, toRefs, watch } from '@vue/composition-api'
-import { paymentTypeIcon, paymentTypeLabel } from '@/resources/display-mappers'
+import { paymentTypeIcon, paymentTypeLabel, productDisplay } from '@/resources/display-mappers'
 import LaunchDarklyService from 'sbc-common-components/src/services/launchdarkly.services'
 import ProductFee from '@/components/auth/common/ProductFeeViewEdit.vue'
 import ProductTos from '@/components/auth/common/ProductTOS.vue'
-<<<<<<< HEAD
 import { useOrgStore } from '@/stores'
-=======
-import { productDisplay } from '@/resources/display-mappers'
->>>>>>> 9dadae33
 
 const TOS_NEEDED_PRODUCT = ['VS']
 
@@ -409,6 +405,10 @@
       return LaunchDarklyService.getFlag(`product-${code}-prem-tooltip`)
     }
 
+    function productDescription (code: string, description: string) {
+      return productDisplay[code] || description
+    }
+
     return {
       ...toRefs(state),
       productLabel,
@@ -421,18 +421,11 @@
       saveProductFee,
       hasDecisionNotBeenMade,
       hideCheckbox,
-      paymentTypeLabel
+      paymentTypeLabel,
+      productDescription
     }
   }
-<<<<<<< HEAD
 })
-=======
-
-  public productDescription (code: string, description: string) {
-    return productDisplay[code] || description
-  }
-}
->>>>>>> 9dadae33
 </script>
 
 <style lang="scss" scoped>
