<template>
  <div>
    <v-fade-transition>
      <div class="loading-container" v-if="!termsContent">
        <v-progress-circular
          size="50"
          width="5"
          color="primary"
          :indeterminate="termsContent"
        />
      </div>
    </v-fade-transition>
    <div v-html="termsContent" class="terms-container"></div>
  </div>
</template>

<script lang="ts">
import { Component, Emit, Prop, Vue } from 'vue-property-decorator'
import { mapActions, mapMutations, mapState } from 'vuex'
import CommonUtils from '@/util/common-util'
import { TermsOfUseDocument } from '@/models/TermsOfUseDocument'
import { User } from '@/models/user'
import documentService from '@/services/document.services.ts'

@Component({
  computed: {
    ...mapState('user', [
      'termsOfUse',
      'userProfile',
      'userHasToAcceptTOS'
    ])
  },
  methods: {
    ...mapActions('user', [
      'getTermsOfUse'
    ])
  }
})
export default class TermsOfUse extends Vue {
  private readonly getTermsOfUse!: (docType?: string) => TermsOfUseDocument
  private termsContent = ''
  protected readonly userProfile!: User
  protected readonly userHasToAcceptTOS!: boolean

  @Prop({ default: 'termsofuse' }) tosType: string

  async mounted () {
    const termsOfService = await this.getTermsOfUse(this.tosType)
    this.termsContent = termsOfService.content
    const hasLatestTermsAccepted = this.hasAcceptedLatestTos(termsOfService.versionId)
    if (!hasLatestTermsAccepted) {
      this.$emit('tos-version-updated')
    }
  }

  private hasAcceptedLatestTos (latestVersionId: string) {
    /*
    version id comes with a string prefix like d1 , d2... strip that , convert to number for comparison
    Or else 'd1' will be,l 'd2' . But 'd2' wont be less than ' d10 '!!!  '
    */

    const userTOS = this.userProfile?.userTerms?.termsOfUseAcceptedVersion

    if (!userTOS) {
      return true
    }
    const currentlyAcceptedTermsVersion = CommonUtils.extractAndConvertStringToNumber(userTOS)
    const latestVersionNumber = CommonUtils.extractAndConvertStringToNumber(latestVersionId)
    return (currentlyAcceptedTermsVersion > latestVersionNumber)
  }
}
</script>

<style lang="scss" scoped>
<<<<<<< HEAD
  ::v-deep {
    section {
      + section {
        margin-top: 2rem;
      }

      header {
        margin-bottom: 1.5rem;
        text-transform: uppercase;
        font-size: 1.125rem;
        font-weight: 700;
      }
    }

    ul {
      list-style-type: none;
      padding-left: 50px !important;
    }

    li {
      position: relative;

      + li {
        margin-top: 1rem;
      }

      span {
        display: inline-block;
        width: 50px;
        margin-left: -50px;
        font-size: 0.9375rem;
=======
  .terms-container {
    ::v-deep {
      section {
        + section {
          margin-top: 2rem;
        }

        header {
          margin-bottom: 1.5rem;
          text-transform: uppercase;
          font-size: 1.125rem;
          font-weight: 700;
        }
      }

      ul {
        list-style-type: none;
        padding-left: 50px !important;
      }

      li {
        + li {
          margin-top: 1rem;
          background: red;
        }

        span {
          display: inline-block;
          width: 50px;
          margin-left: -50px;
          font-size: 0.9375rem;
        }
>>>>>>> b00f260f
      }
    }
  }
</style><|MERGE_RESOLUTION|>--- conflicted
+++ resolved
@@ -72,39 +72,6 @@
 </script>
 
 <style lang="scss" scoped>
-<<<<<<< HEAD
-  ::v-deep {
-    section {
-      + section {
-        margin-top: 2rem;
-      }
-
-      header {
-        margin-bottom: 1.5rem;
-        text-transform: uppercase;
-        font-size: 1.125rem;
-        font-weight: 700;
-      }
-    }
-
-    ul {
-      list-style-type: none;
-      padding-left: 50px !important;
-    }
-
-    li {
-      position: relative;
-
-      + li {
-        margin-top: 1rem;
-      }
-
-      span {
-        display: inline-block;
-        width: 50px;
-        margin-left: -50px;
-        font-size: 0.9375rem;
-=======
   .terms-container {
     ::v-deep {
       section {
@@ -137,7 +104,6 @@
           margin-left: -50px;
           font-size: 0.9375rem;
         }
->>>>>>> b00f260f
       }
     }
   }
