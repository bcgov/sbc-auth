<template>
<<<<<<< HEAD
    <v-container class="view-container" v-display-mode>
=======
    <v-container class="view-container">
      <v-fade-transition>
      <div v-if="isLoading" class="loading-inner-container">
        <v-progress-circular size="50" width="5" color="primary" :indeterminate="isLoading"/>
      </div>
      </v-fade-transition>
      <div class="account-business-type-container" v-if="!isLoading">
>>>>>>> 05b5d560
        <p class="mb-9" v-if="!govmAccount">
                {{ $t('accountBusinessTypeText') }}
        </p>
        <v-form ref="accountInformationForm" data-test="account-information-form">
          <v-radio-group
            row
            v-model="isBusinessAccount"
            ref="isBusinessAccount"
            mandatory
            >
                <v-row justify="space-between">
                    <v-col  xs="12" md="9" class="business-radio">
                        <v-radio
                        label="Individual Person Name"
                        :key="false"
                        :value="false"
                        data-test="radio-individual-account-type"
                        class="px-4 py-5"
                        @change="onOrgBusinessTypeChange(true)"
                        ></v-radio>
                        <v-radio
                        label="Business Name"
                        :key="true"
                        :value="true"
                        data-test="radio-business-account-type"
                        class="px-4 py-5"
                        @change="onOrgBusinessTypeChange(true)"
                        ></v-radio>
                    </v-col>
                </v-row>
            </v-radio-group>
            <fieldset class="auto-complete-relative account-name" data-test="account-name">
                <legend class="mb-3"  v-if="govmAccount">Enter Ministry Information for this account</legend>
                <legend class="mb-3"  v-else-if="!isBusinessAccount">Account Name</legend>
                <v-slide-y-transition>
                    <div v-show="errorMessage">
                    <v-alert type="error" icon="mdi-alert-circle-outline">{{ errorMessage }}</v-alert>
                    </div>
                </v-slide-y-transition>
                <v-text-field
                filled
                :label="getOrgNameLabel"
                v-model.trim="name"
                :rules="orgNameRules"
                :disabled="saving || orgNameReadOnly"
                data-test="input-org-name"
                :readonly="govmAccount"
                autocomplete="off"
                :error-messages="bcolDuplicateNameErrorMessage"
                v-on:keyup="onOrgNameChange"
                ref="name"
                />
                <org-name-auto-complete
                v-if="enableOrgNameAutoComplete && isBusinessAccount"
                :searchValue="autoCompleteSearchValue"
                :setAutoCompleteIsActive="autoCompleteIsActive"
                @auto-complete-value="setAutoCompleteSearchValue">
                </org-name-auto-complete>
            </fieldset>
              <v-expand-transition class="branch-detail">
                <v-text-field
                filled
                label="Branch/Division (If applicable)"
                v-model.trim="branchName"
                :disabled="saving"
                data-test="input-branch-name"
                :readonly="govmAccount"
                v-on:keyup="onOrgBusinessTypeChange()"
                v-show="govmAccount || isBusinessAccount"
                hide-details
                />
              </v-expand-transition>
            <template >
              <v-expand-transition class="business-account-type-details">
                <v-row justify="space-between" data-test="business-account-type-details" v-if="isBusinessAccount">
                    <v-col cols="6" >
                        <v-select
                        filled
                        label="Business Type"
                        item-text="desc"
                        item-value="code"
                        :items="businessTypeCodes"
                        v-model="businessType"
                        data-test="select-business-type"
                        :rules="orgBusinessTypeRules"
                        @change="onOrgBusinessTypeChange()"
                        :menu-props="{ auto:true, offsetY: true, maxHeight: 400 }"
                        ref="businessType"
                        />
                    </v-col>
                    <v-col cols="6">
                        <v-select
                        filled
                        label="Business Size"
                        item-text="desc"
                        item-value="code"
                        :items="businessSizeCodes"
                        v-model="businessSize"
                        data-test="select-business-size"
                        :rules="orgBusinessSizeRules"
                        @change="onOrgBusinessTypeChange()"
                        :menu-props="{ auto:true, offsetY: true, maxHeight: 400 }"
                        ref="businessSize"
                        />
                    </v-col>
                </v-row>
              </v-expand-transition>
            </template>
        </v-form>
      </div>
    </v-container>
</template>

<script lang="ts">
import { Account, LDFlags } from '@/util/constants'
import { Component, Emit, Prop, Vue } from 'vue-property-decorator'
import { OrgBusinessType, Organization } from '@/models/Organization'
import { Code } from '@/models/Code'
import LaunchDarklyService from 'sbc-common-components/src/services/launchdarkly.services'
import OrgNameAutoComplete from '@/views/auth/OrgNameAutoComplete.vue'
import { namespace } from 'vuex-class'

const OrgModule = namespace('org')
const CodesModule = namespace('codes')

@Component({
  components: {
    OrgNameAutoComplete
  }
})
export default class AccountBusinessType extends Vue {
  @Prop({ default: false }) govmAccount: boolean
  @Prop({ default: null }) errorMessage: string
  @Prop({ default: false }) saving: boolean
  @Prop({ default: null }) bcolDuplicateNameErrorMessage: string
  @Prop({ default: false }) premiumLinkedAccount: boolean
  @Prop({ default: false }) orgNameReadOnly: boolean

  @OrgModule.State('currentOrganization') public currentOrganization!: Organization

  @CodesModule.Action('getBusinessSizeCodes') private readonly getBusinessSizeCodes!: () => Promise<Code[]>
  @CodesModule.Action('getBusinessTypeCodes') private readonly getBusinessTypeCodes!: () => Promise<Code[]>
  @CodesModule.State('businessSizeCodes') private readonly businessSizeCodes!: Code[]
  @CodesModule.State('businessTypeCodes') private readonly businessTypeCodes!: Code[]

  private autoCompleteIsActive: boolean = false
  private autoCompleteSearchValue: string = ''
  private isLoading = false

  $refs: {
    accountInformationForm: HTMLFormElement,
    name: HTMLFormElement,
    businessType: HTMLFormElement,
    businessSize: HTMLFormElement,
    isBusinessAccount: HTMLFormElement
  }

  // input fields
  private isBusinessAccount = false
  private name = ''
  private businessType = ''
  private businessSize = ''
  private branchName = ''

  // Input field rules
  private readonly orgNameRules = [v => !!v || 'An account name is required']
  private readonly orgBusinessTypeRules = [v => !!v || 'A business type is required']
  private readonly orgBusinessSizeRules = [v => !!v || 'A business size is required']

  /** Emits an update message, so that we can sync with parent */
  @Emit('update:org-business-type')
  private emitUpdatedOrgBusinessType () {
    const orgBusinessType: OrgBusinessType = {
      name: this.name,
      isBusinessAccount: this.isBusinessAccount,
      ...((this.govmAccount || this.isBusinessAccount) && { branchName: this.branchName }),
      ...(this.isBusinessAccount && { businessType: this.businessType, businessSize: this.businessSize, branchName: this.branchName })
    }
    return orgBusinessType
  }

  /** Emits the validity of the component. */
  @Emit('valid')
  private emitValid () {
    let isFormValid = false
    isFormValid = !this.$refs.isBusinessAccount?.hasError && !this.$refs.name?.hasError
    if (this.isBusinessAccount && isFormValid) {
      isFormValid = isFormValid && !this.$refs.businessType?.hasError && !this.$refs.businessSize?.hasError
    }
    return isFormValid
  }

  async mounted () {
    try {
    // load business type and size codes
      this.isLoading = true
      await this.getBusinessSizeCodes()
      await this.getBusinessTypeCodes()
      if (this.currentOrganization.name) {
        this.name = this.currentOrganization.name
        // incase if the new account is a premium account, default business type to business account
        this.isBusinessAccount = this.currentOrganization.isBusinessAccount
        this.businessType = this.currentOrganization.businessType
        this.businessSize = this.currentOrganization.businessSize
        this.branchName = this.currentOrganization.branchName
      } else {
        this.isBusinessAccount = this.currentOrganization.orgType !== Account.BASIC
      }
      // sync with parent tracking object on mount and remove validation errors
      await this.onOrgBusinessTypeChange()
    } catch (ex) {
      // eslint-disable-next-line no-console
      console.log(`error while loading account business type -  ${ex}`)
    } finally {
      this.isLoading = false
    }
  }

  private get enableOrgNameAutoComplete (): boolean {
    return LaunchDarklyService.getFlag(LDFlags.EnableOrgNameAutoComplete) || false
  }

  private get getOrgNameLabel (): string {
    return this.govmAccount ? 'Ministry Name' : this.isBusinessAccount ? 'Legal Business Name' : 'Account Name'
  }

  private setAutoCompleteSearchValue (autoCompleteSearchValue: string): void {
    if (this.enableOrgNameAutoComplete) {
      this.autoCompleteIsActive = false
      this.name = autoCompleteSearchValue
    }
  }

  // watches name and suggests auto completed names if it is a business account.
  // similar to PPR - watch logic
  async onOrgNameChange () {
    // suggest auto complete values
    if (this.enableOrgNameAutoComplete && this.isBusinessAccount) {
      if (this.name) {
        this.autoCompleteSearchValue = this.name
      }
      this.autoCompleteIsActive = this.name !== ''
    }

    // Incase it is a premium linked account, we need to update org name and clear parent duplicate name error (exclusive for linked premium sceanrio)
    /** Emits a clear errors event to parent (exclusive for premium linked account scenario). */
    if (this.premiumLinkedAccount && this.bcolDuplicateNameErrorMessage) {
      this.$emit('update:org-name-clear-errors')
    }

    // emit the update value to the parent
    await this.onOrgBusinessTypeChange()
  }

  async onOrgBusinessTypeChange (clearOrgName: boolean = false) {
    if (clearOrgName) {
      // Case for isBusinessAccount - when toggling between individual and business accounts, we ought to reset org name
      this.name = ''
    }
    await this.$nextTick()
    this.emitUpdatedOrgBusinessType()
    this.emitValid()
  }
}
</script>

<style lang="scss" scoped>
@import '$assets/scss/theme.scss';
.view-container {
    padding: 0 !important;
}
.business-radio{
  display: flex;
  .v-radio{
     padding: 10px;
    background-color: rgba(0,0,0,.06);
    min-width: 50%;
    border: 1px rgba(0,0,0,.06) !important;
  }
  .v-radio.theme--light.v-item--active {
      border: 1px solid var(--v-primary-base) !important;
      background-color: $BCgovInputBG !important;
  }
}
</style><|MERGE_RESOLUTION|>--- conflicted
+++ resolved
@@ -1,15 +1,11 @@
 <template>
-<<<<<<< HEAD
-    <v-container class="view-container" v-display-mode>
-=======
-    <v-container class="view-container">
+    <v-container class="view-container" v-display-mode>>
       <v-fade-transition>
       <div v-if="isLoading" class="loading-inner-container">
         <v-progress-circular size="50" width="5" color="primary" :indeterminate="isLoading"/>
       </div>
       </v-fade-transition>
       <div class="account-business-type-container" v-if="!isLoading">
->>>>>>> 05b5d560
         <p class="mb-9" v-if="!govmAccount">
                 {{ $t('accountBusinessTypeText') }}
         </p>
