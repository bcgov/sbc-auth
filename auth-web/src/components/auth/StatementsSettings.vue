--- conflicted
+++ resolved
@@ -327,7 +327,6 @@
     return (this.isFrequencyChanged || this.isNotificationChanged || this.isRecipientListChanged)
   }
 
-<<<<<<< HEAD
   private formatDate (value) {
     return CommonUtils.formatDisplayDate(new Date(value))
   }
@@ -340,16 +339,10 @@
     return (typeof value === 'string') ? `${value.charAt(0)}${value.slice(1).toLowerCase()}` : ''
   }
 
-  private addEmailReceipient () {
-    if (this.emailRecipientInput.authUserId) {
-      this.emailRecipientList.push({ ...this.emailRecipientInput })
-      this.recipientListChanged()
-=======
   private addEmailReceipient (item) {
     if (item.authUserId) {
       this.emailRecipientList.push({ ...item })
       this.setRecipientListChanged()
->>>>>>> fad1747a
       // remove the added receipient from autocomplete list
       const recipientIndex = this.recipientAutoCompleteList.findIndex((recipient) => recipient.authUserId === item.authUserId)
       if (recipientIndex > -1) {
