--- conflicted
+++ resolved
@@ -157,12 +157,8 @@
             <!-- TODO: can use v-can instead of v-if if all user with change permisson have view also -->
             <AccountMailingAddress
               ref="mailingAddress"
-<<<<<<< HEAD
-              :baseAddress="baseAddress"
+              :baseAddress="originalAddress"
               :viewOnlyMode="isAddressViewOnly"
-=======
-              :baseAddress="originalAddress"
->>>>>>> 88f5db8c
               @update:address="updateAddress"
               @valid="checkBaseAddressValidity"
               @update:updateDetails="updateDetails"
