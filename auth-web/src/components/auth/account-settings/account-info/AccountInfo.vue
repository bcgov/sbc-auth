--- conflicted
+++ resolved
@@ -277,11 +277,7 @@
 
 <script lang="ts">
 import { AccessType, AccountStatus, Permission, Role, SuspensionReason } from '@/util/constants'
-<<<<<<< HEAD
 import { CreateRequestBody, OrgAccountTypes, OrgBusinessType } from '@/models/Organization'
-=======
-import { CreateRequestBody, OrgBusinessType } from '@/models/Organization'
->>>>>>> 2cf5d85e
 import { computed, defineComponent, onBeforeUnmount, onMounted, reactive, toRefs } from '@vue/composition-api'
 import { useAccount, useAccountChangeHandler } from '@/composables'
 import AccountAccessType from '@/components/auth/account-settings/account-info/AccountAccessType.vue'
@@ -354,15 +350,10 @@
         userStore.currentUser.roles.includes(Role.StaffSuspendAccounts)
       )),
       isDeactivateButtonVisible: computed(() => currentOrganization.value?.statusCode !== AccountStatus.INACTIVE),
-<<<<<<< HEAD
       canChangeAccessType: computed(() => (
         userStore.currentUser.roles.includes(Role.StaffManageAccounts) &&
         !userStore.currentUser.roles.includes(Role.ContactCentreStaff)
       )),
-=======
-      canChangeAccessType: computed(() => userStore.currentUser.roles.includes(Role.StaffManageAccounts)) &&
-      !userStore.currentUser.roles.includes(Role.ContactCentreStaff),
->>>>>>> 2cf5d85e
       isAdminContactViewable: computed(() => [Permission.VIEW_ADMIN_CONTACT].some(per => permissions.value.includes(per))),
       isAccountStatusActive: computed(() => currentOrganization.value.statusCode === AccountStatus.ACTIVE),
       accountType: computed(() => {
