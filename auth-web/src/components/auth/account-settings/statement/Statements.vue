<template>
  <v-container>
    <v-fade-transition>
      <div
        v-if="isLoading"
        class="loading-container"
      >
        <v-progress-circular
          size="50"
          width="5"
          color="primary"
          :indeterminate="isLoading"
        />
      </div>
    </v-fade-transition>
    <header class="view-header">
      <h2 class="view-header__title">
        Statements
      </h2>
      <v-btn
        large
        depressed
        aria-label="Statement Settings"
        title="Open Statement Settings"
        @click.stop="openSettingsModal"
      >
        <v-icon
          small
          class="mr-2 ml-n1"
        >
          mdi-settings
        </v-icon>
        Settings
      </v-btn>
    </header>
    <template v-if="enableEFTPaymentMethod && hasEFTPaymentMethod">
      <div
<<<<<<< HEAD
        class="statement-owing d-flex flex-wrap flex-row mb-2"
      >
        <div
          :class="{'owing': paymentOwingAmount > 0}"
=======
        class="statement-owing d-flex flex-wrap flex-row"
      >
        <div
>>>>>>> b4787070
          class="total"
        >
          <p
            class="amount font-weight-bold"
            :class="{ 'owing' : paymentDueDate}"
          >
            Total Amount Owing: {{ formatAmount(paymentOwingAmount) }}
          </p>
<<<<<<< HEAD
          <p
            v-if="paymentDueDate && paymentOwingAmount"
            class="date font-weight-regular"
          >
            Payment Due Date: {{ formatDate(paymentDueDate) }}
=======
          <p class="font-weight-regular">
            <span
              v-if="paymentDueDate"
              class="due-date"
            >Payment Due Date: {{ formatDate(paymentDueDate) }}</span>
            <span
              v-else
              class="non-due-date"
            >Next statement will be available on {{ nextStatementDate }}</span>
>>>>>>> b4787070
          </p>
        </div>
        <div class="instructions d-flex ma-0 justify-end align-end">
          <p class="text-right ma-0">
            <a @click="getEftInstructions">How to pay with electronic funds transfer</a>
          </p>
        </div>
      </div>
      <div
        v-if="shortNameLinksCount > 1"
        class="flex-row mt-4"
      >
        <v-alert
          class="mt-3 mb-0 alert-item account-alert-inner"
          :icon="false"
          prominent
          outlined
          type="warning"
        >
          <div class="account-alert-inner mb-0">
            <v-icon
              medium
            >
              mdi-alert
            </v-icon>
            <p class="account-alert__info mb-0 pl-3">
              <strong>Caution:</strong> Recent partial payments are not reflected in amount owing. Payment will not be
              applied to the amount owing until full amount has been received for <strong>all accounts</strong> that are
              linked to your short name.
            </p>
          </div>
        </v-alert>
      </div>
    </template>
    <div>
      <v-data-table
        class="statement-list"
        :headers="headerStatements"
        :items="statementsList"
        :no-data-text="$t('noStatementsList')"
        :server-items-length="totalStatementsCount"
        :options.sync="tableDataOptions"
        :custom-sort="customSortActive"
        :loading="isDataLoading"
        loading-text="loading text"
        :footer-props="{ itemsPerPageOptions: [5, 10, 15, 20] }"
      >
        <template #loading>
          Loading...
        </template>
        <template #[`item.dateRange`]="{ item }">
          <div class="font-weight-bold">
            <span>{{ formatDateRange(item.fromDate, item.toDate) }}</span>
            <span
              v-if="isStatementNew(item)"
              class="label ml-2 px-2 d-inline-block"
            >NEW</span>
            <span
              v-if="isStatementOverdue(item)"
              class="label overdue ml-2 px-2 d-inline-block"
            >OVERDUE</span>
          </div>
        </template>
        <template
          v-if="enableEFTPaymentMethod && hasEFTPaymentMethod"
          #[`item.frequency`]="{ item }"
        >
          <div>
            <span>{{ frequencyDisplay(item) }}</span>
          </div>
        </template>
        <template
          v-if="enableEFTPaymentMethod && hasEFTPaymentMethod"
          #[`item.paymentMethods`]="{ item }"
        >
          <div>
            <span>{{ paymentMethodsDisplay(item.paymentMethods) }}</span>
          </div>
        </template>
        <template
          #[`item.statementNumber`]="{ item }"
        >
          <div>
            <span>{{ item.id }}</span>
          </div>
        </template>
        <template #[`item.action`]="{ item }">
          <div>
            <v-btn
              text
              color="primary"
              class="mr-1"
              aria-label="Download CSV"
              title="Download statement as a CSV file"
              :data-test="getIndexedTag('csv-button', item.id)"
              @click="downloadStatement(item, 'CSV')"
            >
              <v-icon class="ml-n2">
                mdi-file-table-outline
              </v-icon>
              <span class="ml-n1 font-weight-bold">CSV</span>
            </v-btn>
            <v-btn
              text
              color="primary"
              aria-label="Download PDF"
              title="Download statement as a PDF file"
              :data-test="getIndexedTag('pdf-button', item.id)"
              @click="downloadStatement(item, 'PDF')"
            >
              <v-icon class="ml-n2">
                mdi-file-pdf-outline
              </v-icon>
              <span class="ml-n1 font-weight-bold">PDF</span>
            </v-btn>
          </div>
        </template>
      </v-data-table>
    </div>
    <StatementsSettings
      ref="statementSettingsModal"
    />
  </v-container>
</template>

<script lang="ts">
import { Account, LDFlags, Pages, PaymentTypes, SessionStorageKeys } from '@/util/constants'
import { Member, MembershipType, OrgPaymentDetails, Organization } from '@/models/Organization'
import { PropType, computed, defineComponent, onMounted, reactive, toRefs, watch } from '@vue/composition-api'
import { StatementFilterParams, StatementListItem } from '@/models/statement'
import AccountChangeMixin from '@/components/auth/mixins/AccountChangeMixin.vue'
import CommonUtils from '@/util/common-util'
import DocumentService from '@/services/document.services'
import LaunchDarklyService from 'sbc-common-components/src/services/launchdarkly.services'

import StatementsSettings from '@/components/auth/account-settings/statement/StatementsSettings.vue'
import moment from 'moment'
import { paymentTypeDisplay } from '../../../../resources/display-mappers'
import { useAccountChangeHandler } from '@/composables'
import { useOrgStore } from '@/stores/org'

export default defineComponent({
  name: 'StatementsView',
  components: { StatementsSettings },
  mixins: [AccountChangeMixin],
  props: {
    orgId: {
      type: String as PropType<string>,
      default: ''
    }
  },
  setup (props, { root }) {
    const ITEMS_PER_PAGE = 5
    const PAGINATION_COUNTER_STEP = 4
    const orgStore = useOrgStore()
    const currentOrganization: Organization = orgStore.currentOrganization
    const currentMembership: Member = orgStore.currentMembership
    const getStatement: any = orgStore.getStatement
    const { setAccountChangedHandler } = useAccountChangeHandler()

    const enableEFTPaymentMethod = async () => {
      const enableEFTPaymentMethod: string | boolean = LaunchDarklyService.getFlag(LDFlags.EnableEFTPaymentMethod, false)
      return enableEFTPaymentMethod
    }

    const state = reactive({
      totalStatementsCount: 0,
      tableDataOptions: {},
      isDataLoading: false,
      statementsList: [],
      isLoading: false,
      paymentOwingAmount: 0,
      paymentDueDate: null,
      shortNameLinksCount: 0,
      statementSettingsModal: null,
      hasEFTPaymentMethod: false,
      headerStatements: computed(() => {
        const headers = [
          {
            text: 'Date',
            align: 'left',
            sortable: false,
            value: 'dateRange'
          },
          {
            text: 'Frequency',
            align: 'left',
            sortable: false,
            value: 'frequency'
          },
          {
            text: 'Statement Number',
            align: 'left',
            sortable: false,
            value: 'statementNumber'
          },
          {
            text: 'Downloads',
            align: 'right',
            sortable: false,
            value: 'action'
          }
        ]
        if (state.hasEFTPaymentMethod && enableEFTPaymentMethod()) {
          headers.splice(2, 0, { text: 'Payment Methods', align: 'left', sortable: false, value: 'paymentMethods' })
        }
        return headers
      }),
      nextStatementDate: computed<string>(() => {
        return moment().add(1, 'M').startOf('month').format('MMMM D, YYYY')
      })
    })

    const isStatementNew = (item: StatementListItem) => {
      let isNew = item.isNew
      const statementsDownloaded = JSON.parse(sessionStorage.getItem(SessionStorageKeys.StatementsDownloaded)) || []
      if (statementsDownloaded?.includes(item.id)) {
        isNew = false
      }
      return isNew
    }

    const isStatementOverdue = (item: StatementListItem) => {
      return item.isOverdue
    }

    const getEftInstructions = async (): Promise<any> => {
      state.isLoading = true
      try {
        const downloadData = await DocumentService.getEftInstructions()
        CommonUtils.fileDownload(downloadData?.data, `bcrs_eft_instructions.pdf`, downloadData?.headers['content-type'])
      } catch (error) {
        // eslint-disable-next-line no-console
        console.log(error)
      } finally {
        state.isLoading = false
      }
    }

    const getStatementsList = async (filterParams: any): Promise<any> => {
      const data = await orgStore.getStatementsList(filterParams)
      return data
    }

    const getStatementsSummary = async (): Promise<any> => {
      try {
        const data = await orgStore.getStatementsSummary()
        state.paymentOwingAmount = data?.totalDue
        state.paymentDueDate = data?.oldestDueDate
        state.shortNameLinksCount = data?.shortNameLinksCount
        return data
      } catch (error) {
        // eslint-disable-next-line no-console
        console.log(error)
      }
    }

    const downloadStatement = async (item, type) => {
      state.isLoading = true
      try {
        const downloadType = (type === 'CSV') ? 'text/csv' : 'application/pdf'
        const response = await getStatement({ statementId: item.id, type: downloadType })
        const contentDispArr = response?.headers['content-disposition'].split('=')
        const fileName = (contentDispArr.length && contentDispArr[1]) ? contentDispArr[1] : `bcregistry-statement-${type.toLowerCase()}`
        CommonUtils.fileDownload(response.data, fileName, downloadType)
      } catch (error) {
        // eslint-disable-next-line no-console
        console.log(error)
      } finally {
<<<<<<< HEAD
        const statementsDownloaded = JSON.parse(sessionStorage.getItem(SessionStorageKeys.StatementsDownloaded)) || []
        statementsDownloaded.push(item.id)
        sessionStorage.setItem(SessionStorageKeys.StatementsDownloaded, JSON.stringify(statementsDownloaded))
        isLoading.value = false
=======
        state.isLoading = false
>>>>>>> b4787070
      }
    }

    const loadStatementsList = async (pageNumber?: number, itemsPerPage?: number) => {
      state.isDataLoading = true
      const filterParams: StatementFilterParams = {
        pageNumber: pageNumber,
        pageLimit: itemsPerPage
      }
      const getStatementsListResponse = await getStatementsList(filterParams)

      if ((pageNumber === 1 || !pageNumber) && getStatementsListResponse?.items?.length > 0) {
        getStatementsListResponse.items[0].isNew = true
      }

      state.statementsList = getStatementsListResponse?.items || []
      state.totalStatementsCount = getStatementsListResponse?.total || 0
      state.isDataLoading = false
    }

    const isStatementsAllowed = async () => {
      return (orgStore.isStaffOrSbcStaff || currentOrganization?.orgType === Account.PREMIUM) &&
        [MembershipType.Admin, MembershipType.Coordinator].includes(currentMembership.membershipTypeCode)
    }

    const initialize = async () => {
      if (!isStatementsAllowed) {
        // if the account switching happening when the user is already in the statements page,
        // redirect to account info if its a basic account
        root.$router.push(`/${Pages.MAIN}/${currentOrganization.id}/settings/account-info`)
      } else {
        await loadStatementsList()
        if (state.hasEFTPaymentMethod) {
          await getStatementsSummary()
        }
      }
    }

    const openSettingsModal = () => {
      state.statementSettingsModal.openSettings()
    }

    const customSortActive = (items, index, isDescending) => {
      const isDesc = isDescending.length > 0 && isDescending[0]
      items.sort((a, b) => {
        return (isDesc) ? (a[index[0]] < b[index[0]] ? -1 : 1) : (b[index[0]] < a[index[0]] ? -1 : 1)
      })
      return items
    }

    const formatDate = (val: string) => {
      const date = moment.utc(val).toDate()
      return CommonUtils.formatDisplayDate(date, 'MMMM DD, YYYY')
    }

    const formatAmount = (amount: number) => {
      return CommonUtils.formatAmount(amount)
    }

    const getPaginationOptions = () => {
      return [...Array(PAGINATION_COUNTER_STEP)].map((value, index) => ITEMS_PER_PAGE * (index + 1))
    }

    const getIndexedTag = (tag, index) => {
      return `${tag}-${index}`
    }

    const getMomentDateObj = (dateStr) => {
      return moment(dateStr, 'YYYY-MM-DD')
    }

    const frequencyDisplay = (item) => {
      const paymentMethods = item.paymentMethods || []
      if (paymentMethods.length > 1) {
        return 'Payment Method Changed'
      }
      return item.frequency
    }

    const paymentMethodsDisplay = (paymentMethods: string[] = []) => {
      return paymentMethods.map(method => paymentTypeDisplay[method]).join(', ')
    }

    const formatDateRange = (date1, date2) => {
      let dateObj1 = getMomentDateObj(date1)
      let dateObj2 = getMomentDateObj(date2)
      let year = (dateObj1.year() === dateObj2.year()) ? dateObj1.year() : ''
      let month = (dateObj1.month() === dateObj2.month()) ? dateObj1.format('MMMM') : ''
      if (date1 === date2) {
        return dateObj1.format('MMMM DD, YYYY')
      } else if (year && !month) {
        return `${dateObj1.format('MMMM DD')} - ${dateObj2.format('MMMM DD')}, ${year}`
      } else if (year && month) {
        return `${month} ${dateObj1.date()} - ${dateObj2.date()}, ${year}`
      } else {
        return `${dateObj1.format('MMMM DD, YYYY')} - ${dateObj2.format('MMMM DD, YYYY')}`
      }
    }

    const getOrgPayments = async () => {
      try {
        const orgPayments: OrgPaymentDetails = await orgStore.getOrgPayments()
        const paymentMethod = orgPayments.paymentMethod === PaymentTypes.EFT
        state.hasEFTPaymentMethod = paymentMethod
      } catch (error) {
        // eslint-disable-next-line no-console
        console.log(error)
      }
    }

    onMounted(async () => {
      setAccountChangedHandler(initialize)
      await getOrgPayments()
      await initialize()
    })

    watch(state.tableDataOptions, (newValue: any) => {
      const pageNumber = newValue.page || 1
      const itemsPerPage = newValue.itemsPerPage
      loadStatementsList(pageNumber, itemsPerPage)
    }, { immediate: true })

    return {
      ...toRefs(state),
      formatDate,
      formatAmount,
      downloadStatement,
      enableEFTPaymentMethod,
      isStatementNew,
      isStatementOverdue,
      getEftInstructions,
      getPaginationOptions,
      customSortActive,
      formatDateRange,
      frequencyDisplay,
      paymentMethodsDisplay,
      getIndexedTag,
      openSettingsModal
    }
  }
})
</script>

<style lang="scss" scoped>
@import '@/assets/styles/theme.scss';
.label {
  background: $app-blue;
  color: white;
  border-radius: 4px;
  font-size: 10px;
  &.overdue {
    background: $app-red;
  }
}
.statement-owing {
  .total {
    flex: 0 0 400px;
    .amount {
      font-size: 18px;
<<<<<<< HEAD
      color: #495057;
=======
      color: $gray7;
>>>>>>> b4787070
      margin: 0;
    }
    .owing {
      color: $app-red;
    }
    .due-date {
      font-size: 14px;
      color: #495057;
      margin: 0;
    }
<<<<<<< HEAD
    &.owing {
      .amount, .date {
        color: $app-red;
      }
=======
    .non-due-date {
      font-size: 14px;
      color: $gray7;
      margin: 0;
>>>>>>> b4787070
    }
  }
}
.instructions {
  margin-bottom: 30px;
  flex: 1 0 auto;
  p {
    font-size: 16px;
    a {
      color: $app-blue;
      text-decoration: underline;
    }
  }
}
.view-header {
  margin-bottom: 20px;
  display: flex;
  flex-direction: row;
  justify-content: space-between;
}

.statement-list {
  .v-data-table-header {
    margin-bottom: -2px;
  }
}

.loading-container {
  background: rgba(255,255,255, 0.8);
}

.account-alert-inner {
  .v-icon {
    color: $app-red;
  }
  background-color: $app-background-error !important;
  border-color: $app-red !important;
  border-radius: 0;
  display: flex;
  flex-direction: row;
  align-items: flex-start;
}
.account-alert__info {
  flex: 1 1 auto;
  color: $gray7;
  font-size: 12px;
}
</style><|MERGE_RESOLUTION|>--- conflicted
+++ resolved
@@ -35,16 +35,9 @@
     </header>
     <template v-if="enableEFTPaymentMethod && hasEFTPaymentMethod">
       <div
-<<<<<<< HEAD
-        class="statement-owing d-flex flex-wrap flex-row mb-2"
+        class="statement-owing d-flex flex-wrap flex-row  mb-2"
       >
         <div
-          :class="{'owing': paymentOwingAmount > 0}"
-=======
-        class="statement-owing d-flex flex-wrap flex-row"
-      >
-        <div
->>>>>>> b4787070
           class="total"
         >
           <p
@@ -53,13 +46,6 @@
           >
             Total Amount Owing: {{ formatAmount(paymentOwingAmount) }}
           </p>
-<<<<<<< HEAD
-          <p
-            v-if="paymentDueDate && paymentOwingAmount"
-            class="date font-weight-regular"
-          >
-            Payment Due Date: {{ formatDate(paymentDueDate) }}
-=======
           <p class="font-weight-regular">
             <span
               v-if="paymentDueDate"
@@ -69,7 +55,6 @@
               v-else
               class="non-due-date"
             >Next statement will be available on {{ nextStatementDate }}</span>
->>>>>>> b4787070
           </p>
         </div>
         <div class="instructions d-flex ma-0 justify-end align-end">
@@ -339,14 +324,10 @@
         // eslint-disable-next-line no-console
         console.log(error)
       } finally {
-<<<<<<< HEAD
         const statementsDownloaded = JSON.parse(sessionStorage.getItem(SessionStorageKeys.StatementsDownloaded)) || []
         statementsDownloaded.push(item.id)
         sessionStorage.setItem(SessionStorageKeys.StatementsDownloaded, JSON.stringify(statementsDownloaded))
-        isLoading.value = false
-=======
         state.isLoading = false
->>>>>>> b4787070
       }
     }
 
@@ -506,11 +487,7 @@
     flex: 0 0 400px;
     .amount {
       font-size: 18px;
-<<<<<<< HEAD
-      color: #495057;
-=======
       color: $gray7;
->>>>>>> b4787070
       margin: 0;
     }
     .owing {
@@ -518,20 +495,18 @@
     }
     .due-date {
       font-size: 14px;
-      color: #495057;
+      color: $app-red;
       margin: 0;
     }
-<<<<<<< HEAD
-    &.owing {
-      .amount, .date {
-        color: $app-red;
-      }
-=======
     .non-due-date {
       font-size: 14px;
       color: $gray7;
       margin: 0;
->>>>>>> b4787070
+    }
+    &.owing {
+      .amount, .date {
+        color: $app-red;
+      }
     }
   }
 }
