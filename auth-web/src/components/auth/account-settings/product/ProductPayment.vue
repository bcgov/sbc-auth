<template>
  <v-container
    v-can:EDIT_REQUEST_PRODUCT_PACKAGE.disable.card
    class="view-container"
  >
    <div class="view-header flex-column mb-6">
      <h2
        class="view-header__title"
        data-test="account-settings-title"
      >
        Products and Payment
      </h2>
    </div>
    <v-overlay
      :value="isLoading"
      absolute
      class="loading-inner-container"
      opacity="0"
    >
      <v-progress-circular
        size="50"
        width="5"
        color="primary"
        :indeterminate="isLoading"
      />
    </v-overlay>
    <template v-if="productList && productList.length > 0">
      <h4 class="mb-2">
        Products and Services
      </h4>
      <div
        v-for="product in productList"
        :key="product.code"
      >
        <Product
          v-if="!product.parentCode"
          :key="productRenderKey"
          :productDetails="product"
          :activeSubProduct="subProduct"
          :userName="currentUser.fullName"
          :orgName="currentOrganization.name"
          :isexpandedView="product.code === expandedProductCode"
          :isSelected="currentSelectedProducts.includes(product.code)"
          :isAccountSettingsView="true"
          :orgProduct="orgProductDetails(product)"
          :orgProductFeeCodes="orgProductFeeCodes"
          :canManageProductFee="canManageAccounts"
          :isProductActionLoading="isProductActionLoading"
          :isProductActionCompleted="isProductActionCompleted"
          :disableWhileEditingPayment="isEditing"
          :paymentMethods="productPaymentMethods[product.code]"
          @set-selected-product="setSelectedProduct"
          @toggle-product-details="toggleProductDetails"
          @save:saveProductFee="saveProductFee"
        >
          <!-- Show product status message content for pending or rejected sub-product applications -->
          <template
            v-if="product.code === ProductEnum.MHR && mhrSubProductMsgContent()"
            #productContentSlot
          >
            <CautionBox
              setImportantWord="Note"
              :setAlert="mhrSubProductMsgContent().status === ProductStatus.REJECTED"
              :setMsg="mhrSubProductMsgContent().msg"
            >
              <template #prependSLot>
                <v-icon
                  class="mr-2"
                  :color="mhrSubProductMsgContent().color"
                >
                  {{ mhrSubProductMsgContent().icon }}
                </v-icon>
              </template>
            </CautionBox>
          </template>
        </Product>
      </div>
      <div class="align-right-container">
        <p
          v-show="submitRequestValidationError"
          data-test="text-submit-request-error-message"
          class="text-submit-request-error-message"
        >
          {{ submitRequestValidationError }}
        </p>
      </div>
      <v-divider class="mb-5" />
      <div class="d-flex">
        <strong :class="{'text-red': displaySavePaymentMethodsFirst}">Current Payment Method</strong>
        <span
          v-if="showEditButton"
          class="d-flex ml-auto"
          @click="isEditing = true"
        >
          <v-icon
            medium
            color="primary"
          >mdi-pencil
          </v-icon>
          Edit
        </span>
      </div>
      <span v-if="displaySavePaymentMethodsFirst" class="d-block text-red">
        Please save your payment settings before making any product changes
      </span>
      <AccountPaymentMethods
        ref="paymentMethodRef"
        :isEditing="isEditing"
        :isBcolAdmin="isBcolAdmin"
        @disable-editing="isEditing = false"
      />
    </template>

    <!-- Alert / Request Confirm Dialog -->
    <ModalDialog
      ref="confirmDialog"
      :title="dialogTitle"
      :text="dialogText"
      dialog-class="notify-dialog"
      max-width="640"
    >
      <template #icon>
        <v-icon
          large
          color="primary"
        >
          {{ dialogIcon }}
        </v-icon>
      </template>
      <template #actions>
        <v-btn
          v-if="displayCancelOnDialog"
          large
          outlined
          color="outlined"
          data-test="dialog-ok-button"
          @click="closeError()"
        >
          Cancel
        </v-btn>
        <v-btn
          v-if="!dialogError"
          large
          color="primary"
          class="font-weight-bold"
          @click="displayCancelOnDialog ? submitProductRequest() : closeError()"
        >
          {{ submitDialogText }}
        </v-btn>
      </template>
    </ModalDialog>
  </v-container>
</template>

<script lang="ts">
import {
  AccessType,
  Account,
  AccountStatus,
  Product as ProductEnum,
  ProductStatus,
  Role,
  TaskType
} from '@/util/constants'
import {
  MembershipType,
  OrgProduct,
  OrgProductCode,
  OrgProductsRequestBody
} from '@/models/Organization'
import { computed, defineComponent, onMounted, reactive, ref, toRefs, watch } from '@vue/composition-api'
import AccountPaymentMethods from '@/components/auth/account-settings/payment/AccountPaymentMethods.vue'
import CautionBox from '@/components/auth/common/CautionBox.vue'
import ModalDialog from '@/components/auth/common/ModalDialog.vue'
import Product from '@/components/auth/common/Product.vue'
import { ProductStatusMsgContentIF } from '@/models/external'
import { storeToRefs } from 'pinia'
import { useAccountChangeHandler } from '@/composables'
import { useCodesStore } from '@/stores'
import { useOrgStore } from '@/stores/org'
import { useProductPayment } from '@/composables/product-payment-factory'
import { useUserStore } from '@/stores/user'
import { userAccessDisplayNames } from '@/resources/QualifiedSupplierAccessResource'

export default defineComponent({
  name: 'ProductPackage',
  components: {
    CautionBox,
    Product,
    ModalDialog,
    AccountPaymentMethods
  },
  setup (props) {
    const confirmDialog: InstanceType<typeof ModalDialog> = ref(null)

    const {
      currentUser
    } = useUserStore()
    const { setAccountChangedHandler } = useAccountChangeHandler()
    const {
      resetCurrentSelectedProducts,
      getOrgProducts,
      addOrgProducts,
      addToCurrentSelectedProducts,
      syncCurrentAccountFees,
      fetchOrgProductFeeCodes,
      updateAccountFees,
      needStaffReview,
      removeOrgProduct,
      currentOrganization,
      currentMembership
    } = useOrgStore()

    const {
      getProductPaymentMethods
    } = useCodesStore()

    const {
      productList,
      currentSelectedProducts
    } = storeToRefs(useOrgStore())

    const paymentMethodRef = ref(null)

    const state = reactive({
      isBtnSaved: false,
      disableSaveBtn: false,
      isLoading: false,
      isProductActionLoading: false,
      dialogTitle: '',
      dialogText: '',
      dialogIcon: '',
      dialogError: false,
      submitRequestValidationError: '',
      expandedProductCode: '',
      AccountEnum: Account,
      orgProductsFees: [],
      orgProductFeeCodes: [],
      isProductActionCompleted: false,
      staffReviewClear: true,
      displayRemoveProductDialog: false,
      addProductOnAccountAdmin: undefined, // true if add product, false if remove product
      isVariableFeeAccount: computed(() => {
        const accessType:any = currentOrganization.accessType
        return ([AccessType.GOVM, AccessType.GOVN].includes(accessType)) || false
      }),
      canManageAccounts: computed((): boolean => {
        // check for role and account can have service fee (GOVM and GOVN account)
        return currentUser?.roles?.includes(Role.StaffManageAccounts) && state.isVariableFeeAccount
      }),
      isCoordinator: computed((): boolean => {
        return currentMembership.membershipTypeCode === MembershipType.Coordinator
      }),
      /**
       * Return any sub-product that has a status indicating activity
       * Prioritize Active/Pending for edge-cases when multiple sub product statuses exist
       **/
      subProduct: computed((): OrgProduct => {
        return productList.value?.find(product =>
          !!product.parentCode && (
            product.subscriptionStatus === ProductStatus.ACTIVE ||
            product.subscriptionStatus === ProductStatus.PENDING_STAFF_REVIEW
          )
        ) || productList.value.find(product =>
          !!product.parentCode && product.subscriptionStatus === ProductStatus.REJECTED
        )
      }),
      // Not deconstructed otherwise name conflicts.
      productPaymentMethods: computed(() => useProductPayment(props, state).productPaymentMethods),
      displayCancelOnDialog: computed(() => !state.staffReviewClear || state.displayRemoveProductDialog),
      submitDialogText: computed(() => {
        if (state.displayCancelOnDialog && !state.dialogError) {
          if (!state.addProductOnAccountAdmin) {
            return 'Remove Product'
          } else {
            return 'Submit Request'
          }
        } else {
          return 'Close'
        }
      }),
      isEditing: false,
      productRenderKey: 0,
      isBcolAdmin: currentUser?.roles?.includes(Role.BcolStaffAdmin),
      showEditButton: computed(() => {
<<<<<<< HEAD
        const accessType: any = currentOrganization.accessType
        return !state.isEditing && (![AccessType.GOVM].includes(accessType) || state.isBcolAdmin) && !state.isCoordinator
      })
=======
        const accessType:any = currentOrganization.accessType
        return !state.isEditing && (![AccessType.GOVM].includes(accessType) || state.isBcolAdmin)
      }),
      displaySavePaymentMethodsFirst: false
>>>>>>> decde119
    })

    const loadProduct = async () => {
      try {
        await getOrgProducts(currentOrganization.id)
      } catch (err) {
        // eslint-disable-next-line no-console
        console.log('Error while loading products ', err)
      }
    }

    const setup = async () => {
      state.isLoading = true
      resetCurrentSelectedProducts()
      await getProductPaymentMethods()
      await loadProduct()
      // if staff need to load product fee also
      if (state.canManageAccounts) {
        state.orgProductsFees = await syncCurrentAccountFees(currentOrganization.id)
        state.orgProductFeeCodes = await fetchOrgProductFeeCodes()
      }
      state.isLoading = false
      state.displayRemoveProductDialog = false
      state.dialogError = false
      state.productRenderKey++
    }

    onMounted(async () => {
      setAccountChangedHandler(setup)
      await setup()
    })

    const toggleProductDetails = (productCode:string) => {
      // control product expand here to collapse all other product
      state.expandedProductCode = productCode
    }
    const orgProductDetails = (product) => {
      const { code: productCode, subscriptionStatus } = product

      let productData
      if (state.orgProductsFees && state.orgProductsFees.length > 0) {
        const orgProd = state.orgProductsFees.filter((orgProduct) => orgProduct.product === productCode)
        productData = (orgProd && orgProd[0])
      }

      if (!productData && subscriptionStatus !== ProductStatus.NOT_SUBSCRIBED) {
        // set default value
        productData = {
          'product': productCode,
          'applyFilingFees': true,
          'serviceFeeCode': productCode === 'ESRA' ? 'TRF03' : 'TRF01'
        }
      }

      return productData || {}
    }

    const closeError = async () => {
      confirmDialog.value.close()
      await setup()
    }

    /** Product status message content for CautionBox component */
    const mhrSubProductMsgContent = (): ProductStatusMsgContentIF => {
      // Return when no sub-products in pending or rejected state
      if (!state.subProduct) return

      const helpEmail = state.subProduct.description === TaskType.MHR_LAWYER_NOTARY
        ? 'bcolhelp@gov.bc.ca'
        : 'bcregistries@gov.bc.ca'

      switch (state.subProduct.subscriptionStatus) {
        case ProductStatus.PENDING_STAFF_REVIEW:
          return {
            status: state.subProduct.subscriptionStatus,
            icon: 'mdi-clock-outline',
            color: 'darkGray',
            msg: `Your application for Qualified Supplier – ${userAccessDisplayNames[state.subProduct.description]}
          access is under review. You will receive email notification once your request has been reviewed.`
          }
        case ProductStatus.REJECTED:
          return {
            status: state.subProduct.subscriptionStatus,
            icon: 'mdi-alert',
            color: 'error',
            msg: `Your application for Qualified Supplier – ${userAccessDisplayNames[state.subProduct.description]}
                access has been rejected. Refer to your notification email or contact
                <a href="mailto:${helpEmail}">${helpEmail}</a> for details. You can submit a new Qualified Supplier
                access request from your Manufactured Home Registry (or Asset Registries) page once you have all the
                required information.`
          }
        case ProductStatus.ACTIVE:
        default:
          return null
      }
    }

    const submitProductRequest = async () => {
      try {
        confirmDialog.value.close()
        if (currentSelectedProducts.value.length === 0) {
          state.submitRequestValidationError = 'Select at least one product or service to submit request'
        } else {
          state.submitRequestValidationError = ''
          const productsSelected: OrgProductCode[] = currentSelectedProducts.value.map((code: any) => {
            return { productCode: code }
          })

          const addProductsRequestBody: OrgProductsRequestBody = {
            subscriptions: productsSelected
          }
          if (state.addProductOnAccountAdmin) {
            await addOrgProducts(addProductsRequestBody)
          } else {
            await removeOrgProduct(productsSelected[0]?.productCode)
          }
          await setup()
          // show confirm modal
          if (state.addProductOnAccountAdmin && state.staffReviewClear) {
            state.dialogTitle = 'Product Added'
            state.dialogText = 'Your account now has access to the selected product.'
            state.dialogIcon = 'mdi-check'
            confirmDialog.value.open()
          }
        }
      } catch (ex) {
        // open when error
        state.dialogError = true
        state.dialogTitle = 'Product Request Failed'
        state.dialogText = ''
        state.dialogIcon = 'mdi-alert-circle-outline'
        confirmDialog.value.open()

        // eslint-disable-next-line no-console
        console.log('Error while trying to submit product request')
      }
      state.staffReviewClear = true
    }

    const saveProductFee = async (accountFees) => {
      const accountFee = { accoundId: currentOrganization.id, accountFees }
      state.isProductActionLoading = true
      state.isProductActionCompleted = false
      try {
        await updateAccountFees(accountFee)
        state.orgProductsFees = await syncCurrentAccountFees(currentOrganization.id)
      } catch (err) {
        // eslint-disable-next-line no-console
        console.log('Error while updating product fee ', err)
      } finally {
        state.isProductActionLoading = false
        state.isProductActionCompleted = true
      }
    }

    const setSelectedProduct = async (productDetails) => {
      if (state.isEditing) {
        state.displaySavePaymentMethodsFirst = true
        return
      }
      const productCode = productDetails.code
      const forceRemove = productDetails.forceRemove

      if (productDetails.termsAccepted === false) {
        return
      }

      if (productCode) {
        addToCurrentSelectedProducts({ productCode: productCode, forceRemove })
      }

      state.staffReviewClear = !needStaffReview(productCode)
      state.addProductOnAccountAdmin = productDetails.addProductOnAccountAdmin

      if (!state.staffReviewClear && state.addProductOnAccountAdmin) {
        state.dialogTitle = 'Staff Review Required'
        state.dialogText = `This product needs a review by our staff before it's added to your account. 
          We'll notify you by email once it's approved.`
        confirmDialog.value.open()
      } else if (!state.addProductOnAccountAdmin) {
        state.displayRemoveProductDialog = true
        state.dialogTitle = 'Confirm Removing Product and Access'
        state.dialogText = `If you remove this product, you'll lose access and need staff approval to add it back. ` +
          `This process may take a few business days.<br> <br>Are you sure you want to remove this product?`
        confirmDialog.value.open()
      } else {
        submitProductRequest()
      }
    }

    watch(() => state.isEditing, (newValue) => {
      if (!newValue) {
        state.displaySavePaymentMethodsFirst = false
      }
    })

    watch(() => state.displaySavePaymentMethodsFirst, (newValue) => {
      if (newValue) {
        paymentMethodRef.value.$el.scrollIntoView({ behavior: 'smooth', block: 'center' })
      }
    })

    return {
      setup,
      closeError,
      saveProductFee,
      orgProductDetails,
      setSelectedProduct,
      toggleProductDetails,
      submitProductRequest,
      mhrSubProductMsgContent,
      confirmDialog,
      productList,
      currentUser,
      currentOrganization,
      currentSelectedProducts,
      AccountStatus,
      ProductStatus,
      ProductEnum,
      paymentMethodRef,
      ...toRefs(state)
    }
  }
})
</script>

<style lang="scss" scoped>
@import '@/assets/scss/theme.scss';
.text-red {
  color: $app-red
}
.align-right-container {
  display: flex;
  flex-direction: row;
  justify-content: flex-end;
  align-items: center;
  margin-top: 2rem;
}
.loading-inner-container{
  display: flex;
  justify-content: center;
}

.save-btn.disabled {
  pointer-events: none;
}

.text-submit-request-error-message {
  color: var(--v-error-base);
}

/* Optional: Styling to center content */
.v-overlay__content {
  display: flex;
  justify-content: center;
  align-items: center;
}
</style><|MERGE_RESOLUTION|>--- conflicted
+++ resolved
@@ -283,16 +283,10 @@
       productRenderKey: 0,
       isBcolAdmin: currentUser?.roles?.includes(Role.BcolStaffAdmin),
       showEditButton: computed(() => {
-<<<<<<< HEAD
-        const accessType: any = currentOrganization.accessType
-        return !state.isEditing && (![AccessType.GOVM].includes(accessType) || state.isBcolAdmin) && !state.isCoordinator
-      })
-=======
         const accessType:any = currentOrganization.accessType
         return !state.isEditing && (![AccessType.GOVM].includes(accessType) || state.isBcolAdmin)
       }),
       displaySavePaymentMethodsFirst: false
->>>>>>> decde119
     })
 
     const loadProduct = async () => {
