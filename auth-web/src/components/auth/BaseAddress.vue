<template>
  <v-form ref="adress" lazy-validation>
    <h4 class="mb-2">Mailing Address</h4>
    <v-row>
      <v-col cols="12" class="py-0 mb-4">
        <v-text-field
                filled
                @change="emitAddress"
                label="Street Address"
<<<<<<< HEAD
                v-model.trim="address.street"
=======
                v-model.trim="address.line1"
                :rules="rules.streetAddress"
>>>>>>> 7c66e4f4
                req
        >
        </v-text-field>
      </v-col>
    </v-row>
    <v-row>
      <v-col cols="4" class="py-0 mb-4">
        <v-text-field
                filled
                label="City"
                @change="emitAddress"
                v-model.trim="address.city"
                :rules="rules.city"
                req
        >
        </v-text-field>
      </v-col>
      <v-col cols="4" class="py-0 mb-4">
        <v-text-field
                filled
                label="Province/Region/State"
<<<<<<< HEAD
                v-model.trim="address.region"
                v-on:change="emitAddress()"
=======
                v-model.trim="address.province"
                @change="emitAddress"
                :rules="rules.province"
>>>>>>> 7c66e4f4
                req
        >
        </v-text-field>
      </v-col>
      <v-col cols="4" class="py-0 mb-4">
        <v-text-field
                filled
                label="Postal Code"
                v-model.trim="address.postalCode"
                @change="emitAddress"
                :rules="rules.postalCode"
                req
        >
        </v-text-field>
      </v-col>
    </v-row>
    <v-row>
      <v-col cols="4" class="py-0 mb-4">
        <v-text-field
                filled
                label="Country"
                v-model.trim="address.country"
                @change="emitAddress"
                :rules="rules.country"
                req
        >
        </v-text-field>
      </v-col>
    </v-row>
  </v-form>
</template>

<script lang="ts">
import { Component, Emit, Prop, Vue } from 'vue-property-decorator'
import { Address } from '@/models/address'

@Component({
  name: 'Address'
})
export default class BaseAddress extends Vue {
  private username = ''
  private password = ''
  private errorMessage: string = ''
  @Prop() inputAddress: Address
  private address:Address = { streetAdditional: '', city: '', country: 'Canada', postalCode: '', region: '', street: '' } // TODO probably dont need this intialisation

  private readonly rules = {
    streetAddress: [v => !!v || 'Street address is required'],
    city: [v => !!v || 'City is required'],
    province: [v => !!v || 'Province is required'],
    postalCode: [v => !!v || 'Postal Code is required'],
    country: [v => !!v || 'Country is required']
  }

  mounted () {
    if (this.inputAddress) {
      this.address = { ...this.inputAddress }
    }
  }

  @Emit('address-update')
  emitAddress () {
    return this.address
  }
}
</script>

<style lang="scss" scoped>
</style><|MERGE_RESOLUTION|>--- conflicted
+++ resolved
@@ -7,12 +7,8 @@
                 filled
                 @change="emitAddress"
                 label="Street Address"
-<<<<<<< HEAD
                 v-model.trim="address.street"
-=======
-                v-model.trim="address.line1"
                 :rules="rules.streetAddress"
->>>>>>> 7c66e4f4
                 req
         >
         </v-text-field>
@@ -34,14 +30,9 @@
         <v-text-field
                 filled
                 label="Province/Region/State"
-<<<<<<< HEAD
                 v-model.trim="address.region"
-                v-on:change="emitAddress()"
-=======
-                v-model.trim="address.province"
                 @change="emitAddress"
                 :rules="rules.province"
->>>>>>> 7c66e4f4
                 req
         >
         </v-text-field>
