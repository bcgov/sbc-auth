<template>
  <v-container class="pa-0">
    <header class="view-header mb-10">
      <h2 class="view-header__title">Account Information</h2>
    </header>
    <v-form ref="editAccountForm">
      <v-alert type="error" class="mb-6" v-show="errorMessage">
        {{ errorMessage }}
      </v-alert>
<<<<<<< HEAD

      <ul class="nv-list">
        <li class="nv-list-item mb-9">
          <div class="name" id="accountType">Account Type</div>
          <div class="value" aria-labelledby="accountType">
            <div class="value__title">{{ isPremiumAccount ? 'PREMIUM' : 'BASIC' }}</div>
            <ul class="bcol-acc__meta mt-1" v-if="isPremiumAccount">
              <li>
                BC Online Account No: 18670
              </li>
              <li>
                Authorizing User ID: PB25020
              </li>
            </ul>
            <!--
            <div class="mt-2">
              <a class="change-account-link" href="">Change Account</a>
            </div>
            -->
          </div>
        </li>
        <li class="nv-list-item mb-12" v-if="isPremiumAccount">
          <div class="name" id="accountName">Account Name</div>
          <div class="value" aria-labelledby="accountType">
            <div class="value__title">{{ orgName }}</div>
            <div class="mt-1">Premium accounts use your existing BC Online account name and cannot be modified.</div>
          </div>
        </li>
      </ul>

      <fieldset v-if="!isPremiumAccount">
        <legend class="mb-4">Account Details</legend>
        <v-text-field
          filled
          clearable
          required
          label="Account Name"
          :rules="accountNameRules"
          v-if="!isPremiumAccount"
          v-model="orgName"
          v-on:keydown="enableBtn()"
=======
      <v-text-field
        filled
        clearable
        required
        label="Account Name"
        :disabled="!canChangeAccountName()"
        :rules="accountNameRules"
        v-model="orgName"
        v-on:keydown="enableBtn()"
      >
      </v-text-field>
      <div>
        <BaseAddress
          :inputAddress="currentOrgAddress" :key="currentOrgAddress"
          @key-down="keyDown()"
          @address-update="updateAddress"
          v-if="isPremiumAccount"
          :disabled="!canChangeAddress()"
>>>>>>> d264c1cd
        >
        </v-text-field>
      </fieldset>

      <BaseAddress
        :inputAddress="currentOrgAddress"
        @key-down="keyDown()"
        @address-update="updateAddress"
        v-if="isPremiumAccount && currentOrgAddress"
        :disabled="!canChangeAddress()"
      >
      </BaseAddress>
      <div class="form__btns">
        <v-btn
          large
          class="save-btn"
          v-bind:class="{ disabled: btnLabel == 'Saved' }"
          :color="btnLabel == 'Saved' ? 'success' : 'primary'"
          :disabled="!isSaveEnabled()"
          :loading="btnLabel == 'Saving'"
          @click="updateDetails()"
        >
          <v-expand-x-transition>
            <v-icon v-show="btnLabel == 'Saved'">mdi-check</v-icon>
          </v-expand-x-transition>
          <span class="save-btn__label">{{ btnLabel }}</span>
        </v-btn>
        <v-btn
                large
                depressed
                class="ml-2"
                color="default"
                @click="resetForm"
                data-test="reset-button"
        >RESET</v-btn>
      </div>
    </v-form>
  </v-container>
</template>

<script lang="ts">
import { Account, SessionStorageKeys } from '@/util/constants'
import { Component, Mixins, Vue, Watch } from 'vue-property-decorator'
import {
  CreateRequestBody,
  Member,
  MembershipType,
  Organization
} from '@/models/Organization'
import { mapActions, mapMutations, mapState } from 'vuex'
import AccountChangeMixin from '@/components/auth/mixins/AccountChangeMixin.vue'
import { AccountSettings } from '@/models/account-settings'
import { Address } from '@/models/address'
import BaseAddress from '@/components/auth/BaseAddress.vue'
import ConfigHelper from '@/util/config-helper'
import OrgModule from '@/store/modules/org'
import { getModule } from 'vuex-module-decorators'

@Component({
  components: {
    BaseAddress
  },
  computed: {
    ...mapState('org', [
      'currentOrganization',
      'currentMembership',
      'currentOrgAddress'
    ])
  },
  methods: {
    ...mapActions('org', ['updateOrg', 'syncAddress', 'syncOrganization']),
    ...mapMutations('org', ['setCurrentOrganizationAddress'])
  }
})
export default class AccountInfo extends Mixins(AccountChangeMixin) {
  private orgStore = getModule(OrgModule, this.$store)
  private btnLabel = 'Save'
  private readonly currentOrganization!: Organization
  private readonly currentOrgAddress!: Address
  private readonly currentMembership!: Member
  private readonly updateOrg!: (
    requestBody: CreateRequestBody
  ) => Promise<Organization>
  private readonly syncAddress!: () => Address
  protected readonly syncOrganization!: (currentAccount: number) => Promise<Organization>
  private orgName = ''
  private errorMessage: string = ''
  private readonly setCurrentOrganizationAddress!: (address: Address) => void
  private addressTocuhed = false

  private isFormValid (): boolean {
    return !!this.orgName || this.orgName === this.currentOrganization?.name
  }

  private async mounted () {
    await this.syncOrganization(this.getAccountFromSession().id)
    this.setAccountChangedHandler(this.syncOrgName)
    this.syncOrgName()
    if (this.isPremiumAccount) {
      await this.syncAddress()
    }
  }

  private keyDown (address: Address) {
    this.addressTocuhed = true
    this.enableBtn()
  }

  private updateAddress (address: Address) {
    this.setCurrentOrganizationAddress(address)
    this.addressTocuhed = true
    this.enableBtn()
  }

  private syncOrgName () {
    this.orgName = this.currentOrganization?.name || ''
  }

  protected getAccountFromSession (): AccountSettings {
    return JSON.parse(ConfigHelper.getFromSession(SessionStorageKeys.CurrentAccount || '{}'))
  }

  private canChangeAddress (): boolean {
    if (this.isPremiumAccount) {
      const premiumOwner =
        this.currentMembership?.membershipTypeCode === MembershipType.Owner || this.currentMembership?.membershipTypeCode === MembershipType.Admin
      return premiumOwner
    }
    return false
  }

  private async resetForm () {
    this.syncOrgName()
    await this.syncAddress()
  }

  get isPremiumAccount (): boolean {
    return this.currentOrganization?.orgType === Account.PREMIUM
  }

  private canChangeAccountName (): boolean {
    if (this.currentOrganization?.accessType === Account.ANONYMOUS) {
      return false
    }
    // Premium account name cant be updated
    if (this.isPremiumAccount) {
      return false
    }
    switch (this.currentMembership?.membershipTypeCode) {
      case MembershipType.Owner:
        return true
      default:
        return false
    }
  }

  private isSaveEnabled () {
    if (this.currentOrganization?.orgType === Account.BASIC) {
      return this.isFormValid() && this.canChangeAccountName()
    }
    if (this.isPremiumAccount) {
      // org name is read only ;the only thing which they can change is address
      // detect any change in address
      return this.addressTocuhed
    }
    // nothing can be changed in anonymous org
    return false
  }

  private enableBtn () {
    this.btnLabel = 'Save'
  }

  private async updateDetails () {
    this.errorMessage = ''
    this.btnLabel = 'Saving'
    let createRequestBody: CreateRequestBody = {
      name: this.orgName
    }
    if (this.isPremiumAccount) {
      createRequestBody.mailingAddress = this.currentOrgAddress
    }
    try {
      await this.updateOrg(createRequestBody)
      this.$store.commit('updateHeader')
      this.btnLabel = 'Saved'
    } catch (err) {
      this.btnLabel = 'Save'
      switch (err.response.status) {
        case 409:
          this.errorMessage =
            'An account with this name already exists. Try a different account name.'
          break
        case 400:
          this.errorMessage = 'Invalid account name'
          break
        default:
          this.errorMessage =
            'An error occurred while attempting to create your account.'
      }
    }
  }

  private readonly accountNameRules = [
    v => !!v || 'An account name is required'
  ]
}
</script>

<style lang="scss" scoped>
@import '$assets/scss/theme.scss';

.v-application p {
  margin-bottom: 3rem;
}

.nv-list {
  margin: 0;
  padding: 0;
  list-style-type: none;
}

.nv-list-item {
  vertical-align: top;

  .name, .value {
    display: inline-block;
    vertical-align: top;
  }

  .name {
    min-width: 10rem;
    font-weight: 700;
  }
}

.v-list--dense .v-list-item .v-list-item__title {
  font-weight: 700;
}

.form__btns {
  display: flex;
  flex-direction: row;
  justify-content: flex-end;
  align-items: center;
  margin-top: 2rem;

  .v-btn {
    width: 6rem;
  }
}

.account-nav-container {
  height: 100%;
  border-right: 1px solid #eeeeee;
}

.header-container {
  display: flex;
  flex-direction: row;
}

.bcol-acc__meta {
  margin: 0;
  padding: 0;
  list-style-type: none;

  li {
    position: relative;
    display: inline-block
  }

  li + li {
    &:before {
      content: ' | ';
      display: inline-block;
      position: relative;
      top: -2px;
      left: 2px;
      width: 2rem;
      vertical-align: top;
      text-align: center;
    }
  }
}

.save-btn.disabled {
  pointer-events: none;
}

.save-btn__label {
  padding-left: 0.2rem;
  padding-right: 0.2rem;
}

.change-account-link {
  font-size: 0.875rem;
}
</style><|MERGE_RESOLUTION|>--- conflicted
+++ resolved
@@ -7,7 +7,6 @@
       <v-alert type="error" class="mb-6" v-show="errorMessage">
         {{ errorMessage }}
       </v-alert>
-<<<<<<< HEAD
 
       <ul class="nv-list">
         <li class="nv-list-item mb-9">
@@ -49,38 +48,18 @@
           v-if="!isPremiumAccount"
           v-model="orgName"
           v-on:keydown="enableBtn()"
-=======
-      <v-text-field
-        filled
-        clearable
-        required
-        label="Account Name"
-        :disabled="!canChangeAccountName()"
-        :rules="accountNameRules"
-        v-model="orgName"
-        v-on:keydown="enableBtn()"
-      >
-      </v-text-field>
-      <div>
-        <BaseAddress
-          :inputAddress="currentOrgAddress" :key="currentOrgAddress"
-          @key-down="keyDown()"
-          @address-update="updateAddress"
-          v-if="isPremiumAccount"
-          :disabled="!canChangeAddress()"
->>>>>>> d264c1cd
         >
         </v-text-field>
       </fieldset>
 
-      <BaseAddress
-        :inputAddress="currentOrgAddress"
-        @key-down="keyDown()"
-        @address-update="updateAddress"
-        v-if="isPremiumAccount && currentOrgAddress"
-        :disabled="!canChangeAddress()"
-      >
-      </BaseAddress>
+        <BaseAddress
+                :inputAddress="currentOrgAddress" :key="currentOrgAddress"
+                @key-down="keyDown()"
+                @address-update="updateAddress"
+                v-if="isPremiumAccount"
+                :disabled="!canChangeAddress()"
+        >
+        </BaseAddress>
       <div class="form__btns">
         <v-btn
           large
