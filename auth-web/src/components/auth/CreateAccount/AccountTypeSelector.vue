<template>
  <v-container>
    <p>There is no cost to create a BC Registries account. You only pay for the services and products you purchase.</p>
    <v-row>
      <v-col
        class="d-flex align-stretch"
        cols="12"
        sm="6"
      >
        <v-card
          class="account-card pa-8"
          flat
          hover
          :outlined="selectedAccountType == ACCOUNT_TYPE.BASIC"
          @click="selectAccountType(ACCOUNT_TYPE.BASIC)"
        >
          <div class="account-type mb-1">Basic</div>
          <div class="account-type-header">I make 10 purchases per month or less</div>
          <ul class="my-6 account-details">
            <li>For users who file on behalf of their own businesses or conduct a limited number of searches</li>
            <li>Credit card payment only</li>
            <li>Up to 10 purchases per month</li>
          </ul>
        </v-card>
      </v-col>
      <v-col
        class="d-flex align-stretch"
        cols="12"
        sm="6"
      >
        <v-card
          class="account-card pa-8"
          flat
          hover
          :outlined="selectedAccountType == ACCOUNT_TYPE.PREMIUM"
          @click="selectAccountType(ACCOUNT_TYPE.PREMIUM)"
        >
          <div class="account-type mb-1">PREMIUM</div>
          <div class="account-type-header">I make more than 10 purchases per month</div>
          <ul class="my-6 account-details">
            <li>For firms and companies who search frequently or file for a large number of businesses</li>
            <li>Uses your BC Online account to pay for products & services</li>
            <li>Unlimited purchases</li>
          </ul>
          <div>
            <strong>
              Please Note: To create a Premium account, you require an existing BC Online account. You must be the Prime Contact to complete this process.
            </strong>
          </div>
          <div class="help-url mt-4 mb-2">
            <v-btn text color="primary" href="https://www.bconline.gov.bc.ca/" target="_blank" rel="noopener noreferrer">
              <v-icon small>mdi-help-circle-outline</v-icon>
              <span>How do I get a BC Online Account?</span>
            </v-btn>
          </div>
        </v-card>
      </v-col>
    </v-row>
    <v-row justify="end">
      <v-col
        cols="12"
        class="text-right"
      >
        <v-btn class="mr-3" large color="primary" @click="goNext" :disabled='!selectedAccountType'>
          Next
        </v-btn>
        <v-btn large depressed color="default" @click="cancel">
          Cancel
        </v-btn>
      </v-col>
    </v-row>
  </v-container>
</template>

<script lang="ts">

import { Component, Mixins, Prop, Vue } from 'vue-property-decorator'
import { Account } from '@/util/constants'
import { Organization } from '@/models/Organization'
import Steppable from '@/components/auth/stepper/Steppable.vue'
import { mapMutations } from 'vuex'

@Component({
  components: {

  },
  methods: {
    ...mapMutations('org', ['setSelectedAccountType', 'setCurrentOrganization'])
  }
})
<<<<<<< HEAD
export default class AccountTypeSelector extends Vue {
  private readonly ACCOUNT_TYPE = Account
=======
export default class AccountTypeSelector extends Mixins(Steppable) {
  private readonly ACCOUNT_TYPE = {
    BASIC: 'BASIC',
    PREMIUM: 'PREMIUM'
  }
>>>>>>> 652db63f
  private selectedAccountType: string = ''
  private readonly setSelectedAccountType!: (selectedAccountType: Account) => void
  private readonly setCurrentOrganization!: (organization: Organization) => void

  private async mounted () {
  }

  private selectAccountType (accountType) {
    this.setSelectedAccountType(accountType)
    this.selectedAccountType = accountType
  }

  private goNext () {
    this.stepForward(this.selectedAccountType === this.ACCOUNT_TYPE.PREMIUM)
  }

  private cancel () {
    this.$router.push({ path: '/home' })
  }
}
</script>

<style lang="scss" scoped>
@import "$assets/scss/theme.scss";

.account-card {
  background: $gray1 !important;
  &.theme--light.v-card.v-card--outlined {
    border-width: 3px;
    border-color: $BCgovBlue5;
    padding: 29px !important;
  }
  .account-type {
    font-weight: 600;
    text-transform: uppercase;
    font-size: .925rem;
    color: $gray6;
  }
  .account-type-header {
    font-size: 1.65rem;
    font-weight: 600;
  }
  .account-details {
    padding-left: 18px;
    li {
      margin-bottom: 1.25rem;
    }
  }
  .help-url {
    .v-btn {
      height: auto !important;
      display: inline-block;
      padding: 0rem !important;
      white-space: normal;
      text-align: left;
      font-weight: 700;
      .v-icon {
        margin-top: 0.1rem;
        margin-right: 0.5rem;
      }

      span {
        text-decoration: underline;
      }
    }
  }
}

</style><|MERGE_RESOLUTION|>--- conflicted
+++ resolved
@@ -88,16 +88,8 @@
     ...mapMutations('org', ['setSelectedAccountType', 'setCurrentOrganization'])
   }
 })
-<<<<<<< HEAD
-export default class AccountTypeSelector extends Vue {
+export default class AccountTypeSelector extends Mixins(Steppable) {
   private readonly ACCOUNT_TYPE = Account
-=======
-export default class AccountTypeSelector extends Mixins(Steppable) {
-  private readonly ACCOUNT_TYPE = {
-    BASIC: 'BASIC',
-    PREMIUM: 'PREMIUM'
-  }
->>>>>>> 652db63f
   private selectedAccountType: string = ''
   private readonly setSelectedAccountType!: (selectedAccountType: Account) => void
   private readonly setCurrentOrganization!: (organization: Organization) => void
