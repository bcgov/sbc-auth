--- conflicted
+++ resolved
@@ -69,13 +69,7 @@
           <span>Next</span>
           <v-icon class="ml-2">mdi-arrow-right</v-icon>
         </v-btn>
-<<<<<<< HEAD
         <ConfirmCancelButton></ConfirmCancelButton>
-=======
-        <v-btn large color="default" @click="cancel">
-          Cancel
-        </v-btn>
->>>>>>> 2d9ab936
       </v-col>
     </v-row>
   </div>
