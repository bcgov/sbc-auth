--- conflicted
+++ resolved
@@ -14,36 +14,7 @@
         :rules="orgNameRules"
         persistent-hint
         :disabled="saving"
-<<<<<<< HEAD
         hint="Example: Your Business Name"
-      />
-      <v-row>
-        <v-col cols="12" class="d-inline-flex">
-          <v-btn large depressed color="grey lighten-3" class="mx-1" @click="goBack">
-            <v-icon left class="mr-1">mdi-arrow-left</v-icon>
-            Back
-          </v-btn>
-          <v-spacer></v-spacer>
-          <v-btn
-            large
-            color="primary"
-            class="mr-2"
-            :loading="saving"
-            :disabled="!isFormValid() || saving"
-            @click="save"
-            depressed
-            data-test="save-button"
-          >
-            Save and Continue
-          </v-btn>
-          <ConfirmCancelButton
-            :disabled="saving"
-          ></ConfirmCancelButton>
-        </v-col>
-      </v-row>
-    </v-form>
-  </v-container>
-=======
       />
     </fieldset>
     <v-row>
@@ -65,19 +36,12 @@
           <span>Next</span>
           <v-icon class="ml-2">mdi-arrow-right</v-icon>
         </v-btn>
-        <v-btn
-          large
-          color="default"
-          :disable="saving"
-          @click="cancel"
-          data-test="cancel-button"
-        >
-          Cancel
-        </v-btn>
+          <ConfirmCancelButton
+            :disabled="saving"
+          ></ConfirmCancelButton>
       </v-col>
     </v-row>
   </v-form>
->>>>>>> 2d9ab936
 </template>
 
 <script lang="ts">
