--- conflicted
+++ resolved
@@ -78,21 +78,11 @@
             Back
           </v-btn>
           <v-spacer></v-spacer>
-<<<<<<< HEAD
           <v-btn class="mr-4" large depressed color="primary" :disabled="!grantAccess" @click="save">
             Next
             <v-icon right class="ml-1">mdi-arrow-right</v-icon>
           </v-btn>
           <ConfirmCancelButton></ConfirmCancelButton>
-=======
-          <v-btn large color="primary" :disabled="!grantAccess" @click="save">
-            Next
-            <v-icon right class="ml-1">mdi-arrow-right</v-icon>
-          </v-btn>
-          <v-btn large color="default" class="ml-4" @click="cancel">
-            Cancel
-          </v-btn>
->>>>>>> 2d9ab936
         </v-col>
       </v-row>
     </v-form>
