<template>
  <v-container>
    <header class="view-header mb-8">
      <h2 class="view-header__title">Transactions</h2>
    </header>
    <div class="filter-bar d-flex mb-8">
      <v-menu
        v-model="showDateFilter"
        :close-on-content-click="false"
      >
        <template v-slot:activator="{ on }">
          <v-btn
            depressed
            large
            class="mr-3 px-3"
            color="default"
            v-on="on"
            @click="openDateFilter"
          >
            <v-icon class="mr-2">mdi-calendar-range</v-icon>
            Date Range
            <v-icon class="ml-1">mdi-menu-down</v-icon>
          </v-btn>
        </template>
        <v-card class="date-range-container d-flex">
          <div class="date-range-options d-flex flex-column justify-space-between flex-grow-0 pb-6 pt-3">
            <v-list dense class="py-0"
            >
              <v-list-item-group
                v-model="dateFilterSelectedIndex"
                color="primary"
                @change="dateFilterChange"
              >
                <v-list-item class="py-2 px-6"
                  v-for="(filterRange, i) in dateFilterRanges"
                  :key="i"
                >
                  <v-list-item-content>
                    <v-list-item-title
                      class="font-weight-bold px-1"
                      v-text="filterRange.label"
                    ></v-list-item-title>
                  </v-list-item-content>
                </v-list-item>
              </v-list-item-group>
            </v-list>
            <div class="date-filter-btns px-6 mt-4 d-flex flex-end">
              <v-btn large
                color="primary"
                class="font-weight-bold flex-grow-1"
                :disabled="!isApplyFilterBtnValid"
                @click="applyDateFilter"
              >
                Apply
              </v-btn>
              <v-btn large
                outlined
                color="primary"
                class="flex-grow-1 ml-2"
                @click="showDateFilter=false"
              >
                Cancel
              </v-btn>
            </div>
          </div>
<<<<<<< HEAD
          <div class="date-range-calendars pb-6">
            <div class="date-range-label py-6 mx-6 mb-3" v-html="showDateRangeSelected"></div>
=======
          <div class="pa-6 align-self-center">
            <div class="date-range-label mb-6">
              {{showDateRangeSelected}}
            </div>
>>>>>>> 78bcbc45
            <v-date-picker
              color="primary"
              width="400"
              class="text-center"
              v-model="dateRangeSelected"
              no-title
              range
              :first-day-of-week="1"
              :show-current="false"
              :picker-date="pickerDate"
              @click:date="dateClick"
            ></v-date-picker>
          </div>
        </v-card>
      </v-menu>
      <div class="folio-number-filter d-inline-flex search-input-with-btn">
        <v-text-field
          dense
          filled
          single-line
          hide-details
          height="43"
          class="folio-number-field"
          label="Folio #"
          prepend-inner-icon="mdi-magnify"
          v-model="folioNumberSearch"
        ></v-text-field>
        <v-btn
          color="primary"
          class="folio-number-apply-btn"
          depressed
          large
          :disabled="!folioNumberSearch"
          @click="applyFolioFilter"
        >Apply</v-btn>
      </div>
      <v-spacer></v-spacer>
      <v-btn
        large
        color="primary"
        class="font-weight-bold"
        @click="exportCSV"
      >Export CSV</v-btn>
    </div>
<<<<<<< HEAD
    <div class="filter-results" :class="{ 'active' : filterArray.length }">
      <div class="d-flex align-center mb-8">
        <div class="filter-results-label py-2 mr-7" v-if="filterArray.length">{{totalTransactionsCount}} {{totalTransactionsCount === 1 ? 'record' : 'records'}} found</div>
        <v-chip close label color="info"
          class="mr-2 filter-chip"
          close-icon="mdi-window-close"
          height="36"
          v-for="filter in filterArray"
          :key="filter.type"
          @click:close="clearFilter(filter)"
        >
          {{filter.displayText}}
        </v-chip>
        <v-btn outlined color="primary" class="px-2"
          v-if="filterArray.length"
          @click="clearFilter('', true)"
        >
          Clear all filters
        </v-btn>
      </div>
=======
    <div class="filter-results d-inline-flex align-center mb-5" v-if="filterArray.length">
      <div class="filter-results-label py-2 mr-7">{{totalTransactionsCount}} Records found</div>
      <v-chip
        class="mr-2 filter-chip"
        close
        close-icon="mdi-window-close"
        color="info"
        label
        v-for="filter in filterArray"
        :key="filter.type"
        @click:close="clearFilter(filter)"
      >
        {{filter.displayText}}
      </v-chip>
      <v-btn
        v-if="filterArray.length"
        text
        color="primary"
        @click="clearFilter('', true)"
      >
        Clear all filters
      </v-btn>
>>>>>>> 78bcbc45
    </div>
    <TransactionsDataTable
      :dateFilter="dateFilterProp"
      :folioFilter="folioFilterProp"
      :key="updateTransactionTableCounter"
      @total-transaction-count="setTotalTransactionCount"
    ></TransactionsDataTable>
  </v-container>
</template>

<script lang="ts">
<<<<<<< HEAD
import { Component, Mixins, Prop, Vue } from 'vue-property-decorator'
import { TransactionFilterParams, TransactionTableList } from '@/models/transaction'
=======
import { Account, Pages } from '@/util/constants'
import { Component, Mixins, Prop, Vue } from 'vue-property-decorator'
import { Member, MembershipType, Organization } from '@/models/Organization'
import { TransactionFilterParams, TransactionTableList } from '@/models/transaction'
import { mapActions, mapState } from 'vuex'
>>>>>>> 78bcbc45
import AccountChangeMixin from '@/components/auth/mixins/AccountChangeMixin.vue'
import CommonUtils from '@/util/common-util'
import TransactionsDataTable from '@/components/auth/TransactionsDataTable.vue'
import moment from 'moment'

const DATEFILTER_CODES = {
  TODAY: 'TODAY',
  YESTERDAY: 'YESTERDAY',
  LASTWEEK: 'LASTWEEK',
  LASTMONTH: 'LASTMONTH',
  CUSTOMRANGE: 'CUSTOMRANGE'
}

@Component({
  components: {
    TransactionsDataTable
  },
  methods: {
    ...mapActions('org', [
      'getTransactionReport'
    ])
  },
  computed: {
    ...mapState('org', [
      'currentOrganization',
      'currentMembership'
    ])
  }
})
export default class Transactions extends Mixins(AccountChangeMixin) {
  @Prop({ default: '' }) private orgId: string;
  private readonly currentMembership!: Member
  private readonly currentOrganization!: Organization
  private readonly getTransactionReport!: (filterParams: any) => TransactionTableList
  private showDateFilter: boolean = false
  private dateRangeSelected: any = []
  private readonly dateFilterRanges = [
    {
      label: 'Today',
      code: DATEFILTER_CODES.TODAY
    },
    {
      label: 'Yesterday',
      code: DATEFILTER_CODES.YESTERDAY
    },
    {
      label: 'Last Week',
      code: DATEFILTER_CODES.LASTWEEK
    },
    {
      label: 'Last Month',
      code: DATEFILTER_CODES.LASTMONTH
    },
    {
      label: 'Custom Range',
      code: DATEFILTER_CODES.CUSTOMRANGE
    }
  ]
  private dateFilterSelectedIndex: number = null
  private dateFilterSelected: any = {}
  private dateFilterProp: any = {}
  private folioFilterProp: string = ''
  private updateTransactionTableCounter: number = 0
  private folioNumberSearch: string = ''
  private filterArray = []
  private totalTransactionsCount: number = 0
  private pickerDate: string = ''

  private async mounted () {
    this.setAccountChangedHandler(this.initFilter)
    this.initFilter()
  }

  private initFilter () {
<<<<<<< HEAD
    this.initDatePicker()
    this.dateFilterProp = {}
    this.dateFilterSelectedIndex = null
    this.dateRangeSelected = []
    this.folioNumberSearch = this.folioFilterProp = ''
    this.filterArray = []
    this.updateTransactionTableCounter++
=======
    if (this.isTransactionsAllowed) {
      this.initDatePicker()
      this.dateFilterProp = {}
      this.dateFilterSelectedIndex = null
      this.dateRangeSelected = []
      this.folioNumberSearch = this.folioFilterProp = ''
      this.filterArray = []
      this.updateTransactionTableCounter++
    } else {
      // if the account switing happening when the user is already in the transaction page,
      // redirect to account info if its a basic account
      this.$router.push(`/${Pages.MAIN}/${this.currentOrganization.id}/settings/account-info`)
    }
>>>>>>> 78bcbc45
  }

  private get showDateRangeSelected () {
    let dateText = ''
    if ((this.dateFilterSelected?.code === DATEFILTER_CODES.TODAY) || (this.dateFilterSelected?.code === DATEFILTER_CODES.YESTERDAY)) {
<<<<<<< HEAD
      dateText = `<strong>${this.dateFilterSelected?.label}:</strong> ${CommonUtils.formatDisplayDate(this.dateRangeSelected[0], 'MMM DD, YYYY')}`
    } else {
      dateText = `<strong>${this.dateFilterSelected?.label}:</strong> 
      ${CommonUtils.formatDisplayDate(this.dateRangeSelected[0], 'MMM DD, YYYY')} 
      - ${CommonUtils.formatDisplayDate(this.dateRangeSelected[1], 'MMM DD, YYYY')}`
    }
    return (this.dateFilterSelected?.code) ? dateText : '<strong>No dates selected</strong>'
=======
      dateText = `${this.dateFilterSelected?.label} - ${CommonUtils.formatDisplayDate(this.dateRangeSelected[0], 'MMM DD, YYYY')}`
    } else {
      dateText = `${this.dateFilterSelected?.label} 
        - ${CommonUtils.formatDisplayDate(this.dateRangeSelected[0], 'MMM DD, YYYY')} 
        - ${CommonUtils.formatDisplayDate(this.dateRangeSelected[1], 'MMM DD, YYYY')}`
    }
    return (this.dateFilterSelected?.code) ? dateText : 'No Dates Selected'
>>>>>>> 78bcbc45
  }

  // apply filter button enable only if the date ranges are selected and start date <= end date
  private get isApplyFilterBtnValid () {
    if (this.dateRangeSelected?.length === 2 && this.dateRangeSelected[0] > this.dateRangeSelected[1]) {
      this.dateRangeSelected = [this.dateRangeSelected[1], this.dateRangeSelected[0]]
    }
    return this.dateRangeSelected[0] && this.dateRangeSelected[1] && (this.dateRangeSelected[0] <= this.dateRangeSelected[1])
  }

  private initDatePicker () {
    this.dateFilterSelected = (this.dateFilterSelectedIndex) ? this.dateFilterRanges[this.dateFilterSelectedIndex] : {}
  }

  openDateFilter () {
    this.initDatePicker()
    this.showDateFilter = true
  }

  dateFilterChange (val) {
    if (val > -1) {
      this.dateFilterSelected = this.dateFilterRanges[val]
      switch (this.dateFilterSelected?.code) {
        case DATEFILTER_CODES.TODAY:
          const today = this.formatDatePickerDate(moment())
          this.dateRangeSelected = [today, today]
          this.pickerDate = today.slice(0, -3)
          break
        case DATEFILTER_CODES.YESTERDAY:
          const yesterday = this.formatDatePickerDate(moment().subtract(1, 'days'))
          this.dateRangeSelected = [yesterday, yesterday]
          this.pickerDate = yesterday.slice(0, -3)
          break
        case DATEFILTER_CODES.LASTWEEK:
          // Week should start from  Monday and Ends on Sunday
          const weekStart = this.formatDatePickerDate(moment().subtract(1, 'weeks').startOf('isoWeek'))
          const weekEnd = this.formatDatePickerDate(moment().subtract(1, 'weeks').endOf('isoWeek'))
          this.dateRangeSelected = [weekStart, weekEnd]
          this.pickerDate = weekStart.slice(0, -3)
          break
        case DATEFILTER_CODES.LASTMONTH:
          const monthStart = this.formatDatePickerDate(moment().subtract(1, 'months').startOf('month'))
          const monthEnd = this.formatDatePickerDate(moment().subtract(1, 'months').endOf('month'))
          this.dateRangeSelected = [monthStart, monthEnd]
          this.pickerDate = monthStart.slice(0, -3)
          break
        case DATEFILTER_CODES.CUSTOMRANGE:
          this.pickerDate = ''
      }
    }
  }

  private dateClick (date) {
    this.pickerDate = ''
    // ideally it should find using DATEFILTER_CODES.CUSTOMRANGE, but since its static and date click is often, better give the index as it is
    this.dateFilterSelectedIndex = 4 // 4 = Custom Range
    this.dateFilterSelected = this.dateFilterRanges[this.dateFilterSelectedIndex]
  }

  // date formatting required by the date picker
  private formatDatePickerDate (dateObj) {
    return dateObj.format('YYYY-MM-DD')
  }

  // filter date desired for the API payload
  private formatDateFilter (dateStr) {
    if (!dateStr) return null
    const [year, month, day] = dateStr.split('-')
    return `${month}/${day}/${year}`
  }

  private applyDateFilter () {
    this.dateFilterProp = this.prepDateFilterObj()
    this.updateTransactionTableCounter++
    this.setFilterArray()
    this.showDateFilter = false
  }

  private prepDateFilterObj () {
    return {
      startDate: this.formatDateFilter(this.dateRangeSelected[0]),
      endDate: this.formatDateFilter(this.dateRangeSelected[1])
    }
  }

  private setFilterArray () {
    this.filterArray = []
    if (this.dateFilterProp?.startDate && this.dateFilterProp?.endDate) {
      this.filterArray.push({
        type: 'DATE',
        displayText: (this.dateFilterProp?.startDate === this.dateFilterProp?.endDate)
          ? CommonUtils.formatDisplayDate(new Date(this.dateFilterProp?.startDate))
          : `${CommonUtils.formatDisplayDate(new Date(this.dateFilterProp?.startDate))} - ${CommonUtils.formatDisplayDate(new Date(this.dateFilterProp?.endDate))}`
      })
    }
    if (this.folioNumberSearch) {
      this.filterArray.push({
        type: 'FOLIO',
        displayText: `Folio: ${this.folioNumberSearch}`
      })
    }
  }

  private clearFilter (filter, isAll: boolean = false) {
    if (isAll) {
      this.initFilter()
    } else {
      switch (filter.type) {
        case 'DATE':
          this.dateFilterProp = {}
          this.dateFilterSelectedIndex = null
          this.dateRangeSelected = []
          break
        case 'FOLIO':
          this.folioNumberSearch = this.folioFilterProp = ''
          break
      }
      const index = this.filterArray.findIndex((elem) => elem.type === filter.type)
      if (index > -1) {
        this.filterArray.splice(index, 1)
      }
      this.updateTransactionTableCounter++
    }
  }

  private setTotalTransactionCount (value) {
    this.totalTransactionsCount = value
  }

  private applyFolioFilter () {
    this.folioFilterProp = this.folioNumberSearch
    this.updateTransactionTableCounter++
    this.setFilterArray()
  }

  private async exportCSV () {
    const filterParams = {
      dateFilter: this.dateFilterProp,
      folioNumber: this.folioFilterProp
    }
    const downloadData = await this.getTransactionReport(filterParams)
    CommonUtils.fileDownload(downloadData, `bcregistry-transactions-${moment().format('MM-DD-YYYY')}.csv`, 'text/csv')
  }

  private get isTransactionsAllowed (): boolean {
    return (this.currentOrganization?.orgType === Account.PREMIUM) &&
      [MembershipType.Admin, MembershipType.Coordinator].includes(this.currentMembership.membershipTypeCode)
  }
}
</script>

<style lang="scss" scoped>
  .view-header {
    display: flex;
    flex-direction: row;
    justify-content: space-between;
  }

  .folio-number-field {
    border-top-right-radius: 0px;
    border-bottom-right-radius: 0px;
    max-width: 180px;
  }

  .folio-number-apply-btn {
    border-top-left-radius: 0px;
    border-bottom-left-radius: 0px;
  }

  .date-filter-container {
    .date-range-list {
      border-right: 1px solid #999;
      padding-right: 0;
    }
  }

  .date-range-options {
    width: 15rem;
    border-radius: 0 !important;
    border-right: 1px solid var(--v-grey-lighten1);
  }

  .date-range-label {
    padding-bottom: 1.5rem;
    border-bottom: 1px solid var(--v-grey-lighten1);
  }

  .v-picker.v-card {
    box-shadow: none !important;
  }

  .filter-results {
    opacity: 0;
    overflow: hidden;
    max-height: 0;
    transition: all ease-out 0.25s;
  }

  .filter-results.active {
    opacity: 1;
    max-height: 4rem;
  }

  .filter-results-label {
    font-weight: 700;
  }

  .v-chip {
    height: 36px;
  }

  ::v-deep {
    .v-text-field--outlined.v-input--dense .v-label {
      top: 14px !important;
    }

    .v-text-field__slot input {
      font-size: 0.875rem;
    }

    .v-label {
      font-size: 0.875rem !important;
      top: 12px !important;
    }

    .v-input__prepend-inner {
      margin-top: 10px !important;
      margin-right: 5px !important;
    }

    .date-picker-disable {
      .v-date-picker-table {
        pointer-events: none;
      }
    }

    .date-range-label strong {
      margin-right: 0.25rem;
    }

    .v-progress-linear {
      margin-top: -2px !important
    }
  }
</style><|MERGE_RESOLUTION|>--- conflicted
+++ resolved
@@ -63,15 +63,8 @@
               </v-btn>
             </div>
           </div>
-<<<<<<< HEAD
           <div class="date-range-calendars pb-6">
             <div class="date-range-label py-6 mx-6 mb-3" v-html="showDateRangeSelected"></div>
-=======
-          <div class="pa-6 align-self-center">
-            <div class="date-range-label mb-6">
-              {{showDateRangeSelected}}
-            </div>
->>>>>>> 78bcbc45
             <v-date-picker
               color="primary"
               width="400"
@@ -116,7 +109,6 @@
         @click="exportCSV"
       >Export CSV</v-btn>
     </div>
-<<<<<<< HEAD
     <div class="filter-results" :class="{ 'active' : filterArray.length }">
       <div class="d-flex align-center mb-8">
         <div class="filter-results-label py-2 mr-7" v-if="filterArray.length">{{totalTransactionsCount}} {{totalTransactionsCount === 1 ? 'record' : 'records'}} found</div>
@@ -137,30 +129,6 @@
           Clear all filters
         </v-btn>
       </div>
-=======
-    <div class="filter-results d-inline-flex align-center mb-5" v-if="filterArray.length">
-      <div class="filter-results-label py-2 mr-7">{{totalTransactionsCount}} Records found</div>
-      <v-chip
-        class="mr-2 filter-chip"
-        close
-        close-icon="mdi-window-close"
-        color="info"
-        label
-        v-for="filter in filterArray"
-        :key="filter.type"
-        @click:close="clearFilter(filter)"
-      >
-        {{filter.displayText}}
-      </v-chip>
-      <v-btn
-        v-if="filterArray.length"
-        text
-        color="primary"
-        @click="clearFilter('', true)"
-      >
-        Clear all filters
-      </v-btn>
->>>>>>> 78bcbc45
     </div>
     <TransactionsDataTable
       :dateFilter="dateFilterProp"
@@ -172,16 +140,11 @@
 </template>
 
 <script lang="ts">
-<<<<<<< HEAD
-import { Component, Mixins, Prop, Vue } from 'vue-property-decorator'
-import { TransactionFilterParams, TransactionTableList } from '@/models/transaction'
-=======
 import { Account, Pages } from '@/util/constants'
 import { Component, Mixins, Prop, Vue } from 'vue-property-decorator'
 import { Member, MembershipType, Organization } from '@/models/Organization'
 import { TransactionFilterParams, TransactionTableList } from '@/models/transaction'
 import { mapActions, mapState } from 'vuex'
->>>>>>> 78bcbc45
 import AccountChangeMixin from '@/components/auth/mixins/AccountChangeMixin.vue'
 import CommonUtils from '@/util/common-util'
 import TransactionsDataTable from '@/components/auth/TransactionsDataTable.vue'
@@ -256,15 +219,6 @@
   }
 
   private initFilter () {
-<<<<<<< HEAD
-    this.initDatePicker()
-    this.dateFilterProp = {}
-    this.dateFilterSelectedIndex = null
-    this.dateRangeSelected = []
-    this.folioNumberSearch = this.folioFilterProp = ''
-    this.filterArray = []
-    this.updateTransactionTableCounter++
-=======
     if (this.isTransactionsAllowed) {
       this.initDatePicker()
       this.dateFilterProp = {}
@@ -278,29 +232,18 @@
       // redirect to account info if its a basic account
       this.$router.push(`/${Pages.MAIN}/${this.currentOrganization.id}/settings/account-info`)
     }
->>>>>>> 78bcbc45
   }
 
   private get showDateRangeSelected () {
     let dateText = ''
     if ((this.dateFilterSelected?.code === DATEFILTER_CODES.TODAY) || (this.dateFilterSelected?.code === DATEFILTER_CODES.YESTERDAY)) {
-<<<<<<< HEAD
       dateText = `<strong>${this.dateFilterSelected?.label}:</strong> ${CommonUtils.formatDisplayDate(this.dateRangeSelected[0], 'MMM DD, YYYY')}`
     } else {
       dateText = `<strong>${this.dateFilterSelected?.label}:</strong> 
       ${CommonUtils.formatDisplayDate(this.dateRangeSelected[0], 'MMM DD, YYYY')} 
-      - ${CommonUtils.formatDisplayDate(this.dateRangeSelected[1], 'MMM DD, YYYY')}`
+        - ${CommonUtils.formatDisplayDate(this.dateRangeSelected[1], 'MMM DD, YYYY')}`
     }
     return (this.dateFilterSelected?.code) ? dateText : '<strong>No dates selected</strong>'
-=======
-      dateText = `${this.dateFilterSelected?.label} - ${CommonUtils.formatDisplayDate(this.dateRangeSelected[0], 'MMM DD, YYYY')}`
-    } else {
-      dateText = `${this.dateFilterSelected?.label} 
-        - ${CommonUtils.formatDisplayDate(this.dateRangeSelected[0], 'MMM DD, YYYY')} 
-        - ${CommonUtils.formatDisplayDate(this.dateRangeSelected[1], 'MMM DD, YYYY')}`
-    }
-    return (this.dateFilterSelected?.code) ? dateText : 'No Dates Selected'
->>>>>>> 78bcbc45
   }
 
   // apply filter button enable only if the date ranges are selected and start date <= end date
