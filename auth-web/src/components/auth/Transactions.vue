<template>
  <v-container>
    <header class="view-header mb-8">
      <h2 class="view-header__title">Transactions</h2>
    </header>
    <div class="filter-bar d-flex mb-8">
      <v-menu
        v-model="showDateFilter"
        :close-on-content-click="false"
      >
        <template v-slot:activator="{ on }">
          <v-btn
            depressed
            large
            class="mr-3 px-3"
            color="default"
            v-on="on"
            @click="openDateFilter"
          >
            <v-icon class="mr-2">mdi-calendar-range</v-icon>
            Date Range
            <v-icon class="ml-1">mdi-menu-down</v-icon>
          </v-btn>
        </template>
        <v-card class="date-range-container d-flex">
          <div class="date-range-options d-flex flex-column justify-space-between flex-grow-0 pb-6 pt-3">
            <v-list dense class="py-0"
            >
              <v-list-item-group
                v-model="dateFilterSelectedIndex"
                color="primary"
                @change="dateFilterChange"
              >
                <v-list-item class="py-2 px-6"
                  v-for="(filterRange, i) in dateFilterRanges"
                  :key="i"
                >
                  <v-list-item-content>
                    <v-list-item-title
                      class="font-weight-bold px-1"
                      v-text="filterRange.label"
                    ></v-list-item-title>
                  </v-list-item-content>
                </v-list-item>
              </v-list-item-group>
            </v-list>
            <div class="date-filter-btns px-6 mt-4 d-flex flex-end">
              <v-btn large
                color="primary"
                class="font-weight-bold flex-grow-1"
                :disabled="!isApplyFilterBtnValid"
                @click="applyDateFilter"
              >
                Apply
              </v-btn>
              <v-btn large
                outlined
                color="primary"
                class="flex-grow-1 ml-2"
                @click="showDateFilter=false"
              >
                Cancel
              </v-btn>
            </div>
          </div>
<<<<<<< HEAD
          <div class="pa-6">
            <div class="date-range-label mb-6">
              {{showDateRangeSelected}}
            </div>
            <v-date-picker
              range
              color="primary"
              width="400"
              no-title
              class="text-center"
              v-model="dateRangeSelected"
              :show-current="true"
              :class="{'date-picker-disable': disableDatePicker}"
              first-day-of-week="1"
            ></v-date-picker>
=======
          <div class="pa-6 align-self-center">
            <template v-if="dateFilterSelected && dateFilterSelected.code">
              <div class="date-range-label mb-6">
                {{showDateRangeSelected}}
              </div>
              <v-date-picker
                color="primary"
                width="400"
                class="text-center"
                v-model="dateRangeSelected"
                no-title
                range
                :first-day-of-week="1"
                :show-current="false"
                :picker-date="pickerDate"
                @click:date="dateClick"
              ></v-date-picker>
            </template>
            <template v-else>
              <p class="pa-8">
                No Dates Selected
              </p>
            </template>
>>>>>>> c55af22d
          </div>
        </v-card>
      </v-menu>
      <div class="folio-number-filter d-inline-flex search-input-with-btn">
        <v-text-field
          dense
          filled
          single-line
          hide-details
          height="43"
          class="folio-number-field"
          label="Folio #"
          prepend-inner-icon="mdi-magnify"
          v-model="folioNumberSearch"
        ></v-text-field>
        <v-btn
          color="primary"
          class="folio-number-apply-btn"
          depressed
          large
          :disabled="!folioNumberSearch"
          @click="applyFolioFilter"
        >Apply</v-btn>
      </div>
      <v-spacer></v-spacer>
      <v-btn
        large
        color="primary"
        class="font-weight-bold"
        @click="exportCSV"
      >Export CSV</v-btn>
    </div>
    <div class="filter-results d-inline-flex align-center mb-5">
      <div class="filter-results-label py-2 mr-7">{{totalTransactionsCount}} Records found</div>
      <v-chip
        class="mr-2 filter-chip"
        close
        close-icon="mdi-window-close"
        color="info"
        label
        v-for="filter in filterArray"
        :key="filter.type"
        @click:close="clearFilter(filter)"
      >
        {{filter.displayText}}
      </v-chip>
      <v-btn
        v-if="filterArray.length"
        text
        color="primary"
        @click="clearFilter('', true)"
      >
        Clear all filters
      </v-btn>
    </div>
    <TransactionsDataTable
      :dateFilter="dateFilterProp"
      :folioFilter="folioFilterProp"
      :key="updateTransactionTableCounter"
      @total-transaction-count="setTotalTransactionCount"
    ></TransactionsDataTable>
  </v-container>
</template>

<script lang="ts">
import { Component, Prop, Vue } from 'vue-property-decorator'
import { TransactionFilterParams, TransactionTableList } from '@/models/transaction'
import CommonUtils from '@/util/common-util'
import TransactionsDataTable from '@/components/auth/TransactionsDataTable.vue'
import { mapActions } from 'vuex'
import moment from 'moment'

const DATEFILTER_CODES = {
  TODAY: 'TODAY',
  YESTERDAY: 'YESTERDAY',
  LASTWEEK: 'LASTWEEK',
  LASTMONTH: 'LASTMONTH',
  CUSTOMRANGE: 'CUSTOMRANGE'
}

@Component({
  components: {
    TransactionsDataTable
  },
  methods: {
    ...mapActions('org', [
      'getTransactionReport'
    ])
  }
})
export default class Transactions extends Vue {
  @Prop({ default: '' }) private orgId: string;
  private readonly getTransactionReport!: (filterParams: any) => TransactionTableList
  private showDateFilter: boolean = false
  private dateRangeSelected: any = []
  private readonly dateFilterRanges = [
    {
      label: 'Today',
      code: DATEFILTER_CODES.TODAY
    },
    {
      label: 'Yesterday',
      code: DATEFILTER_CODES.YESTERDAY
    },
    {
      label: 'Last Week',
      code: DATEFILTER_CODES.LASTWEEK
    },
    {
      label: 'Last Month',
      code: DATEFILTER_CODES.LASTMONTH
    },
    {
      label: 'Custom Range',
      code: DATEFILTER_CODES.CUSTOMRANGE
    }
  ]
  private dateFilterSelectedIndex: number = null
  private dateFilterSelected: any = {}
  private dateFilterProp: any = {}
  private folioFilterProp: string = ''
  private updateTransactionTableCounter: number = 0
  private folioNumberSearch: string = ''
  private filterArray = []
  private totalTransactionsCount: number = 0
  private pickerDate: string = ''

  private beforeMount () {
    this.initDatePicker()
  }

  private get showDateRangeSelected () {
    if ((this.dateFilterSelected?.code === DATEFILTER_CODES.TODAY) || (this.dateFilterSelected?.code === DATEFILTER_CODES.YESTERDAY)) {
      return `${this.dateFilterSelected?.label} - ${CommonUtils.formatDisplayDate(this.dateRangeSelected[0], 'MMM DD, YYYY')}`
    }
    return `${this.dateFilterSelected?.label} 
      - ${CommonUtils.formatDisplayDate(this.dateRangeSelected[0], 'MMM DD, YYYY')} 
      - ${CommonUtils.formatDisplayDate(this.dateRangeSelected[1], 'MMM DD, YYYY')}`
  }

  // apply filter button enable only if the date ranges are selected and start date <= end date
  private get isApplyFilterBtnValid () {
    return this.dateRangeSelected[0] && this.dateRangeSelected[1] && (this.dateRangeSelected[0] <= this.dateRangeSelected[1])
  }

  private initDatePicker () {
    this.dateRangeSelected = [
      this.formatDatePickerDate(moment(this.dateFilterProp?.startDate)),
      this.formatDatePickerDate(moment(this.dateFilterProp?.endDate))
    ]
    if (this.dateFilterSelectedIndex) {
      this.dateFilterSelected = this.dateFilterRanges[this.dateFilterSelectedIndex]
    }
  }

  openDateFilter () {
    this.initDatePicker()
    this.showDateFilter = true
  }

  dateFilterChange (val) {
    if (val > -1) {
      this.dateFilterSelected = this.dateFilterRanges[val]
      switch (this.dateFilterSelected?.code) {
        case DATEFILTER_CODES.TODAY:
          const today = this.formatDatePickerDate(moment())
          this.dateRangeSelected = [today, today]
          this.pickerDate = today.slice(0, -3)
          break
        case DATEFILTER_CODES.YESTERDAY:
          const yesterday = this.formatDatePickerDate(moment().subtract(1, 'days'))
          this.dateRangeSelected = [yesterday, yesterday]
          this.pickerDate = yesterday.slice(0, -3)
          break
        case DATEFILTER_CODES.LASTWEEK:
          // Week should start from  Monday and Ends on Sunday
          const weekStart = this.formatDatePickerDate(moment().subtract(1, 'weeks').startOf('isoWeek'))
          const weekEnd = this.formatDatePickerDate(moment().subtract(1, 'weeks').endOf('isoWeek'))
          this.dateRangeSelected = [weekStart, weekEnd]
          this.pickerDate = weekStart.slice(0, -3)
          break
        case DATEFILTER_CODES.LASTMONTH:
          const monthStart = this.formatDatePickerDate(moment().subtract(1, 'months').startOf('month'))
          const monthEnd = this.formatDatePickerDate(moment().subtract(1, 'months').endOf('month'))
          this.dateRangeSelected = [monthStart, monthEnd]
          this.pickerDate = monthStart.slice(0, -3)
          break
        case DATEFILTER_CODES.CUSTOMRANGE:
          this.pickerDate = ''
      }
    }
  }

  private dateClick (date) {
    this.pickerDate = ''
    // ideally it should find using DATEFILTER_CODES.CUSTOMRANGE, but since its static and date click is often, better give the index as it is
    this.dateFilterSelectedIndex = 4 // 4 = Custom Range
    this.dateFilterSelected = this.dateFilterRanges[this.dateFilterSelectedIndex]
  }

  // date formatting required by the date picker
  private formatDatePickerDate (dateObj) {
    return dateObj.format('YYYY-MM-DD')
  }

  // filter date desired for the API payload
  private formatDateFilter (dateStr) {
    if (!dateStr) return null
    const [year, month, day] = dateStr.split('-')
    return `${month}/${day}/${year}`
  }

  private applyDateFilter () {
    this.dateFilterProp = this.prepDateFilterObj()
    this.updateTransactionTableCounter++
    this.setFilterArray()
    this.showDateFilter = false
  }

  private prepDateFilterObj () {
    return {
      startDate: this.formatDateFilter(this.dateRangeSelected[0]),
      endDate: this.formatDateFilter(this.dateRangeSelected[1])
    }
  }

  private setFilterArray () {
    this.filterArray = []
    if (this.dateFilterProp?.startDate && this.dateFilterProp?.endDate) {
      this.filterArray.push({
        type: 'DATE',
        displayText: (this.dateFilterProp?.startDate === this.dateFilterProp?.endDate)
          ? CommonUtils.formatDisplayDate(new Date(this.dateFilterProp?.startDate))
          : `${CommonUtils.formatDisplayDate(new Date(this.dateFilterProp?.startDate))} - ${CommonUtils.formatDisplayDate(new Date(this.dateFilterProp?.endDate))}`
      })
    }
    if (this.folioNumberSearch) {
      this.filterArray.push({
        type: 'FOLIO',
        displayText: `Folio: ${this.folioNumberSearch}`
      })
    }
  }

  private clearFilter (filter, isAll: boolean = false) {
    if (isAll) {
      this.dateFilterProp = {}
      this.folioNumberSearch = this.folioFilterProp = ''
      this.dateFilterSelectedIndex = null
      this.filterArray = []
    } else {
      switch (filter.type) {
        case 'DATE':
          this.dateFilterProp = {}
          this.dateFilterSelectedIndex = null
          break
        case 'FOLIO':
          this.folioNumberSearch = this.folioFilterProp = ''
          break
      }
      const index = this.filterArray.findIndex((elem) => elem.type === filter.type)
      if (index > -1) {
        this.filterArray.splice(index, 1)
      }
    }
    this.updateTransactionTableCounter++
  }

  private setTotalTransactionCount (value) {
    this.totalTransactionsCount = value
  }

  private applyFolioFilter () {
    this.folioFilterProp = this.folioNumberSearch
    this.updateTransactionTableCounter++
    this.setFilterArray()
  }

  private async exportCSV () {
    const filterParams = {
      dateFilter: this.dateFilterProp,
      folioNumber: this.folioFilterProp
    }
    const downloadData = await this.getTransactionReport(filterParams)
    CommonUtils.fileDownload(downloadData, `bcregistry-transactions-${moment().format('MM-DD-YYYY')}.csv`)
  }
}
</script>

<style lang="scss" scoped>
  .view-header {
    display: flex;
    flex-direction: row;
    justify-content: space-between;
  }

  .folio-number-field {
    border-top-right-radius: 0px;
    border-bottom-right-radius: 0px;
    max-width: 180px;
  }

  .folio-number-apply-btn {
    border-top-left-radius: 0px;
    border-bottom-left-radius: 0px;
  }

  .date-filter-container {
    .date-range-list {
      border-right: 1px solid #999;
      padding-right: 0;
    }
  }

  ::v-deep {
    .date-picker-disable {
      .v-date-picker-table {
        pointer-events: none;
      }
    }
  }

  .date-range-options {
    width: 16rem;
    border-radius: 0 !important;
    border-right: 1px solid var(--v-grey-lighten1);
  }

  .date-range-label {
    font-weight: 700;
    font-size: 1.125rem;
  }

  .v-picker.v-card {
    border: 1px solid var(--v-grey-lighten1);
    box-shadow: none !important;
  }

  .filter-results-label {
    font-weight: 700;
  }

  ::v-deep {
    .v-text-field--outlined.v-input--dense .v-label {
      top: 14px !important;
    }

    .v-text-field__slot input {
      font-size: 0.875rem;
    }

    .v-label {
      font-size: 0.875rem !important;
      top: 12px !important;
    }

    .v-input__prepend-inner {
      margin-top: 10px !important;
      margin-right: 5px !important;
    }
  }
</style><|MERGE_RESOLUTION|>--- conflicted
+++ resolved
@@ -63,23 +63,6 @@
               </v-btn>
             </div>
           </div>
-<<<<<<< HEAD
-          <div class="pa-6">
-            <div class="date-range-label mb-6">
-              {{showDateRangeSelected}}
-            </div>
-            <v-date-picker
-              range
-              color="primary"
-              width="400"
-              no-title
-              class="text-center"
-              v-model="dateRangeSelected"
-              :show-current="true"
-              :class="{'date-picker-disable': disableDatePicker}"
-              first-day-of-week="1"
-            ></v-date-picker>
-=======
           <div class="pa-6 align-self-center">
             <template v-if="dateFilterSelected && dateFilterSelected.code">
               <div class="date-range-label mb-6">
@@ -103,7 +86,6 @@
                 No Dates Selected
               </p>
             </template>
->>>>>>> c55af22d
           </div>
         </v-card>
       </v-menu>
