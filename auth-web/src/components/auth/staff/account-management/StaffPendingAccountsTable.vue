--- conflicted
+++ resolved
@@ -40,14 +40,10 @@
 <script lang="ts">
 import { Component, Mixins, Prop, Watch } from 'vue-property-decorator'
 import { Task, TaskFilterParams, TaskList } from '@/models/Task'
+import { TaskRelationshipStatus, TaskRelationshipType } from '@/util/constants'
 import CommonUtils from '@/util/common-util'
 import { DataOptions } from 'vuetify'
 import PaginationMixin from '@/components/auth/mixins/PaginationMixin.vue'
-<<<<<<< HEAD
-import { TaskRelationshipStatus } from '@/util/constants'
-=======
-import { TaskRelationshipType } from '@/util/constants'
->>>>>>> 61ff8bbe
 import { namespace } from 'vuex-class'
 
 const TaskModule = namespace('task')
