<template>
  <v-form ref="form" lazy-validation>
    <v-expand-transition>
      <div class="form_alert-container" v-show="formError">
        <v-alert type="error" class="mb-0"
                 :value="true"
        >
          {{formError}}
        </v-alert>
      </div>
    </v-expand-transition>
    <!-- First / Last Name -->
    <v-row>
      <v-col cols="12" md="6" class="pt-0 pb-0">
        <v-text-field
                filled
                label="First Name"
                req
                persistent-hint
                disabled
                v-model="firstName"
                data-test="first-name"
        >
        </v-text-field>
      </v-col>
      <v-col cols="12" md="6" class="pt-0 pb-0">
        <v-text-field
                filled
                label="Last Name"
                req
                persistent-hint
                disabled
                v-model="lastName"
                data-test="last-name"
        >
        </v-text-field>
      </v-col>
    </v-row>
    <!-- Email Address -->
    <v-row>
      <v-col cols="12" class="pt-0 pb-0">
        <v-text-field
                filled
                label="Email Address"
                req
                persistent-hint
                :rules="emailRules"
                v-model="emailAddress"
                data-test="email"
        >
        </v-text-field>
      </v-col>
    </v-row>
    <v-row>
      <v-col cols="12" class="pt-0 pb-0">
        <v-text-field
                filled
                label="Confirm Email Address"
                req
                persistent-hint
                :error-messages="emailMustMatch()"
                v-model="confirmedEmailAddress"
                data-test="confirm-email"
        >
        </v-text-field>
      </v-col>
    </v-row>
    <v-row>
      <v-col cols="12" md="6" class="pt-0 pb-0">
        <v-text-field
                filled
                label="Phone Number"
                persistent-hint
                type="tel"
                v-mask="['(###) ###-####']"
                v-model="phoneNumber"
                hint="Example: (555) 555-5555"
                :rules="phoneRules"
                data-test="phone"
        >
        </v-text-field>
      </v-col>
      <v-col cols="12" md="3" class="pt-0 pb-0">
        <v-text-field
                filled label="Extension"
                persistent-hint
                :rules="extensionRules"
                v-mask="'###'"
                v-model="extension"
                data-test="phone-extension"
        >
        </v-text-field>
      </v-col>
    </v-row>

    <v-row>
      <v-col cols="12" class="pt-0 pb-0">
        <terms-of-use-dialog :lastAcceptedVersion="lastAcceptedVersion"
                             @termsupdated="updateTerms"></terms-of-use-dialog>
      </v-col>
    </v-row>

    <v-row>
<<<<<<< HEAD
      <v-col cols="12" class="form__btns pt-5">
        <v-dialog max-width="640" v-model="deactivateProfileDialog" style="display: none;">
          <template v-slot:activator="{ on }">
            <v-btn large text color="primary" v-on="on" class="deactivate-btn">Deactivate my profile</v-btn>
          </template>
          <v-card>
            <v-card-title>
              Deactivate your profile
            </v-card-title>
            <v-card-text>
              <p class="pb-1">Deactivating your Cooperatives Online profile will remove your contact information, and your access to associated teams and/or affiliated businesses. <strong>This action cannot be undone.</strong></p>
              <v-row>
                <v-col cols="12" class="form__btns">
                  <v-btn large color="error" to="./profiledeactivated" :loading="isDeactivating">Deactivate</v-btn>
                  <!-- Show loading indicator while deactivation process is active -->
                  <!-- Show ModalDialog Error if process failed -->
                  <!-- Redirect to 'ProfileDeactivated' view once successful -->

                  <v-btn large depressed color="default" @click="deactivateProfileDialog = false">Cancel</v-btn>
                  <!-- User should be able to recover when clicking this button (if the deactivation process is delayed and it is visible still) -->

                </v-col>
              </v-row>
            </v-card-text>
          </v-card>
        </v-dialog>
        <div>
          <v-btn large color="primary" class=".save-continue-button" :disabled='!isFormValid()' @click="save">
            Save
          </v-btn>
          <v-btn large depressed @click="cancel">Cancel</v-btn>
        </div>
=======
      <v-col cols="12" class="form__btns pb-0">
        <v-btn large color="primary" class="save-continue-button" :disabled='!isFormValid()' @click="save" data-test="save-button">
          Save
        </v-btn>
        <v-btn large depressed @click="cancel" data-test="cancel-button">Cancel</v-btn>
>>>>>>> 1e96600f
      </v-col>
    </v-row>
  </v-form>
</template>

<script lang="ts">
import { Component, Mixins, Vue } from 'vue-property-decorator'
import { mapActions, mapState } from 'vuex'
import { Contact } from '@/models/contact'
import ModalDialog from '@/components/auth/ModalDialog.vue'
import NextPageMixin from './NextPageMixin.vue'
import OrgModule from '@/store/modules/org'
import { Organization } from '@/models/Organization'
import TermsOfUseDialog from '@/components/auth/TermsOfUseDialog.vue'
import { User } from '@/models/user'
import UserModule from '@/store/modules/user'
import { getModule } from 'vuex-module-decorators'
import { mask } from 'vue-the-mask'

@Component({
  components: {
    TermsOfUseDialog
  },
  directives: {
    mask
  },
  computed: {
    ...mapState('org', ['organizations'])
  },
  methods: {
    ...mapActions('user',
      [
        'createUserContact',
        'updateUserContact',
        'updateUserTerms',
        'getUserProfile'
      ]
    ),
    ...mapActions('org', ['syncOrganizations'])
  }
})
export default class UserProfileForm extends Mixins(NextPageMixin) {
    private userStore = getModule(UserModule, this.$store)
    private orgStore = getModule(OrgModule, this.$store)
    private readonly organizations!: Organization[]
    private readonly createUserContact!: (contact: Contact) => Contact
    private readonly updateUserContact!: (contact: Contact) => Contact
    private readonly updateUserTerms!: () => User
    private readonly getUserProfile!: (identifer: string) => User
    private readonly syncOrganizations!: () => Organization[]
    private firstName = ''
    private lastName = ''
    private emailAddress = ''
    private confirmedEmailAddress = ''
    private phoneNumber = ''
    private extension = ''
    private formError = ''
    private editing = false
    private lastAcceptedVersion = ''
    private isTermsAccepted: boolean
    private deactivateProfileDialog = false
    private isDeactivating = false

    private emailRules = [
      v => !!v || 'Email address is required',
      v => {
        const pattern = /^(([^<>()[\]\\.,;:\s@"]+(\.[^<>()[\]\\.,;:\s@"]+)*)|(".+"))@((\[[0-9]{1,3}\.[0-9]{1,3}\.[0-9]{1,3}\.[0-9]{1,3}])|(([a-zA-Z\-0-9]+\.)+[a-zA-Z]{2,}))$/
        return pattern.test(v) || 'Valid email is required'
      }
    ]

    private phoneRules = [
      v => !v || (v.length === 0 || v.length === 14) || 'Phone number is invalid'
    ]

    private extensionRules = [
      v => !v || (v.length >= 0 || v.length <= 3) || 'Extension is invalid'
    ]

    private emailMustMatch (): string {
      return (this.emailAddress === this.confirmedEmailAddress) ? '' : 'Email addresses must match'
    }

    private isFormValid (): boolean {
      return (!this.$refs || !this.$refs.form) ? false : (this.$refs.form as Vue & { validate: () => boolean }).validate() &&
        this.confirmedEmailAddress === this.emailAddress && this.isTermsAccepted
    }

    async mounted () {
      if (!this.userProfile) {
        await this.getUserProfile('@me')
      }

      if (!this.organizations || this.organizations.length < 1) {
        await this.syncOrganizations()
      }

      this.firstName = this.userProfile.firstname
      this.lastName = this.userProfile.lastname
      if (this.userProfile.contacts && this.userProfile.contacts[0]) {
        this.emailAddress = this.confirmedEmailAddress = this.userProfile.contacts[0].email
        this.phoneNumber = this.userProfile.contacts[0].phone
        this.extension = this.userProfile.contacts[0].phoneExtension
        this.editing = true
        if (this.userProfile.is_terms_of_use_accepted) {
          this.lastAcceptedVersion = this.userProfile.terms_of_use_version
        }
      }
    }

    updateTerms (event) {
      this.isTermsAccepted = event.istermsaccepted
      this.userStore.updateCurrentUserTerms({
        terms_of_use_accepted_version: event.termsversion,
        is_terms_of_use_accepted: event.istermsaccepted
      })
    }

    async save () {
      if (this.isFormValid()) {
        const contact = {
          email: this.emailAddress.toLowerCase(),
          phone: this.phoneNumber,
          phoneExtension: this.extension
        }
        if (!this.editing) {
          await Promise.all([
            await this.createUserContact(contact),
            await this.updateUserTerms()
          ])
        } else {
          await this.updateUserContact(contact)
        }
        await this.getUserProfile('@me')
        this.redirectToNext()
      }
    }

    private redirectToNext () {
      this.$router.push(this.getNextPageUrl())
    }

    cancel () {
      window.history.back()
    }
}
</script>

<style lang="scss" scoped>
  @import '$assets/scss/theme.scss';

  .form__btns {
    display: flex;
    justify-content: flex-end;

    .v-btn + .v-btn {
      margin-left: 0.5rem;
    }
  }

  .deactivate-btn {
    margin-right: auto;
  }
</style><|MERGE_RESOLUTION|>--- conflicted
+++ resolved
@@ -101,7 +101,6 @@
     </v-row>
 
     <v-row>
-<<<<<<< HEAD
       <v-col cols="12" class="form__btns pt-5">
         <v-dialog max-width="640" v-model="deactivateProfileDialog" style="display: none;">
           <template v-slot:activator="{ on }">
@@ -129,18 +128,11 @@
           </v-card>
         </v-dialog>
         <div>
-          <v-btn large color="primary" class=".save-continue-button" :disabled='!isFormValid()' @click="save">
+          <v-btn large color="primary" class="save-continue-button" :disabled='!isFormValid()' @click="save" data-test="save-button">
             Save
           </v-btn>
-          <v-btn large depressed @click="cancel">Cancel</v-btn>
+          <v-btn large depressed @click="cancel" data-test="cancel-button">Cancel</v-btn>
         </div>
-=======
-      <v-col cols="12" class="form__btns pb-0">
-        <v-btn large color="primary" class="save-continue-button" :disabled='!isFormValid()' @click="save" data-test="save-button">
-          Save
-        </v-btn>
-        <v-btn large depressed @click="cancel" data-test="cancel-button">Cancel</v-btn>
->>>>>>> 1e96600f
       </v-col>
     </v-row>
   </v-form>
