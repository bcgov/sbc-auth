<template>
  <v-data-table
    class="user-list"
    :headers="headerMembers"
    :items="indexedOrgMembers"
    :items-per-page="5"
    :calculate-widths="true"
    :hide-default-footer="indexedOrgMembers.length <= 5"
    :custom-sort="customSortActive"
    :no-data-text="$t('noActiveUsersLabel')"
  >
    <template v-slot:loading>
      Loading...
    </template>
    <template v-slot:item.name="{ item }">
      <v-list-item-title class="user-name" :data-test="getIndexedTag('user-name', item.index)">{{ item.user.firstname }} {{ item.user.lastname }}</v-list-item-title>
      <v-list-item-subtitle :data-test="getIndexedTag('business-id', item.index)" v-if="item.user.contacts && item.user.contacts.length > 0">{{ item.user.contacts[0].email }}</v-list-item-subtitle>
    </template>
    <template v-slot:item.role="{ item }">
      <v-menu>
        <template v-slot:activator="{ on }">
          <v-btn :disabled="!canChangeRole(item)" small depressed v-on="on" :data-test="getIndexedTag('role-selector', item.index)">
            {{ item.membershipTypeCode }}
            <v-icon small depressed class="ml-1">mdi-chevron-down</v-icon>
          </v-btn>
        </template>
        <v-list>
          <v-item-group
            class="role-list">
            <v-list-item
              v-for="(role, index) in availableRoles"
              :key="index"
              @click="confirmChangeRole(item, role.name)"
              :disabled="!isRoleEnabled(role)"
              v-bind:class="{ active: item.membershipTypeCode.toUpperCase() === role.name.toUpperCase() }">
              <v-list-item-icon>
                <v-icon v-text="role.icon" />
              </v-list-item-icon>
              <v-list-item-content>
                <v-list-item-title
                  v-text="role.name"
                >
                </v-list-item-title>
                <v-list-item-subtitle
                  v-text="role.desc"
                >
                </v-list-item-subtitle>
              </v-list-item-content>
            </v-list-item>
          </v-item-group>
        </v-list>
      </v-menu>

    </template>
    <template v-slot:item.lastActive="{ item }" :data-test="getIndexedTag('last-active', item.index)">
      {{ formatDate(item.user.modified) }}
    </template>
    <template v-slot:item.action="{ item }">
<<<<<<< HEAD
      <v-btn :data-test="getIndexedTag('remove-user-button', item.index)" :disabled="!canRemove(item)" v-show="!canLeave(item)" depressed small @click="confirmRemoveMember(item)">Remove</v-btn>
      <v-btn :data-test="getIndexedTag('leave-team-button', item.index)" v-show="canLeave(item)" depressed small @click="confirmLeaveTeam(item)">Leave</v-btn>
=======
      <v-btn :disabled="!canRemove(item)" v-show="!canLeave(item)" depressed small @click="confirmRemoveMember(item)">Remove</v-btn>
      <v-btn v-show="canLeave(item)" depressed small @click="confirmLeaveTeam(item)">
        <span v-if="!canDissolve()">Leave</span>
        <span v-if="canDissolve()">Dissolve</span>
      </v-btn>
>>>>>>> dc766031
    </template>
  </v-data-table>
</template>

<script lang="ts">
import { Component, Emit, Vue } from 'vue-property-decorator'
import { Member, MembershipStatus, MembershipType, Organization, RoleInfo } from '@/models/Organization'
import { mapActions, mapGetters, mapState } from 'vuex'
import moment from 'moment'

export interface ChangeRolePayload {
  member: Member;
  targetRole: string;
}

@Component({
  computed: {
    ...mapState('org', ['activeOrgMembers']),
    ...mapGetters('org', ['myOrg', 'myOrgMembership'])
  },
  methods: {
    ...mapActions('org', ['syncActiveOrgMembers'])
  }
})
export default class MemberDataTable extends Vue {
  private readonly activeOrgMembers!: Member[]
  private readonly myOrg!: Organization
  private readonly myOrgMembership!: Member
  private readonly syncActiveOrgMembers!: () => Member[]

  private readonly availableRoles: RoleInfo[] = [
    {
      icon: 'mdi-account',
      name: 'Member',
      desc: 'Can add businesses, and file for a business.'
    },
    {
      icon: 'mdi-settings',
      name: 'Admin',
      desc: 'Can add/remove team members, add businesses, and file for a business.'
    },
    {
      icon: 'mdi-shield-key',
      name: 'Owner',
      desc: 'Can add/remove team members and businesses, and file for a business.'
    }
  ]

  private readonly headerMembers = [
    {
      text: 'Team Member',
      align: 'left',
      sortable: true,
      value: 'name'
    },
    {
      text: 'Roles',
      align: 'left',
      sortable: true,
      value: 'role'
    },
    {
      text: 'Last Active',
      align: 'left',
      sortable: true,
      value: 'lastActive'
    },
    {
      text: 'Actions',
      align: 'left',
      value: 'action',
      sortable: false,
      width: '77'
    }
  ]

  private getIndexedTag (tag, index): string {
    return `${tag}-${index}`
  }

  private get indexedOrgMembers () {
    return this.activeOrgMembers.map((item, index) => ({
      index,
      ...item
    }))
  }

  private async mounted () {
    await this.syncActiveOrgMembers()
  }

  private formatDate (date: Date) {
    return moment(date).format('DD MMM, YYYY')
  }

  private isRoleEnabled (role: RoleInfo): boolean {
    if (role.name !== 'Owner') {
      return true
    }

    if (this.myOrgMembership.membershipTypeCode === MembershipType.Owner) {
      return true
    }

    return false
  }

  private canChangeRole (memberBeingChanged: Member): boolean {
    // Can't change own role
    if (this.myOrgMembership.user.username === memberBeingChanged.user.username) {
      return false
    }

    // If member, can't change any roles
    if (this.myOrgMembership.membershipTypeCode === MembershipType.Member) {
      return false
    }

    // If not an active member, can't change
    if (this.myOrgMembership.membershipStatus !== MembershipStatus.Active) {
      return false
    }

    // Only owners can change owner roles
    if (memberBeingChanged.membershipTypeCode === MembershipType.Owner &&
        this.myOrgMembership.membershipTypeCode !== MembershipType.Owner) {
      return false
    }

    return true
  }

  private canRemove (memberToRemove: Member): boolean {
    // Can't remove yourself
    if (this.myOrgMembership.user.username === memberToRemove.user.username) {
      return false
    }

    // Can't remove unless Admin/Owner
    if (this.myOrgMembership.membershipTypeCode === MembershipType.Member) {
      return false
    }

    // Can't remove Owners unless an Owner
    if (memberToRemove.membershipTypeCode === MembershipType.Owner &&
        this.myOrgMembership.membershipTypeCode !== MembershipType.Owner) {
      return false
    }

    return true
  }

  private canLeave (member: Member): boolean {
    if (this.myOrgMembership.user.username !== member.user.username) {
      return false
    }
    return true
  }

  private ownerCount (): number {
    return this.activeOrgMembers.filter(member => member.membershipTypeCode === MembershipType.Owner).length
  }

  private customSortActive (items, index, isDescending) {
    const isDesc = isDescending.length > 0 && isDescending[0]
    switch (index[0]) {
      case 'name':
        items.sort((a, b) => {
          if (isDesc) {
            return a.user.firstname < b.user.firstname ? -1 : 1
          } else {
            return b.user.firstname < a.user.firstname ? -1 : 1
          }
        })
        break
      case 'role':
        items.sort((a, b) => {
          if (isDesc) {
            return a.membershipTypeCode < b.membershipTypeCode ? -1 : 1
          } else {
            return b.membershipTypeCode < a.membershipTypeCode ? -1 : 1
          }
        })
        break
      case 'lastActive':
        items.sort((a, b) => {
          if (isDesc) {
            return a.user.modified < b.user.modified ? -1 : 1
          } else {
            return b.user.modified < a.user.modified ? -1 : 1
          }
        })
    }
    return items
  }

  private canDissolve (): boolean {
    if (this.activeOrgMembers.length === 1 && this.myOrg.affiliatedEntities.length === 0) {
      return true
    }
    return false
  }

  @Emit()
  private confirmRemoveMember (member: Member) {}

  @Emit()
  private confirmChangeRole (member: Member, targetRole: string): ChangeRolePayload {
    return {
      member,
      targetRole
    }
  }

  private confirmLeaveTeam (member: Member) {
    if (member.membershipTypeCode === MembershipType.Owner &&
        this.ownerCount() === 1 &&
        !this.canDissolve()) {
      this.$emit('single-owner-error')
    } else {
      this.$emit('confirm-leave-team')
    }
  }
}
</script>

<style lang="scss" scoped>
  @import "$assets/scss/theme.scss";

  .v-list {
    padding-top: 0px;
    padding-bottom: 0px;
  }

  .role-list {
    max-width: 26rem;

    .v-list-item.active {
      background: $BCgovBlue0;
    }

    .v-list-item__title {
      letter-spacing: -0.02rem;
      font-size: 0.875rem;
      font-weight: 700;
    }

    .v-list-item__subtitle {
      white-space: normal;
      overflow: visible;
      line-height: 1.5;
      font-size: 0.875rem;
    }
  }
</style><|MERGE_RESOLUTION|>--- conflicted
+++ resolved
@@ -56,16 +56,11 @@
       {{ formatDate(item.user.modified) }}
     </template>
     <template v-slot:item.action="{ item }">
-<<<<<<< HEAD
-      <v-btn :data-test="getIndexedTag('remove-user-button', item.index)" :disabled="!canRemove(item)" v-show="!canLeave(item)" depressed small @click="confirmRemoveMember(item)">Remove</v-btn>
       <v-btn :data-test="getIndexedTag('leave-team-button', item.index)" v-show="canLeave(item)" depressed small @click="confirmLeaveTeam(item)">Leave</v-btn>
-=======
-      <v-btn :disabled="!canRemove(item)" v-show="!canLeave(item)" depressed small @click="confirmRemoveMember(item)">Remove</v-btn>
-      <v-btn v-show="canLeave(item)" depressed small @click="confirmLeaveTeam(item)">
+      <v-btn :data-test="getIndexedTag('remove-user-button', item.index)" v-show="canLeave(item)" depressed small @click="confirmLeaveTeam(item)">
         <span v-if="!canDissolve()">Leave</span>
         <span v-if="canDissolve()">Dissolve</span>
       </v-btn>
->>>>>>> dc766031
     </template>
   </v-data-table>
 </template>
