--- conflicted
+++ resolved
@@ -19,11 +19,7 @@
     <template v-slot:item.role="{ item }">
       <v-menu>
         <template v-slot:activator="{ on }">
-<<<<<<< HEAD
-          <v-btn :disabled="!canChangeRole(item)" class="role-selector" small depressed v-on="on">
-=======
-          <v-btn :disabled="!canChangeRole(item)" small depressed v-on="on" :data-test="getIndexedTag('role-selector', item.index)">
->>>>>>> 1e96600f
+          <v-btn :disabled="!canChangeRole(item)" class="role-selector" small depressed v-on="on" :data-test="getIndexedTag('role-selector', item.index)">
             {{ item.membershipTypeCode }}
             <v-icon small depressed class="ml-1">mdi-chevron-down</v-icon>
           </v-btn>
