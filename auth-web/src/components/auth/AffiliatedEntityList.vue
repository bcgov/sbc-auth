--- conflicted
+++ resolved
@@ -22,10 +22,7 @@
           :items-per-page="5"
           :hide-default-footer="myBusinesses.length <= 5"
           :custom-sort="customSort"
-<<<<<<< HEAD
-=======
           :calculate-widths="true"
->>>>>>> d44a3e64
         >
           <template v-slot:item.info="{ item }">
             <div class="meta">
