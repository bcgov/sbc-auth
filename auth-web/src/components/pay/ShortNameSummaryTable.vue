<template>
  <div>
    <v-snackbar
      id="linked-account-snackbar"
      v-model="snackbar"
      :timeout="4000"
      transition="fade"
    >
      {{ snackbarText }}
    </v-snackbar>
    <ShortNameLinkingDialog
      :isShortNameLinkingDialogOpen="isShortNameLinkingDialogOpen"
      :selectedShortName="selectedShortName"
      @close-short-name-linking-dialog="closeShortNameLinkingDialog"
      @on-link-account="onLinkAccount"
    />
    <DatePicker
      v-show="showDatePicker"
      ref="datePicker"
      :reset="dateRangeReset"
      class="date-picker"
      :setEndDate="endDate"
      :setStartDate="startDate"
      @submit="updateDateRange($event)"
    />
    <BaseVDataTable
      id="short-name-summaries"
      :clearFiltersTrigger="clearFiltersTrigger"
      itemKey="id"
      :loading="loading"
      loadingText="Loading Short names..."
      noDataText="No records to show."
      :setItems="results"
      :setHeaders="headers"
      :setTableDataOptions="options"
      :hasTitleSlot="true"
      :totalItems="totalResults"
      :pageHide="true"
      :filters="filters"
      :updateFilter="updateFilter"
      :useObserver="true"
      :observerCallback="() => infiniteScrollCallback(true)"
      :highlight-index="highlightIndex"
      highlight-class="base-table__item-row-green"
      @update-table-options="options = $event"
    >
      <template #header-title>
        <h2 class="ml-4 py-6">
          All Short Names
          <span class="font-weight-regular">
            ({{ totalResults }})
          </span>
        </h2>
      </template>
      <template #item-slot-shortName="{ item }">
        <span>{{ item.shortName }}</span>
      </template>
      <template #header-filter-slot-lastPaymentReceivedDate>
        <div @click="clickDatePicker()">
          <v-text-field
            v-model="dateRangeText"
            class="base-table__header__filter__textbox date-filter"
            :append-icon="'mdi-calendar'"
            clearable
            dense
            filled
            hide-details
            :placeholder="'Last Payment Received Date'"
            :value="dateRangeSelected ? 'Custom' : ''"
            @click:clear="dateRangeReset++"
          />
        </div>
      </template>
      <template #header-filter-slot-actions>
        <v-btn
          v-if="filters.isActive"
          class="clear-btn mx-auto mt-auto"
          color="primary"
          outlined
          @click="clearFilters()"
        >
          Clear Filters
          <v-icon class="ml-1 mt-1">
            mdi-close
          </v-icon>
        </v-btn>
      </template>
      <template #item-slot-lastPaymentReceivedDate="{ item }">
        <span>{{ formatDate(item.lastPaymentReceivedDate, dateDisplayFormat) }}</span>
      </template>
      <template #item-slot-shortNameType="{ item }">
        <span>{{ getShortNameTypeDescription(item.shortNameType) }}</span>
      </template>
      <template #item-slot-creditsRemaining="{ item }">
        <span class="pr-2">{{ formatAmount(item.creditsRemaining) }}</span>
        <v-chip
<<<<<<< HEAD
          v-if="item.refundStatus === ShortNameRefundStatus.PENDING_REFUND"
          small
          label
          text-color="white"
          class="primary pl-2 pr-2"
=======
            v-if="item.refundStatus === ShortNameRefundStatus.PENDING_APPROVAL"
            small
            label
            text-color="white"
            class="primary pl-2 pr-2"
>>>>>>> 3be721a6
        >
          {{ ShortNameRefundLabel.PENDING_APPROVAL }}
        </v-chip>
      </template>
      <template #item-slot-linkedAccountsCount="{ item }">
        <span>{{ item.linkedAccountsCount }}</span>
      </template>
      <template #item-slot-actions="{ item, index }">
        <div
          :id="`action-menu-${index}`"
          class="new-actions mx-auto"
        >
          <v-btn
            small
            color="primary"
            min-width="5rem"
            min-height="2rem"
            class="open-action-btn"
            @click="viewDetails(index)"
          >
            View Details
          </v-btn>
          <span class="more-actions">
            <v-menu
              v-model="actionDropdown[index]"
              :attach="`#action-menu-${index}`"
              offset-y
              nudge-left="130"
            >
              <template #activator="{ on }">
                <v-btn
                  small
                  color="primary"
                  min-height="2rem"
                  class="more-actions-btn"
                  v-on="on"
                >
                  <v-icon>{{ actionDropdown[index] ? 'mdi-menu-up' : 'mdi-menu-down' }}</v-icon>
                </v-btn>
              </template>
              <v-list>
                <v-list-item
                  class="actions-dropdown_item"
                  data-test="link-account-button"
                >
                  <v-list-item-subtitle
                    @click="openAccountLinkingDialog(item)"
                  >
                    <v-icon small>mdi-plus</v-icon>
                    <span class="pl-1 cursor-pointer">{{ item.linkedAccountsCount > 0 ? 'Add Linkage' : 'Link to Account' }}</span>
                  </v-list-item-subtitle>
                </v-list-item>
              </v-list>
            </v-menu>
          </span>
        </div>
      </template>
    </BaseVDataTable>
  </div>
</template>
<script lang="ts">
import { BaseVDataTable, DatePicker } from '..'
import { Ref, defineComponent, onMounted, reactive, ref, toRefs, watch } from '@vue/composition-api'
import {
  SessionStorageKeys,
  ShortNameRefundLabel,
  ShortNameRefundStatus
} from '@/util/constants'
import CommonUtils from '@/util/common-util'
import ConfigHelper from '@/util/config-helper'
import { DEFAULT_DATA_OPTIONS } from '../datatable/resources'
import { EFTShortnameResponse } from '@/models/eft-transaction'
import ModalDialog from '@/components/auth/common/ModalDialog.vue'
import ShortNameLinkingDialog from '@/components/pay/eft/ShortNameLinkingDialog.vue'
import { ShortNameSummaryState } from '@/models/pay/short-name'
import ShortNameUtils from '@/util/short-name-utils'
import _ from 'lodash'
import { useShortNameTable } from '@/composables/short-name-table-factory'

export default defineComponent({
  name: 'ShortNameSummaryTable',
  components: { BaseVDataTable, DatePicker, ShortNameLinkingDialog },
  props: {
    linkedAccount: { default: {} },
    currentTab: { default: 0 }
  },
  emits: ['on-link-account'],
  setup (props, { emit, root }) {
    const dateDisplayFormat = 'MMMM DD, YYYY'
    const datePicker = ref(null)
    const accountLinkingDialog: Ref<InstanceType<typeof ModalDialog>> = ref(null)
    const accountLinkingErrorDialog: Ref<InstanceType<typeof ModalDialog>> = ref(null)
    const state = reactive<ShortNameSummaryState>({
      results: [],
      totalResults: 1,
      filters: {
        isActive: false,
        pageNumber: 1,
        pageLimit: 20,
        filterPayload: defaultFilterPayload()
      },
      loading: false,
      actionDropdown: [],
      options: _.cloneDeep(DEFAULT_DATA_OPTIONS),
      shortNameLookupKey: 0,
      dateRangeReset: 0,
      clearFiltersTrigger: 0,
      selectedShortName: {},
      showDatePicker: false,
      dateRangeSelected: false,
      dateRangeText: '',
      accountLinkingErrorDialogTitle: '',
      accountLinkingErrorDialogText: '',
      isShortNameLinkingDialogOpen: false,
      startDate: '',
      endDate: '',
      highlightIndex: -1,
      snackbar: false,
      snackbarText: ''
    })
    const {
      infiniteScrollCallback, loadTableSummaryData, updateFilter
    } = useShortNameTable(state, emit)
    const createHeader = (col, label, type, value, filterValue = '', hasFilter = true, minWidth = '125px',
      width = '125px', filterItems = []) => ({
      col,
      customFilter: {
        filterApiFn: hasFilter ? (val: any) => loadTableSummaryData(col, val || '') : null,
        clearable: true,
        items: filterItems.length > 0 ? filterItems : undefined,
        label,
        type,
        value: filterValue
      },
      hasFilter,
      minWidth,
      width,
      value
    })

    const {
      shortName = '',
      shortNameType = '',
      lastPaymentReceivedDate = '',
      creditsRemaining = '',
      linkedAccountsCount = ''
    } = JSON.parse(ConfigHelper.getFromSession(SessionStorageKeys.ShortNamesSummaryFilter) || '{}')

    const headers = [
      createHeader(
        'shortName',
        'Bank Short Name',
        'text',
        'Short Name',
        shortName,
        true,
        '200px',
        '200px'
      ),
      createHeader(
        'shortNameType',
        'Type',
        'select',
        'Type',
        shortNameType,
        true,
        '200px',
        '200px',
        ShortNameUtils.ShortNameTypeItems
      ),
      createHeader(
        'lastPaymentReceivedDate',
        'Last Payment Received Date',
        'text',
        'Last Payment Received Date',
        lastPaymentReceivedDate,
        false,
        '275px',
        '275px'
      ),
      createHeader(
        'creditsRemaining',
        'Unsettled Amount',
        'text',
        'Unsettled Amount',
        creditsRemaining,
        true,
        '215px',
        '215px'
      ),
      createHeader(
        'linkedAccountsCount',
        'Linked Accounts',
        'text',
        'Linked Accounts',
        linkedAccountsCount,
        true,
        '175px',
        '175px'
      ),
      {
        col: 'actions',
        hasFilter: false,
        value: 'Actions',
        minWidth: '200px'
      }
    ]

    function defaultFilterPayload () {
      return {
        shortName: '',
        shortNameType: '',
        creditsRemaining: '',
        linkedAccountsCount: '',
        paymentReceivedStartDate: '',
        paymentReceivedEndDate: ''
      }
    }

    function formatAmount (amount: number) {
      return amount !== undefined ? CommonUtils.formatAmount(amount) : ''
    }

    function openAccountLinkingDialog (item: EFTShortnameResponse) {
      state.selectedShortName = item
      state.isShortNameLinkingDialogOpen = true
    }

    function closeShortNameLinkingDialog () {
      state.selectedShortName = {}
      state.isShortNameLinkingDialogOpen = false
    }

    function resetAccountLinkingDialog () {
      state.shortNameLookupKey++
    }

    function cancelAndResetAccountLinkingDialog () {
      accountLinkingDialog.value.close()
      resetAccountLinkingDialog()
    }

    function closeAccountAlreadyLinkedDialog () {
      accountLinkingErrorDialog.value.close()
    }

    function viewDetails (index) {
      root.$router?.push({
        name: 'shortnamedetails',
        params: {
          'shortNameId': state.results[index].id.toString()
        }
      })
    }

    function setDateRangeText (startDate: string, endDate: string) {
      if (!startDate || !endDate) {
        return
      }
      return `${formatDate(startDate)} - ${formatDate(endDate)}`
    }

    async function onLinkAccount (account: any) {
      emit('on-link-account', account)
      await loadTableSummaryData('page', 1)
    }

    async function updateDateRange ({ endDate, startDate }: { endDate?: string, startDate?: string }): void {
      state.showDatePicker = false
      state.dateRangeSelected = !!(endDate && startDate)
      if (!state.dateRangeSelected) { endDate = ''; startDate = '' }
      state.dateRangeText = state.dateRangeSelected ? setDateRangeText(startDate, endDate) : ''
      state.filters.filterPayload.paymentReceivedStartDate = startDate
      state.filters.filterPayload.paymentReceivedEndDate = endDate
      ConfigHelper.addToSession(SessionStorageKeys.ShortNamesSummaryFilter, JSON.stringify(state.filters.filterPayload))
      await loadTableSummaryData()
    }

    async function clickDatePicker () {
      state.showDatePicker = true
    }

    async function clearFilters () {
      state.clearFiltersTrigger++
      state.dateRangeReset++
      state.filters.filterPayload = defaultFilterPayload()
      state.filters.isActive = false
      await loadTableSummaryData()
    }

    async function onLinkedAccount (account: EFTShortnameResponse) {
      if (!account) return

      const { results } = state
      const shortName = results.find(result => result.id === account.shortNameId)

      if (!shortName) return

      state.snackbarText = `Bank short name ${shortName.shortName} was successfully linked.`
      state.highlightIndex = results.indexOf(shortName)
      state.snackbar = true

      setTimeout(() => {
        state.highlightIndex = -1
      }, 4000)
    }

    watch(() => props.linkedAccount, (account: EFTShortnameResponse) => {
      onLinkedAccount(account)
    })

    watch(() => props.currentTab, () => {
      loadData()
    })

    onMounted(async () => {
      await loadData()
    })

    async function loadData () {
      const orgSearchFilter = ConfigHelper.getFromSession(SessionStorageKeys.ShortNamesSummaryFilter)
      if (orgSearchFilter) {
        try {
          const payload = JSON.parse(orgSearchFilter)
          state.filters.filterPayload = payload
          if (payload.paymentReceivedStartDate) {
            state.dateRangeText = setDateRangeText(payload.paymentReceivedStartDate, payload.paymentReceivedEndDate)
          }
        } catch {
          // Silent catch
        }
      }
      await loadTableSummaryData()
    }

    watch(() => state.filters, (filters: any) => {
      ConfigHelper.addToSession(SessionStorageKeys.ShortNamesSummaryFilter, JSON.stringify(filters.filterPayload))
    }, { deep: true })

    return {
      ...toRefs(state),
      clearFilters,
      infiniteScrollCallback,
      headers,
      updateFilter,
      formatAmount,
      formatDate: CommonUtils.formatUtcToPacificDate,
      dateDisplayFormat,
      updateDateRange,
      onLinkAccount,
      clickDatePicker,
      accountLinkingDialog,
      accountLinkingErrorDialog,
      openAccountLinkingDialog,
      closeShortNameLinkingDialog,
      resetAccountLinkingDialog,
      cancelAndResetAccountLinkingDialog,
      closeAccountAlreadyLinkedDialog,
      datePicker,
      viewDetails,
      ShortNameRefundStatus,
      ShortNameRefundLabel,
      getShortNameTypeDescription: ShortNameUtils.getShortNameTypeDescription
    }
  }
})
</script>

<style lang="scss" scoped>
@import '@/assets/scss/theme.scss';
@import '@/assets/scss/actions.scss';
@import '@/assets/scss/ShortnameTables.scss';

#short-name-summaries {
  border: 1px solid #e9ecef
}

.new-actions {
  .v-list {
    width:180px
  }
}
</style><|MERGE_RESOLUTION|>--- conflicted
+++ resolved
@@ -94,19 +94,11 @@
       <template #item-slot-creditsRemaining="{ item }">
         <span class="pr-2">{{ formatAmount(item.creditsRemaining) }}</span>
         <v-chip
-<<<<<<< HEAD
-          v-if="item.refundStatus === ShortNameRefundStatus.PENDING_REFUND"
+          v-if="item.refundStatus === ShortNameRefundStatus.PENDING_APPROVAL"
           small
           label
           text-color="white"
           class="primary pl-2 pr-2"
-=======
-            v-if="item.refundStatus === ShortNameRefundStatus.PENDING_APPROVAL"
-            small
-            label
-            text-color="white"
-            class="primary pl-2 pr-2"
->>>>>>> 3be721a6
         >
           {{ ShortNameRefundLabel.PENDING_APPROVAL }}
         </v-chip>
