<template>
    <div id="app">
        <v-container>
            <v-layout row justify-center align-center>
                <v-progress-circular color="primary" :size="50" indeterminate v-if="!errorMessage"></v-progress-circular>
                <div class="loading-msg" v-if="!errorMessage"> {{ $t('paymentDoneMsg') }}</div>
                <div class="loading-msg" v-if="errorMessage && !showErrorModal">{{errorMessage}}</div>
                <sbc-system-error  v-on:continue-event="goToUrl(returnUrl)" v-if="showErrorModal && errorMessage" title="Payment Failed" primaryButtonTitle="Continue to Filing" :description="errorMessage" ></sbc-system-error>
            </v-layout>
        </v-container>
    </div>
</template>

<script  lang="ts">

import { Vue, Component, Prop } from 'vue-property-decorator'
import PaymentServices from '@/services/payment.services'
import SbcSystemError from 'sbc-common-components/src/components/SbcSystemError.vue'

@Component({
  components: {
    SbcSystemError
  }
})
export default class PaymentReturnForm extends Vue {
        @Prop() paymentId: string
        @Prop() transactionId: string
        @Prop() receiptNum: string
        returnUrl:string
        errorMessage:string = ''
        // show modal when paybc is down..otherwise [all unhandled technical error , show plain text error message..]
        showErrorModal:boolean = false

        mounted () {
          if (!this.paymentId || !this.transactionId) {
            this.errorMessage = this.$t('payNoParams').toString()
            return
          }
          PaymentServices.updateTransaction(this.paymentId, this.transactionId, this.receiptNum)
            .then(response => {
              this.returnUrl = response.data.clientSystemUrl
              if (response.data.paySystemReasonCode && response.data.paySystemReasonCode === 'SERVICE_UNAVAILABLE') {
                // PayBC down time..Show the custom modal
                this.errorMessage = this.$t('payFailedMessagePayBcDown').toString()
                this.showErrorModal = true
              } else {
                // all good..go back
                this.goToUrl(this.returnUrl)
              }
            })
            .catch(response => {
              // technical error..need not to show the modal
              this.showErrorModal = false
              this.errorMessage = this.$t('payFailedMessage').toString()
            })
        }
        goToUrl (url:string) {
          window.location.href = url
        }
}
</script>

<style lang="scss" scoped>
    @import '../../assets/scss/theme.scss';
    article{
        .v-card{
            line-height: 1.2rem;
            font-size: 0.875rem;
        }
    }
    section p{
        // font-size 0.875rem
        color: $gray6;
    }
    section + section{
        margin-top: 3rem;
    }
    h2{
        margin-bottom: 0.25rem;
    }
    #AR-header{
        margin-bottom: 1.25rem;
        line-height: 2rem;
        letter-spacing: -0.01rem;
        font-size: 2rem;
<<<<<<< HEAD
        font-weight: 700;
    #AR-step-1-header, #AR-step-2-header, #AR-step-3-header, #AR-step-4-header
        margin-bottom: 0.25rem;
        margin-top: 3rem;
        font-size: 1.125rem;
        font-weight: 700;
    .title-container
=======
        font-weight: 500;
    }
    #AR-step-1-header, #AR-step-2-header, #AR-step-3-header, #AR-step-4-header{
        margin-bottom: 0.25rem;
        margin-top: 3rem;
        font-size: 1.125rem;
        font-weight: 500;
    }
    .title-container{
>>>>>>> 03f75372
        margin-bottom: 0.5rem;
    }
    .agm-date{
        margin-left: 0.25rem;
<<<<<<< HEAD
        font-weight: 400;
=======
        font-weight: 300;
    }
>>>>>>> 03f75372
    // Save & Filing Buttons
    #buttons-container{
        padding-top: 2rem;
        border-top: 1px solid $gray5;
        .buttons-left{
            width: 50%;
        }
        .buttons-right{
            margin-left: auto;
        }
        .v-btn + .v-btn{
            margin-left: 0.5rem;
        }
    }
    .genErr{
        font-size: 0.9rem;
    }
    .error-dialog-padding{
        margin-left: 1rem;
    }
</style><|MERGE_RESOLUTION|>--- conflicted
+++ resolved
@@ -83,15 +83,6 @@
         line-height: 2rem;
         letter-spacing: -0.01rem;
         font-size: 2rem;
-<<<<<<< HEAD
-        font-weight: 700;
-    #AR-step-1-header, #AR-step-2-header, #AR-step-3-header, #AR-step-4-header
-        margin-bottom: 0.25rem;
-        margin-top: 3rem;
-        font-size: 1.125rem;
-        font-weight: 700;
-    .title-container
-=======
         font-weight: 500;
     }
     #AR-step-1-header, #AR-step-2-header, #AR-step-3-header, #AR-step-4-header{
@@ -101,17 +92,12 @@
         font-weight: 500;
     }
     .title-container{
->>>>>>> 03f75372
         margin-bottom: 0.5rem;
     }
     .agm-date{
         margin-left: 0.25rem;
-<<<<<<< HEAD
-        font-weight: 400;
-=======
         font-weight: 300;
     }
->>>>>>> 03f75372
     // Save & Filing Buttons
     #buttons-container{
         padding-top: 2rem;
