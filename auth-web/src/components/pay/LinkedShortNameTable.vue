<template>
  <div>
    <BaseVDataTable
      id="linked-bank-short-names"
      :clearFiltersTrigger="state.clearFiltersTrigger"
      itemKey="id"
      :loading="false"
      loadingText="Loading Linked Bank Short Names..."
      noDataText="No records to show."
      :setItems="state.results"
      :setHeaders="headers"
      :setTableDataOptions="state.options"
      :hasTitleSlot="true"
      :totalItems="state.totalResults"
      :pageHide="true"
      :filters="state.filters"
      :updateFilter="updateFilter"
      :useObserver="true"
      :observerCallback="infiniteScrollCallback"
      @update-table-options="tableDataOptions = $event"
    >
      <template #header-title>
        <h2 class="ml-4 py-6">
          EFT Enabled Accounts
          <span class="font-weight-regular">
            ({{ state.totalResults }})
          </span>
        </h2>
      </template>
      <template #header-filter-slot-actions>
        <v-btn
          v-if="state.filters.isActive"
          class="clear-btn mx-auto mt-auto"
          color="primary"
          outlined
          @click="clearFilters()"
        >
          Clear Filters
          <v-icon class="ml-1 mt-1">
            mdi-close
          </v-icon>
        </v-btn>
      </template>
<<<<<<< HEAD
      <template #item-slot-accountName="{ item }">
        <span>{{item.accountName}}</span>
        <v-chip
          small
          label
          color="error"
          class="item-chip"
          v-if="item.cfsAccountStatus && item.cfsAccountStatus !== 'ACTIVE'"
        >
          SUSPENDED
        </v-chip>
=======
      <template #item-slot-amountOwing="{ item }">
        <span>{{ formatAmount(item.amountOwing) }}</span>
>>>>>>> 831d38a2
      </template>
      <template #item-slot-actions="{ index }">
        <div
          :id="`action-menu-${index}`"
          class="new-actions mx-auto"
        >
          <v-btn
            small
            color="primary"
            min-width="5rem"
            min-height="2rem"
            class="open-action-btn"
            @click="viewDetails(index)"
          >
            View Detail
          </v-btn>
        </div>
      </template>
    </BaseVDataTable>
  </div>
</template>
<script lang="ts">
import { SessionStorageKeys, ShortNameStatus } from '@/util/constants'
import { defineComponent, onMounted, reactive, watch } from '@vue/composition-api'
import { BaseVDataTable } from '..'
import CommonUtils from '@/util/common-util'
import ConfigHelper from '@/util/config-helper'
import { DEFAULT_DATA_OPTIONS } from '../datatable/resources'
import { LinkedShortNameState } from '@/models/pay/short-name'
import _ from 'lodash'
import { useShortNameTable } from '@/composables/short-name-table-factory'

/* Transactions table has pagination, this has infinite scroll.
 * Affiliations table grabs all of the results at once, this grabs it one page at a time (through infinite scroll).
 */
export default defineComponent({
  name: 'LinkedShortNameTable',
  components: { BaseVDataTable },
  setup (props, { emit, root }) {
    const state = reactive<LinkedShortNameState>({
      results: [],
      totalResults: 1,
      filters: {
        isActive: false,
        pageNumber: 1,
        pageLimit: 20,
        filterPayload: defaultFilterPayload()
      },
      loading: false,
      actionDropdown: [],
      options: _.cloneDeep(DEFAULT_DATA_OPTIONS),
      clearFiltersTrigger: 0
    })

    const { infiniteScrollCallback, loadTableData, updateFilter } = useShortNameTable(state, emit)
    const createHeader = (col, label, type, value, filterValue = '', hasFilter = true, minWidth = '125px') => ({
      col,
      customFilter: {
        filterApiFn: hasFilter ? (val: any) => loadTableData(col, val || '') : null,
        clearable: true,
        label,
        type,
        value: filterValue
      },
      hasFilter,
      minWidth,
      value
    })

    const {
      shortName = '',
      accountName = '',
      accountBranch = '',
      accountId = '',
      amountOwing = '',
      statementId = ''
    } = JSON.parse(ConfigHelper.getFromSession(SessionStorageKeys.LinkedShortNamesFilter) || '{}')

    const headers = [
      createHeader(
        'shortName',
        'Bank Short Name',
        'text',
        'Short Name',
        shortName,
        true,
        '180px'
      ),
      createHeader(
        'accountName',
        'Account Name',
        'text',
        'Account Name',
        accountName,
        true,
        '280px'
      ),
      createHeader('accountBranch',
        'Branch Name',
        'text',
        'Branch Name',
        accountBranch,
        true,
        '175px'
      ),
      createHeader(
        'accountId',
        'Account Number',
        'text',
        'Account Number',
        accountId,
        true,
        '180px'
      ),
      createHeader(
        'amountOwing',
        'Total Amount Owing',
        'text',
        'Total Amount Owing',
        amountOwing,
        true,
        '200px'
      ),
      createHeader(
        'statementId',
        'Latest Statement Number',
        'text',
        'Latest Statement Number',
        statementId,
        true,
        '235px'
      ),
      {
        col: 'actions',
        hasFilter: false,
        minWidth: '164px',
        value: 'Actions',
        width: '130px',
        class: 'fixed-action-column',
        itemClass: 'fixed-action-column'
      }
    ]

    async function clearFilters (): Promise<void> {
      state.clearFiltersTrigger++
      state.filters.filterPayload = defaultFilterPayload()
      state.filters.isActive = false
      await loadTableData()
    }

    function defaultFilterPayload () {
      return {
        accountName: '',
        shortName: '',
        accountBranch: '',
        accountId: '',
        state: ShortNameStatus.LINKED
      }
    }

    function formatAmount (amount: number) {
      return amount !== undefined ? CommonUtils.formatAmount(amount) : ''
    }

    function viewDetails (index) {
      root.$router?.push({
        name: 'shortnamedetails',
        params: {
          'shortNameId': state.results[index].id?.toString()
        }
      })
    }

    onMounted(async () => {
      try {
        state.filters.filterPayload = JSON.parse(
          ConfigHelper.getFromSession(SessionStorageKeys.LinkedShortNamesFilter)) || state.filters.filterPayload
      } catch {
        // Silent catch
      }
      await loadTableData()
    })

    watch(() => state.filters, (filters: any) => {
      ConfigHelper.addToSession(SessionStorageKeys.LinkedShortNamesFilter, JSON.stringify(filters.filterPayload))
    }, { deep: true })

    return {
      clearFilters,
      infiniteScrollCallback,
      headers,
      state,
      updateFilter,
      viewDetails,
      formatAmount
    }
  }
})
</script>

<style lang="scss" scoped>
@import '@/assets/scss/theme.scss';
@import '@/assets/scss/actions.scss';
@import '@/assets/scss/ShortnameTables.scss';

.v-btn {
  border-radius: 4px !important;
  height: 40px !important;
  padding: 0 24px 0 24px !important;
  top: -5px;
}

#linked-bank-short-names {
  border: 1px solid #e9ecef;
  font-weight: bold;
}
.item-chip {
  margin-left: 1em;
}
</style><|MERGE_RESOLUTION|>--- conflicted
+++ resolved
@@ -41,22 +41,8 @@
           </v-icon>
         </v-btn>
       </template>
-<<<<<<< HEAD
-      <template #item-slot-accountName="{ item }">
-        <span>{{item.accountName}}</span>
-        <v-chip
-          small
-          label
-          color="error"
-          class="item-chip"
-          v-if="item.cfsAccountStatus && item.cfsAccountStatus !== 'ACTIVE'"
-        >
-          SUSPENDED
-        </v-chip>
-=======
       <template #item-slot-amountOwing="{ item }">
         <span>{{ formatAmount(item.amountOwing) }}</span>
->>>>>>> 831d38a2
       </template>
       <template #item-slot-actions="{ index }">
         <div
