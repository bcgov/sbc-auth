<template>
  <div>
    <ModalDialog
      ref="accountLinkingDialog"
      dialog-class="notify-dialog"
      max-width="640"
      :show-icon="false"
    >
      <template #title>
        <h1 class="text-left">
          Linking {{ selectedShortName.shortName }} to an Account
        </h1>
        <v-card-title>
          Search by Account ID or Name to Link:
          <v-btn
            large
            icon
            aria-label="Close Dialog"
            title="Close Dialog"
            :disabled="false"
            style="pointer-events: auto;"
            @click="() => {}"
          >
            <v-icon>mdi-close</v-icon>
          </v-btn>
        </v-card-title>
      </template>
      <template #text>
        <h4>
          Search by Account ID or Name to Link:
        </h4>
        <v-text-field
          v-model="accountSearch"
          filled
          label="Account ID or Account Name"
          persistent-hint
          autocomplete="off"
          type="text"
          maxlength="50"
          class="passcode mt-0 mb-2"
          aria-label="Account ID or Account Name"
        />
      </template>
      <template #actions>
        <v-btn
          large
          color="outlined"
          data-test="dialog-ok-button"
          @click="closeAccountLinkingDialog()"
        >
          Close
        </v-btn>
        <v-btn
          large
          color="primary"
          data-test="dialog-ok-button"
          @click="closeAccountLinkingDialog()"
        >
          Link to an Account and Settle Payment
        </v-btn>
      </template>
    </ModalDialog>
    <DatePicker
      v-show="showDatePicker"
      ref="datePicker"
      :reset="dateRangeReset"
      class="date-picker"
      @submit="updateDateRange($event)"
    />
    <BaseVDataTable
      id="linked-bank-short-names"
      :clearFiltersTrigger="clearFiltersTrigger"
      itemKey="id"
      :loading="false"
      loadingText="Loading Unlinked Bank Short Names..."
      noDataText="No records to show."
      :setItems="state.results"
      :setHeaders="headers"
      :setTableDataOptions="tableDataOptions"
      :title="title"
      :totalItems="state.totalResults"
      :pageHide="true"
      :filters="state.filters"
      :updateFilter="updateFilter"
      :useObserver="true"
      :observerCallback="infiniteScrollCallback"
      @update-table-options="tableDataOptions = $event"
    >
      <template #header-filter-slot-depositDate>
        <div @click="clickDatePicker()">
          <v-text-field
            class="base-table__header__filter__textbox date-filter"
            :append-icon="'mdi-calendar'"
            clearable
            dense
            filled
            hide-details
            :placeholder="'Date'"
            :value="dateRangeSelected ? 'Custom' : ''"
            @click:clear="dateRangeReset++"
          />
        </div>
      </template>
      <template #header-filter-slot-actions>
        <v-btn
          v-if="state.filters.isActive"
          class="clear-btn mx-auto mt-auto"
          color="primary"
          outlined
          @click="clearFilters()"
        >
          Clear Filters
          <v-icon class="ml-1 mt-1">
            mdi-close
          </v-icon>
        </v-btn>
      </template>
      <template #item-slot-depositAmount="{ item }">
        <span>{{ formatAmount(item.depositAmount) }}</span>
      </template>
      <template #item-slot-depositDate="{ item }">
        <span>{{ formatDate(item.depositDate) }}</span>
      </template>
      <template #item-slot-actions="{ item, index }">
        <div
          :id="`action-menu-${index}`"
          class="new-actions mx-auto"
        >
          <v-btn
            small
            color="primary"
            min-width="5rem"
            min-height="2rem"
            class="open-action-btn"
            @click="openAccountLinkingDialog(item)"
          >
            Link to Account
          </v-btn>
          <span class="more-actions">
            <v-menu
              v-model="actionDropdown[index]"
              :attach="`#action-menu-${index}`"
            >
              <template #activator="{ on }">
                <v-btn
                  small
                  color="primary"
                  min-height="2rem"
                  class="more-actions-btn"
                  v-on="on"
                >
                  <v-icon>{{ actionDropdown[index] ? 'mdi-menu-up' : 'mdi-menu-down' }}</v-icon>
                </v-btn>
              </template>
              <v-list>
                <v-list-item
                  class="actions-dropdown_item my-1"
                  data-test="remove-linkage-button"
                >
                  <v-list-item-subtitle>
                    <v-icon small>mdi-format-list-bulleted</v-icon>
                    <span class="pl-1">View Detail</span>
                  </v-list-item-subtitle>
                </v-list-item>
              </v-list>
            </v-menu>
          </span>
        </div>
      </template>
    </BaseVDataTable>
  </div>
</template>
<script lang="ts">
import { BaseVDataTable, DatePicker } from '..'
import { Ref, computed, defineComponent, nextTick, onMounted, reactive, ref } from '@vue/composition-api'
import CommonUtils from '@/util/common-util'
import { DEFAULT_DATA_OPTIONS } from '../datatable/resources'
import { DataOptions } from 'vuetify'
import ModalDialog from '@/components/auth/common/ModalDialog.vue'
import { ShortNameStatus } from '@/util/constants'
import { UnlinkedShortNameFilterParams } from '@/models/pay/shortname'
import _ from 'lodash'
import moment from 'moment'
<<<<<<< HEAD
import ShortNameLookup from './ShortNameLookup.vue'
=======
import { useShortnameTable } from '@/composables/shortname-table-factory'
>>>>>>> b3b3427c

export default defineComponent({
  name: 'UnlinkedShortNameTable',
  components: { BaseVDataTable, DatePicker, ModalDialog },
  setup (props, { emit }) {
    const datePicker = ref(null)
    const dateRangeReset = ref(0)
    const showDatePicker = ref(false)
    const dateRangeSelected = ref(false)
    const clearFiltersTrigger = ref(0)
    const selectedShortName = ref('123')
    const accountSearch = ref('')
    const actionDropdown: Ref<boolean[]> = ref([])
    const tableDataOptions: Ref<DataOptions> = ref(_.cloneDeep(DEFAULT_DATA_OPTIONS) as DataOptions)
    const accountLinkingDialog: Ref<InstanceType<typeof ModalDialog>> = ref(null)
    const state = reactive({
      results: [
        {
          accountName: 'RCPV',
          shortName: 'RCPV',
          accountBranch: 'Saanich',
          accountId: '3199',
          id: 1
        }
      ],
      totalResults: 1,
      filters: {
        isActive: false,
        pageNumber: 1,
        pageLimit: 20,
        filterPayload: {
          shortName: '',
          depositDate: '',
          depositAmount: '',
          state: ShortNameStatus.UNLINKED
        }
      } as UnlinkedShortNameFilterParams,
      loading: false
    })
    const { loadTableData, updateFilter } = useShortnameTable(state, emit)
    const createHeader = (col, label, type, value, hasFilter = true, minWidth = '125px') => ({
      col,
      customFilter: {
        filterApiFn: hasFilter ? (val: any) => loadTableData(col, val || '') : null,
        clearable: true,
        label,
        type,
        value
      },
      hasFilter,
      minWidth,
      value
    })

    const headers = [
      createHeader('shortName', 'Bank Short Name', 'text', 'Bank Short Name'),
      // createHeader('depositDate', 'Initial Payment Received Date', 'text', ''),
      {
        col: 'depositDate',
        hasFilter: false,
        label: 'Initial Payment Received Date',
        itemFn: (val: any) => {
          // Example format: 2023-03-11T00:55:05.909229 without timezone
          // const createdOn = moment.utc().toDate()
          // return CommonUtils.formatDisplayDate(createdOn, 'MMMM DD, YYYY<br/>h:mm A')
        },
        value: 'Initial Payment Received Date',
        minWidth: '165px'
      },
      createHeader('depositAmount', 'Initial Payment Amount', 'text', 'Initial Payment Amount'),
      {
        col: 'actions',
        hasFilter: false,
        value: 'Actions',
        minWidth: '200px'
      }
    ]

    const title = computed(() => {
      return `Unlinked Bank Short Names (${state.totalResults})`
    })

    onMounted(async () => {
      headers.forEach((header) => {
        if (header.hasFilter) {
          (header.customFilter as any).filterApiFn = (val: any) => loadTableData(header.col, val || '')
        }
      })
      await loadTableData()
    })

    function formatAmount (amount: number) {
      return CommonUtils.formatAmount(amount)
    }

    function formatDate (date: string) {
      return CommonUtils.formatDisplayDate(date, 'MMMM DD, YYYY')
    }

    async function clickDatePicker () {
      showDatePicker.value = true
      // await for datePicker ref to update
      await nextTick()
      // datePicker.value.$el.scrollIntoView({ behavior: 'smooth', block: 'center' });
    }

    function updateDateRange ({ endDate, startDate }: { endDate?: string, startDate?: string }): void {
      showDatePicker.value = false
      dateRangeSelected.value = !!(endDate && startDate)
      if (!dateRangeSelected.value) { endDate = ''; startDate = '' }
      // loadTableData('depositDate', { endDate, startDate })
      loadTableData('depositDate', endDate)
    }

    function openAccountLinkingDialog (item: any) {
      console.log(item)
      selectedShortName.value = item
      accountLinkingDialog.value.open()
    }

    function closeAccountLinkingDialog () {
      accountLinkingDialog.value.close()
    }

    async function clearFilters () {
      clearFiltersTrigger.value++
      dateRangeReset.value++
      state.filters.filterPayload = { state: ShortNameStatus.UNLINKED }
      state.filters.isActive = false
      await loadTableData()
    }

    async function infiniteScrollCallback () {
      state.filters.pageNumber++
      await loadTableData(null, null, true)
    }

    return {
      accountSearch,
      actionDropdown,
      clearFilters,
      clearFiltersTrigger,
      infiniteScrollCallback,
      headers,
      tableDataOptions,
      state,
      title,
      updateFilter,
      formatAmount,
      formatDate,
      updateDateRange,
      showDatePicker,
      dateRangeReset,
      clickDatePicker,
      dateRangeSelected,
      accountLinkingDialog,
      openAccountLinkingDialog,
      closeAccountLinkingDialog,
      datePicker,
      selectedShortName
    }
  }
})
</script>

<style lang="scss" scoped>
@import '@/assets/scss/theme.scss';
@import '@/assets/scss/actions.scss';
@import '@/assets/scss/ShortnameTables.scss';
#linked-bank-short-names {
  border: 1px solid #e9ecef
}

</style><|MERGE_RESOLUTION|>--- conflicted
+++ resolved
@@ -181,11 +181,7 @@
 import { UnlinkedShortNameFilterParams } from '@/models/pay/shortname'
 import _ from 'lodash'
 import moment from 'moment'
-<<<<<<< HEAD
-import ShortNameLookup from './ShortNameLookup.vue'
-=======
 import { useShortnameTable } from '@/composables/shortname-table-factory'
->>>>>>> b3b3427c
 
 export default defineComponent({
   name: 'UnlinkedShortNameTable',
