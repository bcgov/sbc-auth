<template>
  <v-card class="support-info-card">
    <header>Need Assistance?</header>
    <div class="container">
      <p>For support or questions about this application, please contact us at:</p>
      <ul class="contact-list">
        <li class="contact-list__row">
          <v-icon small color="primary">phone</v-icon>
          <span class="contact-info__value">{{ $t('techSupportPhone') }}</span>
        </li>
        <li class="contact-list__row">
          <v-icon small color="primary">email</v-icon>
          <span class="contact-info__value"><a v-bind:href="'mailto:' + $t('techSupportEmail')">{{ $t('techSupportEmail') }}</a></span>
        </li>
      </ul>
    </div>
  </v-card>
</template>

<script>
export default {
  name: 'SupportInfoCard'
}
</script>

<style lang="scss" scoped>
  @import "../assets/scss/theme.scss";

  .support-info-card{
    font-size: 1rem;
  }

<<<<<<< HEAD
  header
    padding 1.5rem
    padding-bottom 0
    font-size 1.5em
    font-weight 700
=======
  header{
    padding: 1.5rem;
    padding-bottom: 0;
    font-size: 1.5em;
    font-weight: 500;
  }
>>>>>>> 57a2390e

  .container{
    padding-top: 1.125rem;
    font-size: 1em;
  }

  @media (min-width: 960px){
    header{
      font-size: 1.125em;
    }

    .container{
      font-size: 0.875em
    }
  }

<<<<<<< HEAD
  .contact-list
    margin-top 1.5rem
    padding 0
    font-weight 700
    list-style-type none
=======
  .contact-list{
    margin-top: 1.5rem;
    padding: 0;
    font-weight: 500;
    list-style-type: none;
  }
>>>>>>> 57a2390e

  .contact-list__row{
    overflow: hidden;
    white-space: nowrap;
    text-overflow: ellipsis;
  }

  .contact-list__row .v-icon{
      vertical-align: middle;
      margin-top: -0.15rem;
      margin-right: 1rem;
  }

  .contact-list__row + .contact-list__row{
    margin-top: 0.2rem;
  }

</style><|MERGE_RESOLUTION|>--- conflicted
+++ resolved
@@ -30,20 +30,12 @@
     font-size: 1rem;
   }
 
-<<<<<<< HEAD
-  header
-    padding 1.5rem
-    padding-bottom 0
-    font-size 1.5em
-    font-weight 700
-=======
   header{
     padding: 1.5rem;
     padding-bottom: 0;
     font-size: 1.5em;
     font-weight: 500;
   }
->>>>>>> 57a2390e
 
   .container{
     padding-top: 1.125rem;
@@ -60,20 +52,12 @@
     }
   }
 
-<<<<<<< HEAD
-  .contact-list
-    margin-top 1.5rem
-    padding 0
-    font-weight 700
-    list-style-type none
-=======
   .contact-list{
     margin-top: 1.5rem;
     padding: 0;
     font-weight: 500;
     list-style-type: none;
   }
->>>>>>> 57a2390e
 
   .contact-list__row{
     overflow: hidden;
