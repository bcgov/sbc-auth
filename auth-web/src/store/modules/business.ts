import { Action, Module, Mutation, VuexModule } from 'vuex-module-decorators'
import {
  AffiliationInvitationStatus,
  AffiliationResponse,
  CreateRequestBody as CreateAffiliationRequestBody,
  CreateNRAffiliationRequestBody
} from '@/models/affiliation'
import { BNRequest, RequestTracker, ResubmitBNRequest } from '@/models/request-tracker'
import { Business, BusinessRequest, FolioNumberload, LearBusiness, LoginPayload, NameRequest, PasscodeResetLoad } from '@/models/business'
import {
  CorpTypes,
  FilingTypes,
  LDFlags,
  LearFilingTypes,
  NrConditionalStates,
  NrEntityType,
  NrState,
  NrTargetTypes,
  SessionStorageKeys
} from '@/util/constants'
import { Organization, RemoveBusinessPayload } from '@/models/Organization'
import BusinessService from '@/services/business.services'
import ConfigHelper from '@/util/config-helper'
import { Contact } from '@/models/contact'
import LaunchDarklyService from 'sbc-common-components/src/services/launchdarkly.services'
import { NameRequestResponse } from './../../models/affiliation'
import OrgService from '@/services/org.services'

@Module({
  name: 'business',
  namespaced: true
})
export default class BusinessModule extends VuexModule {
  currentBusiness: Business = undefined
  businesses: Business[] = []

  private get currentOrganization (): Organization {
    return this.context.rootState.org.currentOrganization
  }

  @Mutation
  public setCurrentBusiness (business: Business) {
    ConfigHelper.addToSession(SessionStorageKeys.BusinessIdentifierKey, business?.businessIdentifier)
    this.currentBusiness = business
  }

  @Mutation
  public setBusinesses (businesses: Business[]) {
    this.businesses = [...businesses]
  }

  /** This is the function that fetches and updates data for all NRs. */
  @Action({ rawError: true })
  public async syncBusinesses (): Promise<void> {
    const enableBcCccUlc = LaunchDarklyService.getFlag(LDFlags.EnableBcCccUlc) || false

    /** Returns True if NR is approved. */
    const isApproved = (nr: NameRequestResponse): boolean => (nr.stateCd === NrState.APPROVED)

    /** Returns True if NR is conditionally approved. NB: consent flag=null means "not required". */
    const isConditionallyApproved = (nr: NameRequestResponse): boolean => (
      nr.stateCd === NrState.CONDITIONAL && (
        nr.consentFlag === null ||
        nr.consentFlag === NrConditionalStates.RECEIVED ||
        nr.consentFlag === NrConditionalStates.WAIVED
      )
    )

    /** Returns True if NR is approved for incorporation. */
    const isApprovedForIa = (nr: NameRequestResponse): boolean => (
      (isApproved(nr) || isConditionallyApproved(nr)) &&
      nr.actions?.some(action => action.filingName === LearFilingTypes.INCORPORATION)
    )

    /** Returns True if NR is approved for registration. */
    const isApprovedForRegistration = (nr: NameRequestResponse): boolean => (
      (isApproved(nr) || isConditionallyApproved(nr)) &&
      nr.actions?.some(action => action.filingName === LearFilingTypes.REGISTRATION)
    )

    /** Returns True if NR has applicants for registration. */
    const isApplicantsExist = (nr: NameRequestResponse): boolean => {
      return nr.applicants && nr.applicants.length > 0
    }

    /** Returns target conditionally. */
    const getTarget = (nr: NameRequestResponse): NrTargetTypes => {
      const bcCorpTypes = [CorpTypes.BC_CCC, CorpTypes.BC_COMPANY, CorpTypes.BC_ULC_COMPANY]
      if (bcCorpTypes.includes(nr.legalType)) {
        // if FF is enabled then route to LEAR, else route to COLIN
        return enableBcCccUlc ? NrTargetTypes.LEAR : NrTargetTypes.COLIN
      }
      return nr.target
    }

    // initialize store
    this.setBusinesses([])

    // get current organization
    if (!this.currentOrganization) {
      console.log('Invalid organization') // eslint-disable-line no-console
      return
    }

    // get affiliated entities for this organization
    const entityResponse: AffiliationResponse[] = await OrgService.getAffiliatiatedEntities(this.currentOrganization.id)
      .then(response => {
        if (response?.data?.entities && response?.status === 200) {
          return response.data.entities
        }
        throw Error(`Invalid response = ${response}`)
      })
      .catch(error => {
        console.log('Error getting affiliated entities:', error) // eslint-disable-line no-console
        return [] as []
      })

    let affiliatedEntities: Business[] = []

    entityResponse.forEach((resp, i) => {
      const entity: Business = {
        businessIdentifier: resp.identifier,
        ...(resp.businessNumber && { businessNumber: resp.businessNumber }),
        ...(resp.legalName && { name: resp.legalName }),
        ...(resp.contacts && { contacts: resp.contacts }),
        ...((resp.draftType || resp.legalType) && { corpType: { code: resp.draftType || resp.legalType } }),
        ...(resp.legalType && { corpSubType: { code: resp.legalType } }),
        ...(resp.folioNumber && { folioNumber: resp.folioNumber }),
        ...(resp.lastModified && { lastModified: resp.lastModified }),
        ...(resp.modified && { modified: resp.modified }),
        ...(resp.modifiedBy && { modifiedBy: resp.modifiedBy }),
        ...(resp.nrNumber && { nrNumber: resp.nrNumber }),
        ...(resp.adminFreeze !== undefined ? { adminFreeze: resp.adminFreeze } : { adminFreeze: false }),
        ...(resp.goodStanding !== undefined ? { goodStanding: resp.goodStanding } : { goodStanding: true }),
        ...(resp.state && { status: resp.state })
      }
      if (resp.nameRequest) {
        const nr = resp.nameRequest
        if (!entity.nrNumber && nr.nrNum) {
          entity.nrNumber = entity.nrNumber || nr.nrNum
        }
        entity.nameRequest = {
          actions: nr.actions,
          names: nr.names,
          id: nr.id,
          legalType: nr.legalType,
          nrNumber: nr.nrNum,
          state: nr.stateCd,
          applicantEmail: isApplicantsExist(nr) ? nr.applicants[0].emailAddress : null,
          applicantPhone: isApplicantsExist(nr) ? nr.applicants[0].phoneNumber : null,
          enableIncorporation: isApprovedForIa(nr) || isApprovedForRegistration(nr),
          folioNumber: nr.folioNumber,
          target: getTarget(nr),
          entityTypeCd: nr.entityTypeCd,
          requestTypeCd: nr.requestTypeCd,
          natureOfBusiness: nr.natureBusinessInfo,
          expirationDate: nr.expirationDate,
          applicants: nr.applicants
        }
      }
      affiliatedEntities.push(entity)
    })

    if (LaunchDarklyService.getFlag(LDFlags.AffiliationInvitationRequestAccess)) { // featureFlagIt
      const resp = await OrgService.getAffiliationInvitations(this.currentOrganization.id)
        .catch(err => {
          console.log(err) // eslint-disable-line no-console
          return null
        })

<<<<<<< HEAD
      const pendingAffiliationInvitations = resp?.data?.affiliationInvitations || []

      for (const affiliationInviteInfo of pendingAffiliationInvitations) {
        const isFromOrg = affiliationInviteInfo.fromOrg.id === this.currentOrganization.id
        const isToOrgAndPending = affiliationInviteInfo.toOrg.id === this.currentOrganization.id &&
          affiliationInviteInfo.status === AffiliationInvitationStatus.Pending
        const isAccepted = affiliationInviteInfo.status === AffiliationInvitationStatus.Accepted
        const business = affiliatedEntities.find(business => business.businessIdentifier === affiliationInviteInfo.entity.businessIdentifier)

        if (business && (isToOrgAndPending || isFromOrg)) {
          business.affiliationInvites = (business.affiliationInvites || []).concat([affiliationInviteInfo])
        } else if (!business && isFromOrg && !isAccepted) {
          const newBusiness = { ...affiliationInviteInfo.entity, affiliationInvites: [affiliationInviteInfo] }
          affiliatedEntities.push(newBusiness)
        } else {
          // do not add invitation to the list.
        }
      }

      if (pendingAffiliationInvitations) {
        console.log('sorting, sorting')
=======
      if (resp?.data?.affiliationInvitations) {
        const affiliationInviteInfos: AffiliationInviteInfo[] = resp.data.affiliationInvitations

        affiliationInviteInfos.forEach(affiliationInviteInfo => {
          const business: Business = affiliatedEntities.find(
            businesses => businesses.businessIdentifier === affiliationInviteInfo.entity.businessIdentifier)
          const affiliationInviteInfosArray = [affiliationInviteInfo]

          if (business) {
            // toOrg needs to be active to display, if it is fromOrg, display it.
            if (AffiliationInviteInfo.isToOrgAndActive(affiliationInviteInfo, this.currentOrganization.id) ||
              AffiliationInviteInfo.isFromOrg(affiliationInviteInfo, this.currentOrganization.id)) {
              business.affiliationInvites = (business.affiliationInvites || []).concat(affiliationInviteInfosArray)
            }
          } else if (AffiliationInviteInfo.isFromOrg(affiliationInviteInfo, this.currentOrganization.id) &&
            !AffiliationInviteInfo.isAccepted(affiliationInviteInfo)) {
            const b = { ...affiliationInviteInfo.entity, affiliationInvites: affiliationInviteInfosArray }
            affiliatedEntities.push(b)
          } else {
            // do nothing, no row to add it, and not a request from this org.
          }
        })
>>>>>>> 29feb470
        // bubble the ones with the invitations to the top
        affiliatedEntities.sort((a, b) => {
          if (a.affiliationInvites && !b.affiliationInvites) {
            return -1
          }
          if (!a.affiliationInvites && b.affiliationInvites) {
            return 1
          }
          return 0
        })
      }
    }

    // update store with initial results
    this.setBusinesses(affiliatedEntities)
  }

  @Action({ commit: 'setCurrentBusiness', rawError: true })
  public async loadBusiness () {
    const businessIdentifier = ConfigHelper.getFromSession(SessionStorageKeys.BusinessIdentifierKey)
    const response = await BusinessService.getBusiness(businessIdentifier)
    if (response && response.data && response.status === 200) {
      return response.data
    }
  }

  @Action({ rawError: true })
  public async addBusiness (payload: LoginPayload) {
    const requestBody: CreateAffiliationRequestBody = {
      businessIdentifier: payload.businessIdentifier,
      certifiedByName: payload.certifiedByName,
      passCode: payload.passCode
    }

    // Create an affiliation between implicit org and requested business
    return OrgService.createAffiliation(this.currentOrganization.id, requestBody)
  }

  @Action({ rawError: true })
  public async updateBusinessName (businessNumber: string) {
    try {
      const businessResponse = await BusinessService.searchBusiness(businessNumber)
      if ((businessResponse?.status === 200) && businessResponse?.data?.business?.legalName) {
        const updateBusinessResponse = await BusinessService.updateBusinessName({
          businessIdentifier: businessNumber,
          name: businessResponse.data.business.legalName
        })
        if (updateBusinessResponse?.status === 200) {
          return updateBusinessResponse
        }
      }
      throw Error('update failed')
    } catch (error) {
      // delete the created affiliation if the update failed for avoiding orphan records
      // unable to do these from backend, since it causes a circular dependency
      await OrgService.removeAffiliation(this.currentOrganization.id, businessNumber, undefined, false)
      return {
        errorMsg: 'Cannot add business due to some technical reasons'
      }
    }
  }

  @Action({ rawError: true })
  public async addNameRequest (requestBody: CreateNRAffiliationRequestBody) {
    // Create an affiliation between implicit org and requested business
    return OrgService.createNRAffiliation(this.currentOrganization.id, requestBody)
  }

  @Action({ rawError: true })
  public async createNamedBusiness ({ filingType, business }: { filingType: FilingTypes, business: Business}) {
    let filingBody: BusinessRequest = null

    // add in Business Type for SP
    const addBusinessTypeforSP = (filingBody: BusinessRequest, business: Business): BusinessRequest => {
      if (business.nameRequest.entityTypeCd === NrEntityType.FR) {
        filingBody.filing.registration.businessType = CorpTypes.SOLE_PROP
      } else if (business.nameRequest.entityTypeCd === NrEntityType.DBA) {
        filingBody.filing.registration.businessType = NrEntityType.DBA
      }
      return filingBody
    }

    switch (filingType) {
      case FilingTypes.INCORPORATION_APPLICATION: {
        filingBody = {
          filing: {
            business: {
              legalType: business.nameRequest.legalType
            },
            header: {
              accountId: this.currentOrganization.id,
              name: filingType
            },
            incorporationApplication: {
              nameRequest: {
                legalType: business.nameRequest.legalType,
                nrNumber: business.businessIdentifier || business.nameRequest.nrNumber
              }
            }
          }
        }

        // add in Business Type for SP
        if (business.nameRequest.legalType === CorpTypes.SOLE_PROP) {
          addBusinessTypeforSP(filingBody, business)
        }
        break
      }

      case FilingTypes.REGISTRATION: {
        filingBody = {
          filing: {
            header: {
              accountId: this.currentOrganization.id,
              name: filingType
            },
            registration: {
              business: {
                natureOfBusiness: business.nameRequest.natureOfBusiness
              },
              nameRequest: {
                legalType: business.nameRequest.legalType,
                nrNumber: business.nameRequest.nrNumber
              }
            }
          }
        }

        // add in Business Type for SP
        addBusinessTypeforSP(filingBody, business)
        break
      }
    }

    // create an affiliation between implicit org and requested business
    const response = await BusinessService.createDraftFiling(filingBody)
    if (response?.status >= 200 && response?.status < 300) {
      return response
    }

    // delete the created affiliation if the update failed for avoiding orphan records
    // unable to do this from backend, since it causes a circular dependency
    const orgIdentifier = this.currentOrganization.id
    const incorporationNumber = business.businessIdentifier
    await OrgService.removeAffiliation(orgIdentifier, incorporationNumber, undefined, false)

    return { errorMsg: 'Cannot add business due to some technical reasons' }
  }

  // Following searchBusiness will search data from legal-api.
  @Action({ rawError: true })
  public async searchBusiness (businessIdentifier: string): Promise<LearBusiness> {
    const response = await BusinessService.searchBusiness(businessIdentifier).catch(() => null)
    if (response?.status === 200 && response?.data?.business?.legalName) {
      ConfigHelper.addToSession(SessionStorageKeys.BusinessIdentifierKey, businessIdentifier)
      return response.data.business
    } else {
      throw Error('search failed')
    }
  }

  @Action({ rawError: true })
  public async searchBusinessIndex (identifier: string): Promise<number> {
    return this.businesses.findIndex(business => business.businessIdentifier === identifier)
  }

  @Action({ rawError: true })
  public async createBNRequest (request: BNRequest): Promise<any> {
    return BusinessService.createBNRequest(request)
  }

  @Action({ rawError: true })
  public async getBNRequests (businessIdentifier: string): Promise<RequestTracker[]> {
    const response = await BusinessService.getBNRequests(businessIdentifier).catch(() => null)
    if (response?.status === 200) {
      return response.data.requestTrackers
    }
    return []
  }

  @Action({ rawError: true })
  public async downloadBusinessSummary (businessIdentifier: string): Promise<void> {
    await BusinessService.fetchBusinessSummary(businessIdentifier).catch(() => null)
  }

  @Action({ rawError: true })
  public async resubmitBNRequest (resubmitRequest: ResubmitBNRequest): Promise<any> {
    const response = await BusinessService.resubmitBNRequest(resubmitRequest).catch(() => null)
    return response?.status === 200
  }

  @Action({ rawError: true })
  public async getRequestTracker (requestTrackerId: number): Promise<RequestTracker> {
    const response = await BusinessService.getRequestTracker(requestTrackerId).catch(() => null)
    if (response?.status === 200) {
      return response.data
    }
    return null
  }

  @Action({ rawError: true })
  public async isAffiliated (identifier: string): Promise<boolean> {
    return this.businesses.some(business => business.businessIdentifier === identifier)
  }

  @Action({ rawError: true })
  public async createNumberedBusiness ({ filingType, business }): Promise<void> {
    const filingBody: BusinessRequest = {
      filing: {
        business: {
          legalType: business.nameRequest.legalType
        },
        header: {
          accountId: this.currentOrganization.id,
          name: filingType
        },
        incorporationApplication: {
          nameRequest: {
            legalType: business.nameRequest.legalType
          }
        }
      }
    }

    try {
      // create an affiliation between implicit org and requested business
      const response = await BusinessService.createDraftFiling(filingBody)
      if (!response?.data) throw Error('Invalid response data')
      if (response.status !== 200 && response.status !== 201) throw Error('Invalid response status')

      const tempRegNum = response.data.filing?.business?.identifier
      if (!tempRegNum) throw Error('Invalid temporary registration number')

      // redirect to Filings UI
      ConfigHelper.addToSession(SessionStorageKeys.BusinessIdentifierKey, tempRegNum)
      const redirectURL = `${ConfigHelper.getBusinessURL()}${tempRegNum}`
      window.location.href = decodeURIComponent(redirectURL)
    } catch (error) {
      // eslint-disable-next-line no-console
      console.log(error) // ToDo: Handle error: Redirect back to Homeview? Feedback required here
    }
  }

  @Action({ rawError: true })
  public async removeBusiness (payload: RemoveBusinessPayload) {
    // If the business is a new registration then remove the business filing from legal-db
    if (payload.business.corpType.code === CorpTypes.INCORPORATION_APPLICATION) {
      let filingResponse = await BusinessService.getFilings(payload.business.businessIdentifier)
      if (filingResponse && filingResponse.data && filingResponse.status === 200) {
        let filingId = filingResponse?.data?.filing?.header?.filingId
        // If there is a filing delete it which will delete the affiliation, else delete the affiliation
        if (filingId) {
          await BusinessService.deleteBusinessFiling(payload.business.businessIdentifier, filingId)
        } else {
          const businessIdentifier = payload.business.businessIdentifier || payload.business.nameRequest.nrNumber
          await OrgService.removeAffiliation(payload.orgIdentifier, businessIdentifier, payload.passcodeResetEmail, payload.resetPasscode)
        }
      }
    } else {
      // Remove an affiliation between the given business and each specified org
      const businessIdentifier = payload.business.businessIdentifier || payload.business.nameRequest.nrNumber
      await OrgService.removeAffiliation(payload.orgIdentifier, businessIdentifier, payload.passcodeResetEmail, payload.resetPasscode)
    }
  }

  @Action({ commit: 'setCurrentBusiness', rawError: true })
  public async saveContact (contact: Contact) {
    let currentBusiness: Business = this.context.state['currentBusiness']
    let response = null
    if (!currentBusiness.contacts || currentBusiness.contacts.length === 0) {
      response = await BusinessService.addContact(currentBusiness, contact)
    } else {
      response = await BusinessService.updateContact(currentBusiness, contact)
    }
    if (response && response.data && (response.status === 200 || response.status === 201)) {
      return response.data
    }
  }

  @Action({ rawError: true })
  public async updateFolioNumber (folioNumberload: FolioNumberload) {
    await BusinessService.updateFolioNumber(folioNumberload)
  }

  @Action({ rawError: true })
  public resetCurrentBusiness (): void {
    this.context.commit('setCurrentBusiness', undefined)
    ConfigHelper.removeFromSession(SessionStorageKeys.BusinessIdentifierKey)
  }

  @Action({ rawError: true })
  public async resetBusinessPasscode (passCodeResetLoad: PasscodeResetLoad) {
    await BusinessService.resetBusinessPasscode(passCodeResetLoad)
  }
}<|MERGE_RESOLUTION|>--- conflicted
+++ resolved
@@ -161,14 +161,13 @@
       affiliatedEntities.push(entity)
     })
 
-    if (LaunchDarklyService.getFlag(LDFlags.AffiliationInvitationRequestAccess)) { // featureFlagIt
+    if (!LaunchDarklyService.getFlag(LDFlags.AffiliationInvitationRequestAccess)) { // featureFlagIt
       const resp = await OrgService.getAffiliationInvitations(this.currentOrganization.id)
         .catch(err => {
           console.log(err) // eslint-disable-line no-console
           return null
         })
 
-<<<<<<< HEAD
       const pendingAffiliationInvitations = resp?.data?.affiliationInvitations || []
 
       for (const affiliationInviteInfo of pendingAffiliationInvitations) {
@@ -189,31 +188,6 @@
       }
 
       if (pendingAffiliationInvitations) {
-        console.log('sorting, sorting')
-=======
-      if (resp?.data?.affiliationInvitations) {
-        const affiliationInviteInfos: AffiliationInviteInfo[] = resp.data.affiliationInvitations
-
-        affiliationInviteInfos.forEach(affiliationInviteInfo => {
-          const business: Business = affiliatedEntities.find(
-            businesses => businesses.businessIdentifier === affiliationInviteInfo.entity.businessIdentifier)
-          const affiliationInviteInfosArray = [affiliationInviteInfo]
-
-          if (business) {
-            // toOrg needs to be active to display, if it is fromOrg, display it.
-            if (AffiliationInviteInfo.isToOrgAndActive(affiliationInviteInfo, this.currentOrganization.id) ||
-              AffiliationInviteInfo.isFromOrg(affiliationInviteInfo, this.currentOrganization.id)) {
-              business.affiliationInvites = (business.affiliationInvites || []).concat(affiliationInviteInfosArray)
-            }
-          } else if (AffiliationInviteInfo.isFromOrg(affiliationInviteInfo, this.currentOrganization.id) &&
-            !AffiliationInviteInfo.isAccepted(affiliationInviteInfo)) {
-            const b = { ...affiliationInviteInfo.entity, affiliationInvites: affiliationInviteInfosArray }
-            affiliatedEntities.push(b)
-          } else {
-            // do nothing, no row to add it, and not a request from this org.
-          }
-        })
->>>>>>> 29feb470
         // bubble the ones with the invitations to the top
         affiliatedEntities.sort((a, b) => {
           if (a.affiliationInvites && !b.affiliationInvites) {
