import { AccountType, ProductCode } from '@/models/Staff'
import { Action, Module, Mutation, VuexModule } from 'vuex-module-decorators'
<<<<<<< HEAD
import { AccountStatus } from '@/util/constants'
import { Organization } from '@/models/Organization'
=======
import { MembershipType, Organization } from '@/models/Organization'
import { Address } from '@/models/address'
import { AffidavitInformation } from '@/models/affidavit'
import { Contact } from '@/models/contact'
import OrgService from '@/services/org.services'
>>>>>>> bdab70fc
import StaffService from '@/services/staff.services'
import { User } from '@/models/user'
import UserService from '@/services/user.services'

@Module({
  name: 'staff',
  namespaced: true
})
export default class StaffModule extends VuexModule {
  products: ProductCode[] = []
  accountTypes: AccountType[] = []
<<<<<<< HEAD
  activeStaffOrgs: Organization[] = []
  pendingStaffOrgs: Organization[] = []
  rejectedStaffOrgs: Organization[] = []
=======
  accountUnderReview: Organization
  accountUnderReviewAddress: Address
  accountUnderReviewAdmin: User
  accountUnderReviewAdminContact: Contact
  accountUnderReviewAffidavitInfo: AffidavitInformation

  public get accountNotaryName (): string {
    return this.accountUnderReviewAffidavitInfo?.issuer || '-'
  }

  public get accountNotaryContact (): Contact {
    return this.accountUnderReviewAffidavitInfo?.contacts?.length > 0 && this.accountUnderReviewAffidavitInfo?.contacts[0]
  }

  public get affidavitDocumentUrl (): string {
    return this.accountUnderReviewAffidavitInfo?.documentUrl
  }
>>>>>>> bdab70fc

  @Mutation
  public setProducts (products: ProductCode[]) {
    this.products = products
  }

  @Mutation
  public setAccountTypes (accountType: AccountType[]) {
    this.accountTypes = accountType
  }

  @Mutation
<<<<<<< HEAD
  public setActiveStaffOrgs (activeOrgs: Organization[]) {
    this.activeStaffOrgs = activeOrgs
  }

  @Mutation
  public setPendingStaffOrgs (pendingOrgs: Organization[]) {
    this.pendingStaffOrgs = pendingOrgs
  }

  @Mutation
  public setRejectedStaffOrgs (rejectedOrgs: Organization[]) {
    this.rejectedStaffOrgs = rejectedOrgs
=======
  public setAccountUnderReview (account: Organization) {
    this.accountUnderReview = account
  }

  @Mutation
  public setAccountUnderReviewAddress (address: Address) {
    this.accountUnderReviewAddress = address
  }

  @Mutation
  public setAccountUnderReviewAdmin (admin: User) {
    this.accountUnderReviewAdmin = admin
  }

  @Mutation
  public setAccountUnderReviewAffidavitInfo (affidavitInfo: AffidavitInformation) {
    this.accountUnderReviewAffidavitInfo = affidavitInfo
  }

  @Mutation
  public setAccountUnderReviewAdminContact (contact: Contact) {
    this.accountUnderReviewAdminContact = contact
>>>>>>> bdab70fc
  }

  @Action({ commit: 'setProducts', rawError: true })
  public async getProducts (): Promise<ProductCode[]> {
    const response = await StaffService.getProducts()
    if (response && response.data && response.status === 200) {
      return response.data
    }
  }

  @Action({ commit: 'setAccountTypes', rawError: true })
  public async getAccountTypes (): Promise<AccountType[]> {
    const response = await StaffService.getAccountTypes()
    if (response && response.data && response.status === 200) {
      return response.data
    }
  }

<<<<<<< HEAD
  @Action({ commit: 'setActiveStaffOrgs', rawError: true })
  public async syncActiveStaffOrgs () {
    const response = await StaffService.getStaffOrgs(AccountStatus.ACTIVE)
    return response?.data?.orgs || []
  }

  @Action({ commit: 'setPendingStaffOrgs', rawError: true })
  public async syncPendingStaffOrgs () {
    const response = await StaffService.getStaffOrgs(AccountStatus.PENDING_AFFIDAVIT_REVIEW)
    return response?.data?.orgs || []
  }

  @Action({ commit: 'setRejectedStaffOrgs', rawError: true })
  public async syncRejectedStaffOrgs () {
    const response = await StaffService.getStaffOrgs(AccountStatus.REJECTED)
    return response?.data?.orgs || []
=======
  @Action({ rawError: true })
  public async syncAccountUnderReview (organizationIdentifier: number): Promise<void> {
    const accountResponse = await OrgService.getOrganization(organizationIdentifier)
    if (accountResponse?.data && accountResponse?.status === 200) {
      this.context.commit('setAccountUnderReview', accountResponse.data)

      const addressResponse = await OrgService.getContactForOrg(organizationIdentifier)
      if (addressResponse) {
        this.context.commit('setAccountUnderReviewAddress', addressResponse)
      }

      const accountMembersResponse = await OrgService.getOrgMembers(organizationIdentifier, 'ACTIVE')
      if (accountMembersResponse?.data && accountMembersResponse?.status === 200) {
        const admin = accountMembersResponse.data.members.find(member => member.membershipTypeCode === MembershipType.Admin)?.user
        if (admin) {
          this.context.commit('setAccountUnderReviewAdmin', admin)
          const adminContactResponse = await UserService.getUserProfile(admin.username)
          if (adminContactResponse?.data && adminContactResponse?.status === 200) {
            const contact = adminContactResponse?.data?.contacts?.length > 0 && adminContactResponse?.data?.contacts[0]
            if (contact) {
              this.context.commit('setAccountUnderReviewAdminContact', contact)
            }
          }
        }
      }

      const affidavitResponse = await OrgService.getAffidavitInfo(organizationIdentifier)
      if (affidavitResponse?.data && affidavitResponse?.status === 200) {
        this.context.commit('setAccountUnderReviewAffidavitInfo', affidavitResponse.data)
      }
    }
  }

  @Action({ rawError: true })
  public async approveAccountUnderReview () {
    const orgId = this.context.state['accountUnderReview']?.id
    if (orgId) {
      await OrgService.approvePendingOrg(orgId)
      await this.context.dispatch('syncAccountUnderReview', orgId)
    }
  }

  @Action({ rawError: true })
  public async rejectAccountUnderReview () {
    const orgId = this.context.state['accountUnderReview']?.id
    if (orgId) {
      await OrgService.rejectPendingOrg(orgId)
      await this.context.dispatch('syncAccountUnderReview', orgId)
    }
>>>>>>> bdab70fc
  }
}<|MERGE_RESOLUTION|>--- conflicted
+++ resolved
@@ -1,15 +1,11 @@
 import { AccountType, ProductCode } from '@/models/Staff'
 import { Action, Module, Mutation, VuexModule } from 'vuex-module-decorators'
-<<<<<<< HEAD
+import { MembershipType, Organization } from '@/models/Organization'
 import { AccountStatus } from '@/util/constants'
-import { Organization } from '@/models/Organization'
-=======
-import { MembershipType, Organization } from '@/models/Organization'
 import { Address } from '@/models/address'
 import { AffidavitInformation } from '@/models/affidavit'
 import { Contact } from '@/models/contact'
 import OrgService from '@/services/org.services'
->>>>>>> bdab70fc
 import StaffService from '@/services/staff.services'
 import { User } from '@/models/user'
 import UserService from '@/services/user.services'
@@ -21,11 +17,9 @@
 export default class StaffModule extends VuexModule {
   products: ProductCode[] = []
   accountTypes: AccountType[] = []
-<<<<<<< HEAD
   activeStaffOrgs: Organization[] = []
   pendingStaffOrgs: Organization[] = []
   rejectedStaffOrgs: Organization[] = []
-=======
   accountUnderReview: Organization
   accountUnderReviewAddress: Address
   accountUnderReviewAdmin: User
@@ -43,7 +37,6 @@
   public get affidavitDocumentUrl (): string {
     return this.accountUnderReviewAffidavitInfo?.documentUrl
   }
->>>>>>> bdab70fc
 
   @Mutation
   public setProducts (products: ProductCode[]) {
@@ -56,7 +49,6 @@
   }
 
   @Mutation
-<<<<<<< HEAD
   public setActiveStaffOrgs (activeOrgs: Organization[]) {
     this.activeStaffOrgs = activeOrgs
   }
@@ -69,7 +61,9 @@
   @Mutation
   public setRejectedStaffOrgs (rejectedOrgs: Organization[]) {
     this.rejectedStaffOrgs = rejectedOrgs
-=======
+  }
+
+  @Mutation
   public setAccountUnderReview (account: Organization) {
     this.accountUnderReview = account
   }
@@ -92,7 +86,6 @@
   @Mutation
   public setAccountUnderReviewAdminContact (contact: Contact) {
     this.accountUnderReviewAdminContact = contact
->>>>>>> bdab70fc
   }
 
   @Action({ commit: 'setProducts', rawError: true })
@@ -111,24 +104,6 @@
     }
   }
 
-<<<<<<< HEAD
-  @Action({ commit: 'setActiveStaffOrgs', rawError: true })
-  public async syncActiveStaffOrgs () {
-    const response = await StaffService.getStaffOrgs(AccountStatus.ACTIVE)
-    return response?.data?.orgs || []
-  }
-
-  @Action({ commit: 'setPendingStaffOrgs', rawError: true })
-  public async syncPendingStaffOrgs () {
-    const response = await StaffService.getStaffOrgs(AccountStatus.PENDING_AFFIDAVIT_REVIEW)
-    return response?.data?.orgs || []
-  }
-
-  @Action({ commit: 'setRejectedStaffOrgs', rawError: true })
-  public async syncRejectedStaffOrgs () {
-    const response = await StaffService.getStaffOrgs(AccountStatus.REJECTED)
-    return response?.data?.orgs || []
-=======
   @Action({ rawError: true })
   public async syncAccountUnderReview (organizationIdentifier: number): Promise<void> {
     const accountResponse = await OrgService.getOrganization(organizationIdentifier)
@@ -178,6 +153,23 @@
       await OrgService.rejectPendingOrg(orgId)
       await this.context.dispatch('syncAccountUnderReview', orgId)
     }
->>>>>>> bdab70fc
+  }
+
+  @Action({ commit: 'setActiveStaffOrgs', rawError: true })
+  public async syncActiveStaffOrgs () {
+    const response = await StaffService.getStaffOrgs(AccountStatus.ACTIVE)
+    return response?.data?.orgs || []
+  }
+
+  @Action({ commit: 'setPendingStaffOrgs', rawError: true })
+  public async syncPendingStaffOrgs () {
+    const response = await StaffService.getStaffOrgs(AccountStatus.PENDING_AFFIDAVIT_REVIEW)
+    return response?.data?.orgs || []
+  }
+
+  @Action({ commit: 'setRejectedStaffOrgs', rawError: true })
+  public async syncRejectedStaffOrgs () {
+    const response = await StaffService.getStaffOrgs(AccountStatus.REJECTED)
+    return response?.data?.orgs || []
   }
 }