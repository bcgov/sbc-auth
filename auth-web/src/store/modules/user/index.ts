--- conflicted
+++ resolved
@@ -88,9 +88,6 @@
 
   @Action({ rawError: true })
   public logout (redirectUrl: string) {
-<<<<<<< HEAD
-    keycloakService.logout(redirectUrl)
-=======
     const loginType = ConfigHelper.getFromSession('LOGIN_TYPE')
     const authApiURL = ConfigHelper.getValue('VUE_APP_AUTH_ROOT_API') + '/'
     if (loginType && loginType === 'passcode') {
@@ -103,6 +100,5 @@
     } else {
       keycloakService.logout(redirectUrl)
     }
->>>>>>> b58dabc2
   }
 }