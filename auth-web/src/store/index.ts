--- conflicted
+++ resolved
@@ -4,10 +4,6 @@
 import { RootState } from './types'
 import BusinessModule from './modules/business'
 import PaymentModule from '@/store/modules/payment'
-<<<<<<< HEAD
-import UserModule from '@/store/modules/user'
-=======
->>>>>>> d451be5f
 
 Vue.use(Vuex)
 
@@ -22,12 +18,7 @@
   strict: debug,
   modules: {
     business: BusinessModule,
-<<<<<<< HEAD
-    paymentmodule: PaymentModule,
-    user: UserModule
-=======
     paymentmodule: PaymentModule
->>>>>>> d451be5f
   },
   plugins: [vuexPersist.plugin]
 }
