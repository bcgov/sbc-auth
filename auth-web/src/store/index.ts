import Vue from 'vue'
import Vuex, { StoreOptions } from 'vuex'
import VuexPersistence from 'vuex-persist'
import { RootState } from './types'
import BusinessModule from './modules/business'
import PaymentModule from '@/store/modules/payment'
<<<<<<< HEAD
=======
import UserModule from '@/store/modules/user'
>>>>>>> b0de1b67

Vue.use(Vuex)

const debug = process.env.NODE_ENV !== 'production'

const vuexPersist = new VuexPersistence({
  key: 'AUTH_WEB',
  storage: sessionStorage
})

const storeOptions: StoreOptions<RootState> = {
  strict: debug,
  modules: {
    business: BusinessModule,
<<<<<<< HEAD
    paymentmodule: PaymentModule
=======
    paymentmodule: PaymentModule,
    user: UserModule
>>>>>>> b0de1b67
  },
  plugins: [vuexPersist.plugin]
}

export default new Vuex.Store<RootState>(storeOptions)<|MERGE_RESOLUTION|>--- conflicted
+++ resolved
@@ -4,10 +4,7 @@
 import { RootState } from './types'
 import BusinessModule from './modules/business'
 import PaymentModule from '@/store/modules/payment'
-<<<<<<< HEAD
-=======
 import UserModule from '@/store/modules/user'
->>>>>>> b0de1b67
 
 Vue.use(Vuex)
 
@@ -22,12 +19,8 @@
   strict: debug,
   modules: {
     business: BusinessModule,
-<<<<<<< HEAD
-    paymentmodule: PaymentModule
-=======
     paymentmodule: PaymentModule,
     user: UserModule
->>>>>>> b0de1b67
   },
   plugins: [vuexPersist.plugin]
 }
