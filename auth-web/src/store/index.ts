import Vue from 'vue'
import Vuex, { StoreOptions } from 'vuex'
import VuexPersistence from 'vuex-persist'
import { RootState } from './types'
import BusinessModule from './modules/business'
<<<<<<< HEAD
import UserModule from './modules/user'
=======
import PaymentModule from '@/store/modules/payment'
>>>>>>> 74a282c4

Vue.use(Vuex)

const debug = process.env.NODE_ENV !== 'production'

const vuexPersist = new VuexPersistence({
  key: 'AUTH_WEB',
  storage: sessionStorage
})

const storeOptions: StoreOptions<RootState> = {
  strict: debug,
  modules: {
    business: BusinessModule,
<<<<<<< HEAD
    user: UserModule
=======
    paymentmodule: PaymentModule
>>>>>>> 74a282c4
  },
  plugins: [vuexPersist.plugin]
}

export default new Vuex.Store<RootState>(storeOptions)<|MERGE_RESOLUTION|>--- conflicted
+++ resolved
@@ -3,11 +3,8 @@
 import VuexPersistence from 'vuex-persist'
 import { RootState } from './types'
 import BusinessModule from './modules/business'
-<<<<<<< HEAD
-import UserModule from './modules/user'
-=======
 import PaymentModule from '@/store/modules/payment'
->>>>>>> 74a282c4
+import UserModule from '@/store/modules/user'
 
 Vue.use(Vuex)
 
@@ -22,11 +19,8 @@
   strict: debug,
   modules: {
     business: BusinessModule,
-<<<<<<< HEAD
+    paymentmodule: PaymentModule,
     user: UserModule
-=======
-    paymentmodule: PaymentModule
->>>>>>> 74a282c4
   },
   plugins: [vuexPersist.plugin]
 }
