// Layout style rules shared across the app
.container {
  padding-right: 1rem;
  padding-left: 1rem;
  max-width: 1360px;
}

.view-container {
<<<<<<< HEAD
  padding: 2.5rem 1.5rem;
=======
  padding: 2rem 1.5rem;
>>>>>>> 4668b54b
}

@media (min-width: 1200px) {
  .view-container {
    padding: 2.5rem 1rem;
  }
}

.view-header {
  display: flex;
  flex-direction: row;
  margin-bottom: 2.75rem;

  .back-btn {
    margin-top: -0.25rem;
  }

  &.align-center {
    align-items: center;
  }

  &.block {
    display: block;
  }
}

.view-header__title {
  margin-bottom: 0;
}

@media (min-width: 1200px) and (min-height: 900px) {
  .view-header {
    .back-btn {
      margin-top: 0;
    }
  }
}

// Increase column padding to 1rem (16px)
// ~32px gutters to provide some additional space between columns

.row {
  margin-right: -1rem;
  margin-left: -1rem;
}

.col {
  padding: 1rem;
}

.intro-text {
  margin-bottom: 2rem;
  letter-spacing: -0.01rem;
  font-size: 1rem;
  font-weight: 300;

  em {
    font-style: normal;
    font-weight: 700;
  }
}

// Layout styling for different device sizes
@media (max-width: 480px) {
  h1 span {
    display: block;
  }
}<|MERGE_RESOLUTION|>--- conflicted
+++ resolved
@@ -6,11 +6,7 @@
 }
 
 .view-container {
-<<<<<<< HEAD
-  padding: 2.5rem 1.5rem;
-=======
   padding: 2rem 1.5rem;
->>>>>>> 4668b54b
 }
 
 @media (min-width: 1200px) {
