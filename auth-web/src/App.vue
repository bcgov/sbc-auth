<template>
  <v-app id="app">
    <div class="header-group" ref="headerGroup">
      <sbc-header
        :key="$route.fullPath"
        :account-name="currentOrganization && currentOrganization.name"
        :pending-approval-count="pendingActionCount"></sbc-header>
      <pay-system-alert></pay-system-alert>
    </div>
    <div class="app-body">
      <router-view/>
    </div>
    <sbc-footer></sbc-footer>
  </v-app>
</template>

<script lang="ts">
import { Component, Watch } from 'vue-property-decorator'
import { Member, MembershipStatus, MembershipType, Organization } from '@/models/Organization'
import { mapActions, mapGetters, mapState } from 'vuex'
import OrgModule from '@/store/modules/org'
import PaySystemAlert from '@/components/pay/PaySystemAlert.vue'
import SbcFooter from 'sbc-common-components/src/components/SbcFooter.vue'
import SbcHeader from 'sbc-common-components/src/components/SbcHeader.vue'
import TokenService from 'sbc-common-components/src/services/token.services'
import Vue from 'vue'
import { getModule } from 'vuex-module-decorators'

@Component({
  components: {
    SbcHeader,
    SbcFooter,
    PaySystemAlert
  },
<<<<<<< HEAD

  async mounted () {
    // eslint-disable-next-line no-console
    console.log('APP.vue mounted')
    if (sessionStorage.getItem('KEYCLOAK_TOKEN')) {
      // eslint-disable-next-line no-console
      console.info('[APP.vue] Token exists.  So start the refreshtimer')
=======
  computed: {
    ...mapState('org', ['currentOrganization', 'pendingOrgMembers', 'myOrgMembership']),
    ...mapGetters('org', ['myOrgMembership'])
  }
})
export default class App extends Vue {
  private orgStore = getModule(OrgModule, this.$store)
  private readonly currentOrganization!: Organization
  private readonly pendingOrgMembers!: Member[]
  private readonly myOrgMembership!: Member

  get pendingActionCount (): number {
    return (this.myOrgMembership &&
            this.myOrgMembership.membershipStatus === MembershipStatus.Active &&
            this.myOrgMembership.membershipTypeCode !== MembershipType.Member &&
            this.pendingOrgMembers.length) || 0
  }

  private async mounted (): Promise<void> {
    if (sessionStorage.getItem('KEYCLOAK_TOKEN')) {
>>>>>>> f9a9bd06
      var self = this
      let tokenService = new TokenService()
      await tokenService.initUsingUrl(`${process.env.VUE_APP_PATH}config/kc/keycloak.json`)
      tokenService.scheduleRefreshTimer()
    }
  }
}

</script>

<style lang="scss">
  .app-container {
    display: flex;
    flex-flow: column nowrap;
    min-height: 100vh
  }

  .header-group {
    position: sticky;
    position: -webkit-sticky; /* For Safari support */
    top: 0;
    width: 100%;
    z-index: 2;
  }

  .app-body {
    flex: 1 1 auto;
    position: relative;
  }
</style><|MERGE_RESOLUTION|>--- conflicted
+++ resolved
@@ -32,15 +32,6 @@
     SbcFooter,
     PaySystemAlert
   },
-<<<<<<< HEAD
-
-  async mounted () {
-    // eslint-disable-next-line no-console
-    console.log('APP.vue mounted')
-    if (sessionStorage.getItem('KEYCLOAK_TOKEN')) {
-      // eslint-disable-next-line no-console
-      console.info('[APP.vue] Token exists.  So start the refreshtimer')
-=======
   computed: {
     ...mapState('org', ['currentOrganization', 'pendingOrgMembers', 'myOrgMembership']),
     ...mapGetters('org', ['myOrgMembership'])
@@ -61,7 +52,6 @@
 
   private async mounted (): Promise<void> {
     if (sessionStorage.getItem('KEYCLOAK_TOKEN')) {
->>>>>>> f9a9bd06
       var self = this
       let tokenService = new TokenService()
       await tokenService.initUsingUrl(`${process.env.VUE_APP_PATH}config/kc/keycloak.json`)
