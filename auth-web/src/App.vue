<template>
  <v-app id="app">
    <div class="header-group" ref="headerGroup">
      <sbc-loader :show="showLoading" />
      <sbc-header
        :key="$store.state.refreshKey"
        in-auth=true
        @account-switch-started="startAccountSwitch"
        @account-switch-completed="completeAccountSwitch"
        @hook:mounted="setup"
        idpHint="bcsc"
        ref="header">
        <template v-slot:login-button-text>
          Log in with BC Services Card
        </template>
      </sbc-header>
       <v-snackbar top :color="toastType" v-model="showNotification" :timeout="toastTimeout">
        <span v-html="notificationText"></span>
        <v-btn icon @click="showNotification = false">
          <v-icon class="white--text">mdi-close</v-icon>
        </v-btn>
      </v-snackbar>
      <navigation-bar :configuration="navigationBarConfig" :hide="!showNavigationBar" />
      <pay-system-alert />
    </div>
    <div class="app-body">
      <router-view  />
    </div>
    <sbc-footer></sbc-footer>
  </v-app>
</template>

<script lang="ts">
import { Component, Mixins, Watch } from 'vue-property-decorator'
import { Member, MembershipStatus, Organization } from '@/models/Organization'
import { Pages, SessionStorageKeys } from '@/util/constants'
import { mapActions, mapGetters, mapMutations, mapState } from 'vuex'
import { AccountSettings } from '@/models/account-settings'
import BusinessModule from '@/store/modules/business'
import ConfigHelper from '@/util/config-helper'
import { Event } from '@/models/event'
import { EventBus } from '@/event-bus'
import { KCUserProfile } from 'sbc-common-components/src/models/KCUserProfile'
import KeyCloakService from 'sbc-common-components/src/services/keycloak.services'
import NavigationBar from 'sbc-common-components/src/components/NavigationBar.vue'
import { NavigationBarConfig } from 'sbc-common-components/src/models/NavigationBarConfig'
import NextPageMixin from '@/components/auth/mixins/NextPageMixin.vue'
import OrgModule from '@/store/modules/org'
import PaySystemAlert from 'sbc-common-components/src/components/PaySystemAlert.vue'
import SbcFooter from 'sbc-common-components/src/components/SbcFooter.vue'
import SbcHeader from 'sbc-common-components/src/components/SbcHeader.vue'
import SbcLoader from 'sbc-common-components/src/components/SbcLoader.vue'
import TokenService from 'sbc-common-components/src/services/token.services'
import UserModule from '@/store/modules/user'
import Vue from 'vue'
import { getModule } from 'vuex-module-decorators'

@Component({
  components: {
    SbcHeader,
    SbcFooter,
    SbcLoader,
    PaySystemAlert,
    NavigationBar
  },
  computed: {
    ...mapState('org', ['currentAccountSettings']),
    ...mapState('user', ['currentUser'])
  },
  methods: {
    ...mapMutations('org', ['setCurrentOrganization']),
    ...mapActions('user', ['loadUserInfo'])
  }
})
export default class App extends Mixins(NextPageMixin) {
  private readonly setCurrentOrganization!: (org: Organization) => void
  private readonly isAuthenticated!: boolean
  private readonly loadUserInfo!: () => KCUserProfile
<<<<<<< HEAD
  private readonly currentUser!: KCUserProfile
=======
>>>>>>> 5df2d269
  private tokenService = new TokenService()
  private businessStore = getModule(BusinessModule, this.$store)
  private showNotification = false
  private notificationText = ''
  private showLoading = true
  private toastType = 'primary'
  private toastTimeout = 6000
  private navigationBarConfig: NavigationBarConfig = {
    titleItem: {
      name: '',
      url: '',
      meta: {
        requiresAuth: false,
        requiresAccount: false
      }
    },
    menuItems: []
  }

  $refs: {
    header: SbcHeader
  }

  get signingIn (): boolean {
    return this.$route.name === 'signin' ||
           this.$route.name === 'signin-redirect' ||
           this.$route.name === 'signin-redirect-full'
  }

  get showNavigationBar (): boolean {
    return this.$route.meta.showNavBar
  }

  private setupNavigationBar (): void {
    this.navigationBarConfig = {
      titleItem: {
        name: 'Cooperatives Online',
        url: `/home`,
        meta: {
          requiresAuth: false,
          requiresAccount: false
        }
      },
      menuItems: [
        {
          name: 'Manage Businesses',
          url: `/account/${this.currentAccountSettings?.id || '0'}/business`,
          meta: {
            requiresAuth: true,
            requiresAccount: true
          }
        }
      ]
    }
  }

  private startAccountSwitch () {
    this.showLoading = true
  }

  private async completeAccountSwitch () {
    await this.syncUser()
    this.showLoading = false
    this.toastType = 'primary'
    this.notificationText = `Switched to account '${this.currentAccountSettings.label}'`
    this.showNotification = true

    // Some edge cases where user needs to be redirected based on their account status and current location
    if (this.currentMembership.membershipStatus === MembershipStatus.Active && this.$route.path.indexOf(Pages.PENDING_APPROVAL) > 0) {
      // 1. If user was in a pending approval page and switched to an active account, take them to the home page
      this.$router.push(`/home`)
    } else if (this.currentMembership.membershipStatus === MembershipStatus.Pending) {
      // 2. If user has a pending account status, take them to pending approval page
      this.$router.push(`/${Pages.PENDING_APPROVAL}/${this.currentAccountSettings.label}`)
    }
  }

  private async mounted (): Promise<void> {
    // set keycloak config file's location to the sbc-common-components
    await KeyCloakService.setKeycloakConfigUrl(`${process.env.VUE_APP_PATH}config/kc/keycloak.json`)
    this.showLoading = false

    EventBus.$on('show-toast', (eventInfo: Event) => {
      this.showNotification = true
      this.notificationText = eventInfo.message
      this.toastType = eventInfo.type
      this.toastTimeout = eventInfo.timeout
    })

    // Listen for event from signin component so it can initiate setup
    this.$root.$on('signin-complete', async () => {
      await this.setup()
    })

    if (ConfigHelper.getFromSession(SessionStorageKeys.UserKcId)) {
      this.loadUserInfo()
    }
  }

  private async setup () {
    // Header added modules to store so can access mapped actions now
    if (this.$store.getters['auth/isAuthenticated']) {
      await this.syncUser()
      this.setupNavigationBar()
      await this.tokenService.init()
      this.tokenService.scheduleRefreshTimer()
    }
    this.$store.commit('loadComplete')
  }
}

</script>

<style lang="scss">
  .app-container {
    display: flex;
    flex-flow: column nowrap;
    min-height: 100vh
  }

  .header-group {
    position: sticky;
    position: -webkit-sticky; /* For Safari support */
    top: 0;
    width: 100%;
    z-index: 2;
  }

  .app-body {
    flex: 1 1 auto;
    position: relative;
  }
</style><|MERGE_RESOLUTION|>--- conflicted
+++ resolved
@@ -76,10 +76,7 @@
   private readonly setCurrentOrganization!: (org: Organization) => void
   private readonly isAuthenticated!: boolean
   private readonly loadUserInfo!: () => KCUserProfile
-<<<<<<< HEAD
   private readonly currentUser!: KCUserProfile
-=======
->>>>>>> 5df2d269
   private tokenService = new TokenService()
   private businessStore = getModule(BusinessModule, this.$store)
   private showNotification = false
