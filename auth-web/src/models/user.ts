--- conflicted
+++ resolved
@@ -4,16 +4,11 @@
     firstname: string;
     lastname: string;
     username: string;
-<<<<<<< HEAD
     contacts?: Contact[];
     modified?: Date
-}
-=======
-    contacts: Contact[]
 }
 
 export interface SuccessEmitPayload {
     isResend: boolean,
     invitationCount: number
-  }
->>>>>>> 8ca80b61
+  }