--- conflicted
+++ resolved
@@ -9,16 +9,6 @@
   name: string,
   status?: string
 }
-<<<<<<< HEAD
-// comment out when API ready
-// export interface NameRequestLookupResultIF {
-//   names: NameRequestIF[]
-//   nrNum: string
-//   disabled?: boolean // for display in v-autocomplete
-// }
-=======
-
->>>>>>> 2f66b40c
 export interface NameRequestLookupResultIF {
   names: string[]
   nrNum: string
