--- conflicted
+++ resolved
@@ -23,28 +23,30 @@
     entities: Business[]
 }
 
-<<<<<<< HEAD
+export interface NumberedBusinessRequest {
+    filing: {
+        header: {
+            name: string,
+            accountId: number
+        }
+    }
+}
+
 export interface CorpType {
     code: string
     desc: string
 }
 
 export interface UpdateFilingBody {
-=======
-export interface NumberedBusinessRequest {
->>>>>>> 2c7424d5
     filing: {
         header: {
             name: string,
             accountId: number
-<<<<<<< HEAD
         },
         incorporationApplication: {
             nameRequest: {
                 nrNumber: string
             }
-=======
->>>>>>> 2c7424d5
         }
     }
 }