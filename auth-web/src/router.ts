--- conflicted
+++ resolved
@@ -54,14 +54,9 @@
     { path: '/signout', component: Signout, props: true, meta: { requiresAuth: true } },
     { path: '/signout/:redirectUrl', component: Signout, props: true, meta: { requiresAuth: true } },
     { path: '/businessprofile', component: BusinessProfile, meta: { requiresAuth: true } },
-<<<<<<< HEAD
-    { path: '/makepayment/:paymentId/:redirectUrl', component: PaymentForm, props: true, meta: { requiresAuth: true, disabledRoles: [Role.Staff] } },
+    { path: '/makepayment/:paymentId/:redirectUrl', component: PaymentForm, props: true, meta: { requiresAuth: false } },
     { path: '/profiledeactivated', component: ProfileDeactivated, props: true, meta: { requiresAuth: false } },
-    { path: '/returnpayment/:paymentId/transaction/:transactionId', component: PaymentReturnForm, props: mapReturnPayVars, meta: { requiresAuth: true, disabledRoles: [Role.Staff] } },
-=======
-    { path: '/makepayment/:paymentId/:redirectUrl', component: PaymentForm, props: true, meta: { requiresAuth: false } },
     { path: '/returnpayment/:paymentId/transaction/:transactionId', component: PaymentReturnForm, props: mapReturnPayVars, meta: { requiresAuth: false } },
->>>>>>> 1e96600f
     { path: '/searchbusiness', component: SearchBusinessForm, props: true, meta: { requiresAuth: true, allowedRoles: [Role.Staff] } },
     { path: '/unauthorized', component: Unauthorized, props: true, meta: { requiresAuth: false } },
     { path: '/pendingapproval/:team_name?', component: PendingApproval, props: true, meta: { requiresAuth: false } },
