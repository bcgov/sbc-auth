--- conflicted
+++ resolved
@@ -12,11 +12,8 @@
 import UserProfile from './views/UserProfile.vue'
 import Dashboard from './components/auth/Dashboard.vue'
 import Signout from './components/auth/Signout.vue'
-<<<<<<< HEAD
 import AddBusinessForm from './components/auth/AddBusinessForm.vue'
-=======
 import configHelper from './util/config-helper'
->>>>>>> ac848466
 
 Vue.use(Router)
 
@@ -28,25 +25,6 @@
   }
 }
 
-<<<<<<< HEAD
-const routes = [
-  { path: '/', component: AuthHome },
-  { path: '/home', component: Home },
-  { path: '/businessprofile', component: BusinessProfile, meta: { requiresAuth: true } },
-  { path: '/main', component: Template, meta: { requiresAuth: false } },
-  { path: '/signin/:idpHint', component: Signin, props: true, meta: { requiresAuth: false } },
-  { path: '/signin/:idpHint/:redirectUrl', component: Signin, props: true, meta: { requiresAuth: false } },
-  { path: '/signout', component: Signout, props: true, meta: { requiresAuth: true } },
-  { path: '/signout/:redirectUrl', component: Signout, props: true, meta: { requiresAuth: true } },
-  { path: '/userprofile', component: UserProfile, props: true, meta: { requiresAuth: true } },
-  { path: '/makepayment/:paymentId/:redirectUrl', component: PaymentForm, props: true, meta: { requiresAuth: true } },
-  { path: '/returnpayment/:paymentId/transaction/:transactionId', component: PaymentReturnForm, props: mapReturnPayVars, meta: { requiresAuth: true } },
-  { path: '/createaccount', component: CreateAccount, meta: { requiresAuth: false } },
-  { path: '/dashboard', component: Dashboard, meta: { requiresAuth: true } },
-  { path: '/addbusiness', component: AddBusinessForm, meta: { requiresAuth: true } },
-  { path: '*', component: PageNotFound }
-]
-=======
 export function getRoutes (appFlavor:String) {
   let varRoutes
 
@@ -71,13 +49,13 @@
     { path: '/businessprofile', component: BusinessProfile, meta: { requiresAuth: true } },
     { path: '/makepayment/:paymentId/:redirectUrl', component: PaymentForm, props: true, meta: { requiresAuth: true } },
     { path: '/returnpayment/:paymentId/transaction/:transactionId', component: PaymentReturnForm, props: mapReturnPayVars, meta: { requiresAuth: true } },
+    { path: '/addbusiness', component: AddBusinessForm, meta: { requiresAuth: true } },
     { path: '*', component: PageNotFound }
   ]
 
   routes = [...varRoutes, ...routes]
   return routes
 }
->>>>>>> ac848466
 
 const router = new Router({
   mode: 'history',
