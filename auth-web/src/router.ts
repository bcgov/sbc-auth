import Vue from 'vue'
import Router from 'vue-router'
import Home from './views/Home.vue'
import AuthHome from './views/AuthHome.vue'
import BusinessProfile from './views/BusinessProfile.vue'
import Signin from './components/auth/Signin.vue'
import PaymentForm from './components/pay/PaymentForm.vue'
import PaymentReturnForm from './components/pay/PaymentReturnForm.vue'
import PageNotFound from './views/PageNotFound.vue'
import CreateAccount from './views/CreateAccount.vue'
import Template from './views/management/Template.vue'
import UserProfile from './views/UserProfile.vue'
import Dashboard from './components/auth/Dashboard.vue'
import Signout from './components/auth/Signout.vue'
<<<<<<< HEAD
=======
import AddBusinessForm from './components/auth/AddBusinessForm.vue'
>>>>>>> cfb3e4c4
import configHelper from './util/config-helper'

Vue.use(Router)

function mapReturnPayVars (route) {
  return {
    paymentId: route.params.paymentId,
    transactionId: route.params.transactionId,
    receiptNum: !route.query.receipt_number ? '' : route.query.receipt_number
  }
}

export function getRoutes (appFlavor:String) {
  let varRoutes

  if (appFlavor === 'mvp') {
    varRoutes = [{ path: '/', component: Home }]
  } else {
    varRoutes = [
      { path: '/', component: AuthHome },
      { path: '/home', component: Home },
<<<<<<< HEAD
      { path: '/main', component: Template, meta: { requiresAuth: false } },
      { path: '/userprofile', component: UserProfile, props: true, meta: { requiresAuth: true } },
      { path: '/createaccount', component: CreateAccount, meta: { requiresAuth: false } },
      { path: '/dashboard', component: Dashboard, meta: { requiresAuth: true } }
=======
      { path: '/main', component: Template, meta: { requiresAuth: true } },
      { path: '/userprofile', component: UserProfile, props: true, meta: { requiresAuth: true } },
      { path: '/createaccount', component: CreateAccount, meta: { requiresAuth: false } }
>>>>>>> cfb3e4c4
    ]
  }

  let routes = [
    { path: '/signin/:idpHint', component: Signin, props: true, meta: { requiresAuth: false } },
    { path: '/signin/:idpHint/:redirectUrl', component: Signin, props: true, meta: { requiresAuth: false } },
    { path: '/signout', component: Signout, props: true, meta: { requiresAuth: true } },
    { path: '/signout/:redirectUrl', component: Signout, props: true, meta: { requiresAuth: true } },
    { path: '/businessprofile', component: BusinessProfile, meta: { requiresAuth: true } },
    { path: '/makepayment/:paymentId/:redirectUrl', component: PaymentForm, props: true, meta: { requiresAuth: true } },
    { path: '/returnpayment/:paymentId/transaction/:transactionId', component: PaymentReturnForm, props: mapReturnPayVars, meta: { requiresAuth: true } },
    { path: '*', component: PageNotFound }
  ]

  routes = [...varRoutes, ...routes]
  return routes
}

const router = new Router({
  mode: 'history',
  base: process.env.BASE_URL
})

router.beforeEach((to, from, next) => {
  if (to.matched.some(record => record.meta.requiresAuth)) {
    if (sessionStorage.getItem('KEYCLOAK_TOKEN')) {
      next()
    } else {
      next({
        path: '/',
        query: { redirect: to.fullPath }
      })
    }
  } else {
    next()
  }
})

export default router<|MERGE_RESOLUTION|>--- conflicted
+++ resolved
@@ -12,10 +12,7 @@
 import UserProfile from './views/UserProfile.vue'
 import Dashboard from './components/auth/Dashboard.vue'
 import Signout from './components/auth/Signout.vue'
-<<<<<<< HEAD
-=======
 import AddBusinessForm from './components/auth/AddBusinessForm.vue'
->>>>>>> cfb3e4c4
 import configHelper from './util/config-helper'
 
 Vue.use(Router)
@@ -37,16 +34,9 @@
     varRoutes = [
       { path: '/', component: AuthHome },
       { path: '/home', component: Home },
-<<<<<<< HEAD
-      { path: '/main', component: Template, meta: { requiresAuth: false } },
-      { path: '/userprofile', component: UserProfile, props: true, meta: { requiresAuth: true } },
-      { path: '/createaccount', component: CreateAccount, meta: { requiresAuth: false } },
-      { path: '/dashboard', component: Dashboard, meta: { requiresAuth: true } }
-=======
       { path: '/main', component: Template, meta: { requiresAuth: true } },
       { path: '/userprofile', component: UserProfile, props: true, meta: { requiresAuth: true } },
       { path: '/createaccount', component: CreateAccount, meta: { requiresAuth: false } }
->>>>>>> cfb3e4c4
     ]
   }
 
