<template>
  <div>
    <h2>Manage Businesses</h2>
    <AffiliatedEntityList @add-business="showAddBusinessModal()"/>
  </div>
</template>

<script lang="ts">
<<<<<<< HEAD
import { Vue, Component } from 'vue-property-decorator'
import AffiliatedEntityList from '@/components/auth/AffiliatedEntityList.vue'

@Component({
  components: { AffiliatedEntityList }
=======
import Vue from 'vue'
export default Vue.extend({
  name: 'EntityManagement'
>>>>>>> f0d51635
})
export default class EntityManagement extends Vue {
  showAddBusinessModal () {
    // Todo: Show the add business popup once it is merged.
  }
}
</script><|MERGE_RESOLUTION|>--- conflicted
+++ resolved
@@ -1,26 +1,10 @@
 <template>
-  <div>
-    <h2>Manage Businesses</h2>
-    <AffiliatedEntityList @add-business="showAddBusinessModal()"/>
-  </div>
+    <h1>Entity Management</h1>
 </template>
 
 <script lang="ts">
-<<<<<<< HEAD
-import { Vue, Component } from 'vue-property-decorator'
-import AffiliatedEntityList from '@/components/auth/AffiliatedEntityList.vue'
-
-@Component({
-  components: { AffiliatedEntityList }
-=======
 import Vue from 'vue'
 export default Vue.extend({
   name: 'EntityManagement'
->>>>>>> f0d51635
 })
-export default class EntityManagement extends Vue {
-  showAddBusinessModal () {
-    // Todo: Show the add business popup once it is merged.
-  }
-}
 </script>