--- conflicted
+++ resolved
@@ -110,11 +110,7 @@
     })
 
     return {
-<<<<<<< HEAD
-      linkAccount,
-=======
       onLinkAccount,
->>>>>>> 06959511
       state,
       onTabChange,
       tab
