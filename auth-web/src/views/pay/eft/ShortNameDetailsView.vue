--- conflicted
+++ resolved
@@ -16,11 +16,7 @@
         <h1 class="view-header__title">
           {{ shortNameDetails.shortName }}
         </h1>
-<<<<<<< HEAD
         <p class="mt-3 mb-0 unsettled-amount">
-=======
-        <p class="mt-6 mb-0">
->>>>>>> e76103cf
           <span class="font-weight-bold">Unsettled Amount: </span>{{ unsettledAmount }}
         </p>
       </div>
