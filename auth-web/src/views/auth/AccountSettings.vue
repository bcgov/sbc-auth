--- conflicted
+++ resolved
@@ -93,19 +93,14 @@
 
 <script lang="ts">
 
-<<<<<<< HEAD
 import { Component, Mixins, Prop } from 'vue-property-decorator'
+import { LoginSource, Pages, Role } from '@/util/constants'
 import { Member, MembershipType } from '@/models/Organization'
 import AccountMixin from '@/components/auth/mixins/AccountMixin.vue'
-=======
-import { Account, LoginSource, Pages, Role } from '@/util/constants'
-import { Component, Prop, Vue } from 'vue-property-decorator'
-import { Member, MembershipType, Organization } from '@/models/Organization'
->>>>>>> ffdbfe8b
 import ConfigHelper from '@/util/config-helper'
 import { KCUserProfile } from 'sbc-common-components/src/models/KCUserProfile'
 import LaunchDarklyService from 'sbc-common-components/src/services/launchdarkly.services'
-import { LoginSource } from '@/util/constants'
+
 import { mapState } from 'vuex'
 
   @Component({
