--- conflicted
+++ resolved
@@ -38,30 +38,23 @@
           </v-list-item>
           <div class="pb-3">To register or incorporate, you will be asked for the following information:</div>
           <template>
-<<<<<<< HEAD
             <!-- enableBcCccUlc feature flag-->
             <div v-if="enableBcCccUlc">
               <v-expansion-panels flat tile accordion>
                 <v-expansion-panel class="incorp-expansion-panels">
-=======
-            <div v-if="enableBcCccUlc">
-              <v-expansion-panels flat tile accordion>
-                <v-expansion-panel v-for="(item, index) in expansionPanelsAll" :key="index" class="incorp-expansion-panels">
->>>>>>> 5a214fe5
                   <v-expansion-panel-header class="incorp-expansion-header font-weight-bold">
                     <template v-slot:actions>
                       <v-icon color="primary">
                         $expand
                       </v-icon>
                     </template>
-<<<<<<< HEAD
                     Sole Proprietorship, DBA, and General Partnership
                   </v-expansion-panel-header>
                   <v-expansion-panel-content class="list-item-text py-3">
-                    The name(s) and address(es) of the proprietor or partner(s).
+                    <span id="expPnlContent1">The name(s) and address(es) of the proprietor or partner(s).</span>
                   </v-expansion-panel-content>
                 </v-expansion-panel>
-                <v-tooltip bottom max-width="450px" light content-class="tooltip">
+                <v-tooltip top max-width="450px" light content-class="tooltip">
                   <template v-slot:activator="{ on }">
                     <v-expansion-panel class="incorp-expansion-panels">
                       <v-expansion-panel-header class="incorp-expansion-header font-weight-bold">
@@ -70,10 +63,11 @@
                             $expand
                           </v-icon>
                         </template>
-                        <span v-on="on">B.C. Based Company</span>
+                        <span class="tooltip-text" v-on="on">B.C. Based Company</span>
                       </v-expansion-panel-header>
                       <v-expansion-panel-content class="list-item-text py-3">
-                        Office addresses, director names and addresses, share structure and articles.
+                        <span id="expPnlContent2">Office addresses, director names and addresses, share structure and
+                          articles.</span>
                       </v-expansion-panel-content>
                     </v-expansion-panel>
                   </template>
@@ -95,30 +89,12 @@
                     Cooperative Association
                   </v-expansion-panel-header>
                   <v-expansion-panel-content class="list-item-text py-3">
-                    Office addresses, director names and addresses, rules of the association and memorandum.
-=======
-                    {{ item.text }}
-                  </v-expansion-panel-header>
-                  <v-expansion-panel-content>
-                      <v-list-item-content>
-                        <v-list-item class="list-item" v-for="(subItem, subIndex) in item.items" :key="subIndex">
-                          <v-list-item-content>
-                            <v-list-item-subtitle class="list-item-text py-3">
-                              {{subItem.text}}
-                            </v-list-item-subtitle>
-                          </v-list-item-content>
-                        </v-list-item>
-                      </v-list-item-content>
->>>>>>> 5a214fe5
+                    <span id="expPnlContent3">Office addresses, director names and addresses, rules of the association
+                      and memorandum.</span>
                   </v-expansion-panel-content>
                 </v-expansion-panel>
               </v-expansion-panels>
             </div>
-<<<<<<< HEAD
-
-            <!-- For BEN only as feature flag 'EnableBcCccUlc' enabled. Remove section when FF removed -->
-=======
->>>>>>> 5a214fe5
             <div v-else>
               <v-expansion-panels flat tile accordion>
                 <v-expansion-panel v-for="(item, index) in expansionPanels" :key="index" class="incorp-expansion-panels">
@@ -202,7 +178,7 @@
     { text: 'Register a firm such as a sole proprietorship, a Doing Business As name (DBA), or a general partnership.' },
     { text: 'Incorporate a B.C. based company or a cooperative association.' }
   ]
-
+  
   // For BEN only as feature flag 'EnableBcCccUlc' enabled
   private readonly expansionPanels: Array<any> = [
     { text: 'Sole Proprietorship, DBA, and General Partnership',
@@ -212,10 +188,7 @@
     },
     { text: 'B.C. Based Company',
       items: [
-        { text: 'You can incorporate the following B.C. based company types: Limited Company, Unlimited Liability ' +
-          'Company, Benefit Company, and Community Contribution Company.' }
-<<<<<<< HEAD
-=======
+        { text: 'Office addresses, director names and addresses, share structure and articles.' }
       ]
     },
     { text: 'Cooperative Association',
@@ -225,27 +198,6 @@
     }
   ]
 
-  // Use this when feature flag 'EnableBcCccUlc' no longer used. Change name and refrences accordingly.
-  private readonly expansionPanelsAll: Array<any> = [
-    { text: 'Sole Proprietorship, DBA, and General Partnership',
-      items: [
-        { text: 'The name(s) and address(es) of the proprietor or partner(s).' }
-      ]
-    },
-    { text: 'B.C. Based Company',
-      items: [
-        { text: 'You can incorporate the following B.C. based company types: Limited Company, Unlimited Liability ' +
-          'Company, Benefit Company, and Community Contribution Company.' }
->>>>>>> 5a214fe5
-      ]
-    },
-    { text: 'Cooperative Association',
-      items: [
-        { text: 'Office addresses, director names and addresses, rules of the association and memorandum.' }
-      ]
-    }
-  ]
-
   @Prop()
   private userProfile: User
 
