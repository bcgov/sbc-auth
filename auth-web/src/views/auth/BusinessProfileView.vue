<template>
  <v-container class="view-container">

    <!-- Loading status -->
    <v-fade-transition>
      <div class="loading-container" v-if="isLoading">
        <v-progress-circular size="50" width="5" color="primary" :indeterminate="isLoading"/>
      </div>
    </v-fade-transition>

    <v-row justify="center" v-if="!isLoading">
      <v-col lg="8" class="pt-0 pb-0">
        <div class="view-header business-profile-header" v-if="!editing">
          <h1>Edit Business Profile</h1>
          <p class="mb-0">There is no contact information for this {{ businessType }}. You will need to provide the contact information for this {{businessType}} before you continue.</p>
        </div>
        <div class="view-header" v-if="editing">
          <v-btn large icon color="secondary" class="back-btn mr-3" @click="navigateBack()">
            <v-icon>mdi-arrow-left</v-icon>
          </v-btn>
          <div>
            <h1>Edit Business Profile</h1>
            <p class="mb-0">Edit contact information an manage folio/reference numbers for this {{ businessType }}.</p>
          </div>
        </div>
        <v-card class="profile-card">
          <v-container>
            <v-card-title class="mb-4">
              {{ currentBusiness.name}}
            </v-card-title>
            <v-card-text>
              <BusinessContactForm/>
            </v-card-text>
          </v-container>
        </v-card>
      </v-col>
    </v-row>
  </v-container>
</template>

<script lang="ts">
import { Component, Mixins, Watch } from 'vue-property-decorator'
import { mapActions, mapState } from 'vuex'
import AccountChangeMixin from '@/components/auth/mixins/AccountChangeMixin.vue'
import { Business } from '@/models/business'
import BusinessContactForm from '@/components/auth/BusinessContactForm.vue'
import BusinessModule from '@/store/modules/business'
import ConfigHelper from '@/util/config-helper'
import NextPageMixin from '@/components/auth/mixins/NextPageMixin.vue'
import { Organization } from '@/models/Organization'
import { Pages } from '@/util/constants'
import SupportInfoCard from '@/components/SupportInfoCard.vue'
import Vue from 'vue'
import { getModule } from 'vuex-module-decorators'

@Component({
  components: {
    BusinessContactForm,
    SupportInfoCard
  },
  computed: {
    ...mapState('business', ['currentBusiness'])
  },
  methods: {
    ...mapActions('business', ['loadBusiness'])
  }
})
export default class BusinessProfileView extends Mixins(AccountChangeMixin, NextPageMixin) {
  // TODO: Set businessType from current business in store
  private businessType = 'cooperative'
  private editing = false
  private isLoading = true
  private readonly currentBusiness!: Business
  private readonly loadBusiness!: () => Business

<<<<<<< HEAD
=======
  @Watch('currentOrganization')
  private onCurrentAccountChange (newVal: Organization, oldVal: Organization) {
    this.$router.push(this.getNextPageUrl())
  }

  private navigateBack (): void {
    if (this.$route.query.redirect) {
      if (this.currentOrganization) {
        this.$router.push(`/account/${this.currentOrganization.id}`)
      } else {
        this.$router.push('/home')
      }
    } else {
      window.location.href = `${ConfigHelper.getCoopsURL()}${this.currentBusiness.businessIdentifier}`
    }
  }

>>>>>>> b37ddc5e
  async mounted () {
    this.isLoading = true
    // Check if there is already contact info so that we display the appropriate copy
    await this.loadBusiness()
    if ((this.currentBusiness?.contacts?.length || 0) > 0) {
      this.editing = true
    }
    this.setAccountChangedHandler(() => { this.$router.push(this.getNextPageUrl()) })
    this.isLoading = false
  }
}
</script>

<style lang="scss" scoped>
  @import '$assets/scss/theme.scss';

  .v-card__title {
    font-weight: 700;
    letter-spacing: -0.02rem;
  }

  .intro-text {
    margin-bottom: 3rem;
  }

  .business-profile-header {
    flex-direction: column;
  }
</style><|MERGE_RESOLUTION|>--- conflicted
+++ resolved
@@ -73,13 +73,6 @@
   private readonly currentBusiness!: Business
   private readonly loadBusiness!: () => Business
 
-<<<<<<< HEAD
-=======
-  @Watch('currentOrganization')
-  private onCurrentAccountChange (newVal: Organization, oldVal: Organization) {
-    this.$router.push(this.getNextPageUrl())
-  }
-
   private navigateBack (): void {
     if (this.$route.query.redirect) {
       if (this.currentOrganization) {
@@ -92,7 +85,6 @@
     }
   }
 
->>>>>>> b37ddc5e
   async mounted () {
     this.isLoading = true
     // Check if there is already contact info so that we display the appropriate copy
