--- conflicted
+++ resolved
@@ -67,7 +67,7 @@
     @OrgModule.State('currentOrganization') private currentOrganization!: Organization
     @OrgModule.Action('addOrgSettings') private addOrgSettings!: (currentOrganization: Organization) => Promise<UserSettings>
     @OrgModule.Action('syncOrganization') private syncOrganization!: (orgId: number) => Promise<Organization>
-    @UserModule.Action('getUserAccountSettings') private getUserAccountSettings!: () => Promise<any>
+
     private orgsOfUser: OrgWithAddress[] = []
     private isLoading: boolean = false
     @Prop({ default: '' }) redirectToUrl !: string
@@ -88,11 +88,7 @@
             const orgOfUser: OrgWithAddress = {
               id: orgId,
               name: accountsetting.label,
-<<<<<<< HEAD
               addressLine: orgAdminContact ? `${orgAdminContact.street} ${orgAdminContact.city} ${orgAdminContact.region} ${orgAdminContact.postalCode} ${orgAdminContact.country}` : null
-=======
-              addressLine: `${orgAdminContact.street} ${orgAdminContact.city} ${orgAdminContact.region} ${orgAdminContact.postalCode} ${orgAdminContact.country}`
->>>>>>> 1aac6320
             }
             return orgOfUser
           }))
