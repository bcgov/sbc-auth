<template>
  <v-container
    class="view-container"
    data-test="div-account-setup-success-container"
  >
    <v-row justify="center">
      <v-col
        cols="12"
        sm="6"
        class="text-center"
      >
        <v-icon
          size="48"
          color="primary"
          class="mb-6"
        >
          mdi-check
        </v-icon>
        <h1>{{ $t('bcscAccountCreationSuccessTitle') }}</h1>
        <p class="mt-8 mb-10">
          {{ $t('bcscAccountCreationSuccessSubtext') }}
        </p>
        <div class="btns">
          <v-btn
            large
            color="primary"
            class="action-btn font-weight-bold"
            data-test="btn-goto-home"
            @click="goTo('home')"
          >
            Home
          </v-btn>
          <span class="mx-3">or</span>
          <v-btn
            v-if="isRegularAccount"
            large
            color="primary"
            class="action-btn font-weight-bold"
            data-test="btn-setup-team"
            @click="goTo('setup-team')"
          >
            Set up team
          </v-btn>
          <v-btn
            v-if="!isRegularAccount"
            large
            color="primary"
            class="action-btn font-weight-bold"
            data-test="btn-add-team-members"
            @click="goTo('team-members')"
          >
            Add Team Members
          </v-btn>
        </div>
      </v-col>
    </v-row>
  </v-container>
</template>

<script lang="ts">

import { Component, Mixins } from 'vue-property-decorator'
import AccountMixin from '@/components/auth/mixins/AccountMixin.vue'
import { Pages } from '@/util/constants'
import { mapState } from 'pinia'
import { useOrgStore } from '@/stores/org'

@Component({
  computed: {
    ...mapState(useOrgStore, ['currentOrganization'])
  }
})
export default class AccountCreationSuccessView extends Mixins(AccountMixin) {
<<<<<<< HEAD
  private goTo (page) {
=======
  protected readonly currentOrganization!: Organization

  goTo (page) {
>>>>>>> 8842e934
    switch (page) {
      case 'home': this.$router.push('/')
        break
      case 'team-members': this.$router.push(`/${Pages.MAIN}/${this.currentOrganization.id}/settings/team-members`)
        break
      case 'setup-team': this.$router.push(`account-login-options-info`)
        break
    }
  }
}
</script>

<style lang="scss" scoped>
  @import "$assets/scss/theme.scss";

  .action-btn {
    width: 8rem;
  }
</style><|MERGE_RESOLUTION|>--- conflicted
+++ resolved
@@ -71,13 +71,7 @@
   }
 })
 export default class AccountCreationSuccessView extends Mixins(AccountMixin) {
-<<<<<<< HEAD
-  private goTo (page) {
-=======
-  protected readonly currentOrganization!: Organization
-
   goTo (page) {
->>>>>>> 8842e934
     switch (page) {
       case 'home': this.$router.push('/')
         break
