<template>
  <v-container class="view-container">
    <div class="view-header flex-column">
      <h1 class="view-header__title">Staff Dashboard</h1>
      <p class="mt-3 mb-0">
        Search for businesses and manage BC Registries accounts
      </p>
    </div>

    <v-card flat class="mb-4 pa-8">
      <div class="view-header flex-column mb-10">
        <h2 class="view-header__title">Search Entities</h2>
        <p class="mt-3 mb-0">
          Enter the Entity's Incorporation Number below to access their
          dashboard.
        </p>
      </div>
      <v-expand-transition>
        <div v-show="errorMessage">
          <v-alert type="error" icon="mdi-alert-circle" class="mb-0"
            >{{ errorMessage }} <strong>{{ searchedBusinessNumber }}</strong>
          </v-alert>
        </div>
      </v-expand-transition>
      <v-form ref="searchBusinessForm" v-on:submit.prevent="search">
        <v-text-field
          filled
          label="Incorporation Number"
          hint="example: CP0001234"
          persistent-hint
          dense
          req
          @blur="incorpNumFormat"
          :rules="incorpNumRules"
          v-model="businessNumber"
          id="txtBusinessNumber"
        >
        </v-text-field>
        <v-btn
          color="primary"
          class="search-btn mt-0"
          type="submit"
          depressed
          :disabled="!isFormValid()"
          :loading="searchActive"
          >Search</v-btn
        >
      </v-form>

      <template>
        <IncorporationSearchResultView
          :isVisible="canViewIncorporationSearchResult"
          :affiliatedOrg="affiliatedOrg"
        ></IncorporationSearchResultView>
      </template>
    </v-card>

    <!-- Director search -->
    <v-card flat class="mb-4 pa-8">
      <StaffAccountManagement v-if="canViewAccounts"></StaffAccountManagement>
    </v-card>

    <!-- GL Codes -->

    <v-card flat class="mb-4 pa-8">
      <GLCodesListView v-if="canViewGLCodes"></GLCodesListView>
    </v-card>

    <!-- FAS UI  -->
    <v-expansion-panels class="mb-4" accordion>
      <v-expansion-panel class="pa-8">
        <v-expansion-panel-header class="px-0">
          <header>
            <h2 class="view-header__title">Fee Accounting System</h2>
            <p class="mt-3 mb-0">
              Search and manage routing slips
            </p>
          </header>
        </v-expansion-panel-header>
        <v-expansion-panel-content>
            <fas-search-component :isLibraryMode="true"/>
        </v-expansion-panel-content>
      </v-expansion-panel>
    </v-expansion-panels>
  </v-container>
</template>

<script lang="ts">
<<<<<<< HEAD
/* eslint-disable */
=======
>>>>>>> f26d4f9a
import { Component, Emit, Prop } from 'vue-property-decorator'
import { Business } from '@/models/business'
import CommonUtils from '@/util/common-util'
import GLCodesListView from '@/views/auth/staff/GLCodesListView.vue'
import IncorporationSearchResultView from '@/views/auth/staff/IncorporationSearchResultView.vue'
import { KCUserProfile } from 'sbc-common-components/src/models/KCUserProfile'
import { Organization } from '@/models/Organization'
import { Role } from '@/util/constants'

import StaffAccountManagement from '@/components/auth/staff/account-management/StaffAccountManagement.vue'


import SupportInfoCard from '@/components/SupportInfoCard.vue'
import Vue from 'vue'
import { namespace } from 'vuex-class'



const OrgModule = namespace('org')
const BusinessModule = namespace('business')
const userModule = namespace('user')

@Component({
  components: {
    GLCodesListView,
    SupportInfoCard,
    StaffAccountManagement,
    IncorporationSearchResultView,
  }
})
export default class StaffDashboardView extends Vue {
  @OrgModule.Action('getOrganizationForAffiliate')
<<<<<<< HEAD
=======

>>>>>>> f26d4f9a
  private getOrganizationForAffiliate!: () => Promise<Organization>

  @userModule.State('currentUser') private currentUser!: KCUserProfile

  @BusinessModule.Action('searchBusiness') private searchBusiness!: (
    businessIdentifier: string
  ) => Promise<any>
  @BusinessModule.Action('resetCurrentBusiness')
  private resetCurrentBusiness!: () => Promise<any>
  @BusinessModule.State('currentBusiness') private currentBusiness!: Business
  @BusinessModule.Action('loadBusiness') private loadBusiness!: () => Promise<
    Business
  >

  private businessNumber = ''
  private searchedBusinessNumber = ''
  private searchActive = false
  private errorMessage = ''
  private canViewIncorporationSearchResult: boolean = false
  private affiliatedOrg = {}

  private incorpNumRules = [
    v => !!v || 'Incorporation Number is required',
    v =>
      CommonUtils.validateIncorporationNumber(v) ||
      'Incorporation Number is invalid'
  ]

  $refs: {
    searchBusinessForm: HTMLFormElement
  }

<<<<<<< HEAD
  private get canViewAccounts(): boolean {
    return this.currentUser?.roles?.includes(Role.StaffViewAccounts)
  }

  private get canViewGLCodes(): boolean {
=======
  private get canViewAccounts (): boolean {
    return this.currentUser?.roles?.includes(Role.StaffViewAccounts)
  }

  private get canViewGLCodes (): boolean {
>>>>>>> f26d4f9a
    return this.currentUser?.roles?.includes(Role.ManageGlCodes)
  }

  private isFormValid(): boolean {
    return !!this.businessNumber && this.$refs.searchBusinessForm.validate()
  }

  private clearError() {
    this.searchedBusinessNumber = ''
  }

  async search() {
    if (this.isFormValid()) {
      this.searchActive = true

      try {
        // Search for business, action will set session storage
        await this.searchBusiness(this.businessNumber)
        this.errorMessage = ''
        await this.updateCurrentBusiness()
      } catch (exception) {
        this.searchedBusinessNumber = this.businessNumber
        this.resetCurrentBusiness()
        this.errorMessage = this.$t('noIncorporationNumberFound').toString()
        this.canViewIncorporationSearchResult = false
      } finally {
        this.searchActive = false
      }
    }
  }

  async updateCurrentBusiness() {
    try {
      // Search for business, action will set session storage
      await this.loadBusiness()
      this.affiliatedOrg = await this.getOrganizationForAffiliate()
      this.canViewIncorporationSearchResult = true
    } catch (exception) {
      // eslint-disable-next-line no-console
      console.log('Error during search incorporations event!')
      this.canViewIncorporationSearchResult = false
      this.resetCurrentBusiness()
    }
  }

<<<<<<< HEAD
  incorpNumFormat() {
=======
  incorpNumFormat () {
>>>>>>> f26d4f9a
    this.businessNumber = CommonUtils.formatIncorporationNumber(
      this.businessNumber
    )
  }

  gotToGLCodes() {
    this.$router.push('/glcodelist')
  }
}
</script>
<style lang="scss" >
// importing FAS styles need no scope
@import '~fas-ui/src/assets/scss/search.scss';
</style>

<style lang="scss" scoped>
@import '@/assets/scss/theme.scss';
<<<<<<< HEAD
// importing FAS styles
@import '~fas-ui/lib/lib.css';
=======

>>>>>>> f26d4f9a
.v-input {
  display: inline-block;
  width: 20rem;
}

::v-deep {
  .v-input__append-outer {
    margin-top: 0 !important;
  }

  .search-btn {
    margin-left: 0.25rem;
    width: 7rem;
    min-height: 54px;
    vertical-align: top;
    font-weight: bold;
    border-top-left-radius: 0;
    border-bottom-left-radius: 0;
  }
  .v-expansion-panel-content__wrap {
  padding: 0px !important;
  }
}
</style><|MERGE_RESOLUTION|>--- conflicted
+++ resolved
@@ -86,10 +86,7 @@
 </template>
 
 <script lang="ts">
-<<<<<<< HEAD
 /* eslint-disable */
-=======
->>>>>>> f26d4f9a
 import { Component, Emit, Prop } from 'vue-property-decorator'
 import { Business } from '@/models/business'
 import CommonUtils from '@/util/common-util'
@@ -122,10 +119,6 @@
 })
 export default class StaffDashboardView extends Vue {
   @OrgModule.Action('getOrganizationForAffiliate')
-<<<<<<< HEAD
-=======
-
->>>>>>> f26d4f9a
   private getOrganizationForAffiliate!: () => Promise<Organization>
 
   @userModule.State('currentUser') private currentUser!: KCUserProfile
@@ -158,19 +151,11 @@
     searchBusinessForm: HTMLFormElement
   }
 
-<<<<<<< HEAD
-  private get canViewAccounts(): boolean {
-    return this.currentUser?.roles?.includes(Role.StaffViewAccounts)
-  }
-
-  private get canViewGLCodes(): boolean {
-=======
   private get canViewAccounts (): boolean {
     return this.currentUser?.roles?.includes(Role.StaffViewAccounts)
   }
 
   private get canViewGLCodes (): boolean {
->>>>>>> f26d4f9a
     return this.currentUser?.roles?.includes(Role.ManageGlCodes)
   }
 
@@ -216,11 +201,7 @@
     }
   }
 
-<<<<<<< HEAD
-  incorpNumFormat() {
-=======
   incorpNumFormat () {
->>>>>>> f26d4f9a
     this.businessNumber = CommonUtils.formatIncorporationNumber(
       this.businessNumber
     )
@@ -238,12 +219,8 @@
 
 <style lang="scss" scoped>
 @import '@/assets/scss/theme.scss';
-<<<<<<< HEAD
 // importing FAS styles
 @import '~fas-ui/lib/lib.css';
-=======
-
->>>>>>> f26d4f9a
 .v-input {
   display: inline-block;
   width: 20rem;
