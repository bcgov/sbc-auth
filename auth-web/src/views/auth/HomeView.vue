--- conflicted
+++ resolved
@@ -32,13 +32,8 @@
                 <v-card>
                   <v-card-title>Create a BC Registries Account</v-card-title>
                   <v-card-text>
-<<<<<<< HEAD
-                    <p class="mb-7">To access this service, you will need to log in using your BC Services Card, the government of British Columbia's trusted way to access online services. Learn how to set up and use your BC Services card here.</p>
+                    <p class="mb-7">To access this service, you must securely log in with your BC Services Card, government’s trusted way to access online services. It typically takes five minutes or less to set up your mobile card, and the only information BC Registries can access from your card is your legal name.</p>
                     <a rel="noopener noreferrer" href="https://www2.gov.bc.ca/gov/content/governments/government-id/bc-services-card/login-with-card"
-=======
-                    <p class="mb-7">To access this service, you must securely log in with your BC Services Card, government’s trusted way to access online services. It typically takes five minutes or less to set up your mobile card, and the only information BC Registries can access from your card is your legal name.</p>
-                    <a href="https://www2.gov.bc.ca/gov/content/governments/government-id/bc-services-card/login-with-card"
->>>>>>> bb3108dd
                       target="_blank">
                       <v-icon small class="mr-2">mdi-open-in-new</v-icon>
                       <span>Learn how to set up and use your BC Services Card</span>
