<template>
  <div>
    <article>
      <header class="hero-banner light">
        <v-container>
          <v-row>
            <v-col cols="12" lg="8">
<<<<<<< HEAD
              <h1 class="mb-6">Welcome to Cooperatives Online<sup>Beta</sup></h1>
              <p class="mb-2">File your BC cooperative association's annual reports and maintain your registered office addresses and director information.</p>
              <v-btn x-large color="#fcba19" class="cta-btn mt-8" active-class="cta-btn--active" @click="manageBusinessesUrl()" v-if="showManageBusinessesBtn">Manage Businesses</v-btn>
              <v-btn x-large color="success" class="cta-btn mt-8 ml-2" active-class="cta-btn--active" @click="createAccount()" v-if="showCreateAccountBtn">+ Create Account</v-btn>
=======
              <h1>Welcome to Cooperatives Online<sup>Beta</sup></h1>
              <p>File your BC cooperative association's annual reports and maintain your registered office addresses and director information.</p>

              <div class="hero-banner__cta-btns">
                <!-- Authenticated -->
                <div v-if="userProfile">
                  <v-btn large color="#fcba19" class="cta-btn"
                    to="/main">
                    Manage Businesses
                  </v-btn>
                  <v-btn large color="#fcba19" class="cta-btn">
                    Create a New BC Registries Account
                  </v-btn>
                </div>

                <!-- Non-authenticated -->
                <v-btn large color="#fcba19" class="cta-btn"
                  v-if="!userProfile"
                  @click="accountDialog = true">
                  Create a BC Registries Account
                </v-btn>
              </div>

              <v-dialog v-model="accountDialog" max-width="640">
                <v-card>
                  <v-card-title>Create a BC Registries Account</v-card-title>
                  <v-card-text>
                    <p class="mb-7">To access this service, you will need to log in using your BC Services Card, the government of British Columbia's trusted way to access online services. Learn how to set up and use your BC Services card here.</p>
                    <a href="https://www2.gov.bc.ca/gov/content/governments/government-id/bc-services-card/login-with-card"
                      target="_blank">
                      <v-icon small class="mr-2">mdi-open-in-new</v-icon>
                      <span>Learn how to set up and use your BC Services Card</span>
                    </a>
                  </v-card-text>
                  <v-card-actions>
                    <v-spacer></v-spacer>
                    <v-btn large color="primary" @click="login()">Log in</v-btn>
                    <v-btn large depressed color="default" @click="accountDialog = false">Cancel</v-btn>
                  </v-card-actions>
                </v-card>
              </v-dialog>
>>>>>>> 2db7e263
            </v-col>
          </v-row>
        </v-container>
      </header>
      <div class="how-to-container">
        <v-container>
          <section>
            <h2>How do I file?</h2>
            <section>
              <v-card flat class="section-card">
                <v-row>
                  <v-col sm="12" md="8" class="section-card__inner">
                    <div class="section-card__icon">
                      <v-icon>mdi-shield-check</v-icon>
                    </div>
                    <div class="section-card__text">
                      <h3>1. &nbsp;Log in with your BC Services Card</h3>
                      <p class="mb-0">You must securely log in with your BC Services Card, government’s trusted way to access online services. It typically takes five minutes or less to <a href="https://www2.gov.bc.ca/gov/content/governments/government-id/bc-services-card/login-with-card/mobile-card/set-up-mobile-card" target="_blank">set up</a> your mobile card, and the only information BC Registries can access from your card is your legal name.</p>
                    </div>
                  </v-col>
                  <v-col sm="12" md="4" class="section-card__links">
                    <ul class="mb-0">
                      <li>
                        <v-btn text color="primary" href="https://www2.gov.bc.ca/gov/content/governments/government-id/bc-services-card" target="_blank" rel="noopener">
                          <v-icon small>mdi-open-in-new</v-icon>
                          <span>What is a BC <span class="nobr">Services Card?</span></span>
                        </v-btn>
                      </li>
                      <li>
                        <v-btn text color="primary" href="https://www2.gov.bc.ca/gov/content/governments/government-id/bc-services-card/login-with-card" target="_blank" rel="noopener">
                          <v-icon small>mdi-open-in-new</v-icon>
                          <span>How do I log in with my BC <span class="nobr">Services Card?</span></span>
                        </v-btn>
                      </li>
                      <li>
                        <v-btn text color="primary" href="https://www2.gov.bc.ca/gov/content/governments/government-id/bc-services-card/get-a-card" target="_blank" rel="noopener">
                          <v-icon small>mdi-open-in-new</v-icon>
                          <span>I don't have a BC <span class="nobr">Services Card</span></span>
                        </v-btn>
                      </li>
                    </ul>
                  </v-col>
                </v-row>
              </v-card>
            </section>
            <section>
              <v-card flat class="section-card">
                <v-row>
                  <v-col sm="12" md="8" class="section-card__inner">
                    <div class="section-card__icon">
                      <v-icon>mdi-lock-open</v-icon>
                    </div>
                    <div class="section-card__text">
                      <h3>2. &nbsp;Authorize to file for a cooperative</h3>
                      <p class="mb-0">You will need to authorize to manage a cooperative by providing the <strong>Incorporation Number</strong> and <strong>Passcode</strong> located in the <strong>Access Letter</strong> you received in the mail from BC Registries.</p>
                    </div>
                  </v-col>
                  <v-col sm="12" md="4" class="section-card__links">
                    <ul class="mb-0">
                      <li>
                        <v-btn text color="primary" @click.stop="noPasscodeDialog = true">
                          <v-icon small>mdi-open-in-new</v-icon>
                          <span>I lost or forgot my cooperative passcode</span>
                        </v-btn>
                      </li>
                      <li>
                        <v-btn text color="primary" @click.stop="noPasscodeDialog = true">
                          <v-icon small>mdi-open-in-new</v-icon>
                          <span>I didn't receive my <span class="nobr">Access Letter</span></span>
                        </v-btn>
                      </li>
                    </ul>

                    <!-- No Passcode Dialog -->
                    <v-dialog width="640" v-model="noPasscodeDialog">
                      <v-card>
                        <v-card-title>Don't have a Passcode?</v-card-title>
                        <v-card-text>
                          <p class="mb-7">If you have not received your Access Letter from BC Registries, or have lost your Passcode, please contact us at:</p>
                          <ul class="contact-info__list mb-7">
                            <li>
                              <span>Toll Free:</span> {{ $t('techSupportTollFree') }}
                            </li>
                            <li>
                              <span>Phone:</span> {{ $t('techSupportPhone') }}
                            </li>
                            <li>
                              <span>Email:</span> <a v-bind:href="'mailto:' + $t('techSupportEmail') + '?subject=' + $t('techSupportEmailSubject')">{{ $t('techSupportEmail') }}</a>
                            </li>
                          </ul>
                          <div>
                            <p class="mb-0"><strong>Hours of Operation:</strong><br>Monday to Friday, 8:30am - 4:30pm <span title="Pacific Standard Time">PST</span></p>
                          </div>
                        </v-card-text>
                        <v-card-actions>
                          <v-spacer></v-spacer>
                          <v-btn large depressed color="primary" @click="noPasscodeDialog = false">OK</v-btn>
                        </v-card-actions>
                      </v-card>
                    </v-dialog>

                  </v-col>
                </v-row>
              </v-card>
            </section>
            <section>
              <v-card flat class="section-card">
                <v-row>
                  <v-col sm="12" md="8" class="section-card__inner">
                    <div class="section-card__icon">
                      <v-icon>mdi-clipboard-check</v-icon>
                    </div>
                    <div class="section-card__text">
                      <h3>3. &nbsp;Complete your cooperative's filings</h3>
                      <p class="mb-0">Once you have logged in and are authorized to manage a cooperative, simply click on the cooperative you want to do work for, and complete your filings.</p>
                    </div>
                  </v-col>
                  <v-col sm="12" md="4" class="section-card__links">
                    <ul class="static-links mb-0">
                      <li>
                        <v-icon small>mdi-check</v-icon>
                        <span>Annual Reports</span>
                      </li>
                      <li>
                        <v-icon small>mdi-check</v-icon>
                        <span>Manage Office Addresses</span>
                      </li>
                      <li>
                        <v-icon small>mdi-check</v-icon>
                        <span>Manage Director Information</span>
                      </li>
                    </ul>
                  </v-col>
                </v-row>
              </v-card>

              <div class="cta-container">
                <v-btn large color="#fcba19" class="cta-btn" active-class="cta-btn--active" to="/main" v-if="userProfile">Manage Businesses</v-btn>
                <v-btn large color="#fcba19" class="cta-btn" active-class="cta-btn--active" to="/signin/bcsc" v-if="!userProfile">Log in with BC Services Card</v-btn>
              </div>

            </section>
          </section>
        </v-container>
      </div>
      <div class="contact-info-container light">
        <v-container>
          <v-row>
            <v-col sm="12" md="8">
              <h3 class="mb-6">Need more information?</h3>
              <p class="mb-4">To learn more about Cooperative Associations in British Columbia, please visit the Cooperative Associations information page on the <a href="https://www2.gov.bc.ca/gov/content/employment-business/business/managing-a-business/permits-licences/businesses-incorporated-companies/cooperative-associations" target="_blank" rel="noopener">BC Government website</a>.</p>
            </v-col>

            <v-col sm="12" md="4">
              <h3 class="mb-6">Contact Us</h3>
              <p class="mb-5">For support or questions about this application, contact us at:</p>
              <ul class="contact-info__list mb-5">
                <li><span>Toll Free:</span> {{ $t('techSupportTollFree') }}</li>
                <li><span>Phone:</span> {{ $t('techSupportPhone') }}</li>
                <li><span>Email:</span> <a href="mailto:bcregistries@gov.bc.ca?subject=BC Registries - Cooperatives Online Support Request">bcregistries@gov.bc.ca</a></li>
              </ul>
              <p class="mb-0"><strong>Hours of Operation:</strong><br>Monday to Friday, 8:30am - 4:30pm <span title="Pacific Standard Time">PST</span></p>
            </v-col>
          </v-row>
        </v-container>
      </div>
    </article>
  </div>
</template>

<script lang="ts">
import { Component, Vue } from 'vue-property-decorator'
import { Member, MembershipStatus, Organization } from '@/models/Organization'
import { Pages, SessionStorageKeys } from '@/util/constants'
import { mapActions, mapState } from 'vuex'
import { AccountSettings } from '@/models/account-settings'
import ConfigHelper from '@/util/config-helper'
import { User } from '@/models/user'
import { VueConstructor } from 'vue'

@Component({
  name: 'Home',
  computed: {
    ...mapState('user', ['userProfile']),
    ...mapState('org', ['currentAccountSettings', 'currentMembership'])
  }
})

export default class HomeView extends Vue {
  private readonly userProfile!: User
  private readonly currentAccountSettings!: AccountSettings
  private readonly currentMembership!: Member
  private readonly getUserProfile!: (identifier: string) => User
  private noPasscodeDialog = false
<<<<<<< HEAD

  private get showManageBusinessesBtn (): boolean {
    return this.currentAccountSettings && this.currentMembership?.membershipStatus === MembershipStatus.Active
  }

  private get showCreateAccountBtn (): boolean {
    return !!this.currentAccountSettings
  }

  private manageBusinessesUrl (): void {
    this.$router.push(`/${Pages.MAIN}/${this.currentAccountSettings.id}`)
  }

  private createAccount (): void {
    if (this.currentAccountSettings) {
      this.$router.push(`/${Pages.CREATE_ACCOUNT}`)
    }
=======
  private accountDialog = false

  login () {
    window.location.assign('/cooperatives/auth/signin/bcsc')
>>>>>>> 2db7e263
  }
}
</script>

<style lang="scss" scoped>
  @import "$assets/scss/theme.scss";

  article {
    padding: 0;
  }

  section + section {
    margin-top: 1rem;
  }

  h2 {
    margin-bottom: 2.5rem;
    font-size: 2rem;
  }

  // Hero Banner
  .hero-banner {
    h1 {
      margin-bottom: 1.5rem;
      letter-spacing: -0.06rem;
      line-height: 1.25;
      font-size: 2.75rem;

      sup {
        top: -0.9rem;
        margin-left: 0.25rem;
        vertical-align: middle;
        color: $gray7;
        text-transform: uppercase;
        letter-spacing: 0.05rem;
        font-size: .875rem;
      }
    }

    p {
      margin-bottom: 2.5rem;
      font-size: 1.125rem;
    }

    .container {
      padding-top: 2.25rem;
      padding-bottom: 3.25rem;
    }
  }

  .hero-banner__cta-btns {
    .cta-btn + .cta-btn {
      margin-left: 0.5rem;
    }
  }

  @media (max-width: 1200px) {
    .hero-banner {
      text-align: center;

      p {
        margin: 0 auto;
        max-width: 40rem;
      }
    }
  }

  // How to Section
  .how-to-container {
    background: rgb(248,249,250);
    background: radial-gradient(circle, $gray1 25%, $gray3 100%);

    .container {
      padding-top: 2.5rem;
      padding-bottom: 3.5rem;
    }

    h2 {
      text-align: center;
    }
  }

  // Section Cards
  .section-card {
    padding-top: 1.75rem;
    padding-bottom: 2rem;

    h3 {
      margin-bottom: 1.25rem;
      font-size: 1.5rem;
      font-weight: 700;
    }

    p {
      color: $gray7;
    }
  }

  .section-card__inner {
    display: flex;
    flex-direction: row;
  }

  // Variables
  $section-card-icon-width: 9rem;

  .section-card__icon {
    flex: 0 0 auto;
    position: relative;
    width: $section-card-icon-width;
    text-align: center;

    .v-icon {
      margin-top: -0.65rem;
      color: $BCgovGold5;
      font-size: 4rem;
    }

    .step {
      margin: 0.5rem 0;
      text-align: center;
      text-transform: uppercase;
      font-size: 0.875rem;
      font-weight: 700;
    }
  }

  .section-card__text {
    padding-right: 2rem;
  }

  .section-card__links {
    padding-right: 2rem;

    ul {
      padding: 0;
      list-style-type: none;
    }

    ::v-deep .v-btn__content {
      align-items: flex-start;
    }

    .v-btn {
      height: auto !important;
      display: inline-block;
      padding: 0.5rem 1rem !important;
      white-space: normal;
      font-weight: 700;

      .v-icon {
        margin-top: 0.1rem;
        margin-right: 0.75rem;
      }

      span {
        text-decoration: underline;
      }
    }
  }

  @media (max-width: 960px) {
    .section-card__links {
      padding-bottom: 0;

      ul {
        margin-left: $section-card-icon-width;
      }
    }
  }

  .static-links {
    li {
      display: flex;
      align-items: flex-start;
      padding: 0.4rem 1rem;
      color: $gray6;
      font-size: 0.875rem;
      font-weight: 700;

      .v-icon {
        margin-top: 0.2rem;
        margin-left: -0.5rem;
        margin-right: 0.75rem;
      }
    }
  }

  // Contact Section
  .contact-info-container {
    .container {
      padding-top: 2rem;
      padding-bottom: 2.5rem;
    }

    h3 {
      margin-bottom: 1rem;
      padding-bottom: 0.5rem;
      border-bottom: 2px solid $gray3;
      font-size: 1.5rem;
    }
  }

  .contact-info__list {
    margin: 0;
    padding: 0;
    list-style-type: none;

    li {
      strong, span {
        margin-right: 0.5rem;
      }
    }
  }

  @media (max-width: 960px) {
    .contact-info-container {
      text-align: center;
    }
  }

  .cta-container {
    margin-top: 3rem;
    text-align: center;
  }

  .v-btn.cta-btn {
    color: $BCgovBlue5;
    font-weight: 700;
  }

  // Helper Classes
  .dark {
    background-color: $BCgovBlue5;

    h1, p {
      color: $gray0;
    }
  }

  .light {
    background-color: #ffffff;
  }

  // Fix initial display of the dialog container
  .v-dialog__container {
    display: none;
  }

  a {
    text-decoration: none;
    font-weight: 700;
    font-size: 0.875rem;

    .v-icon {
      color: inherit;
    }

    span {
      text-decoration: underline;
    }
  }
</style><|MERGE_RESOLUTION|>--- conflicted
+++ resolved
@@ -5,12 +5,6 @@
         <v-container>
           <v-row>
             <v-col cols="12" lg="8">
-<<<<<<< HEAD
-              <h1 class="mb-6">Welcome to Cooperatives Online<sup>Beta</sup></h1>
-              <p class="mb-2">File your BC cooperative association's annual reports and maintain your registered office addresses and director information.</p>
-              <v-btn x-large color="#fcba19" class="cta-btn mt-8" active-class="cta-btn--active" @click="manageBusinessesUrl()" v-if="showManageBusinessesBtn">Manage Businesses</v-btn>
-              <v-btn x-large color="success" class="cta-btn mt-8 ml-2" active-class="cta-btn--active" @click="createAccount()" v-if="showCreateAccountBtn">+ Create Account</v-btn>
-=======
               <h1>Welcome to Cooperatives Online<sup>Beta</sup></h1>
               <p>File your BC cooperative association's annual reports and maintain your registered office addresses and director information.</p>
 
@@ -18,10 +12,10 @@
                 <!-- Authenticated -->
                 <div v-if="userProfile">
                   <v-btn large color="#fcba19" class="cta-btn"
-                    to="/main">
+                    @click="goToManageBusinesses()">
                     Manage Businesses
                   </v-btn>
-                  <v-btn large color="#fcba19" class="cta-btn">
+                  <v-btn large color="#fcba19" class="cta-btn" @click="createAccount()">
                     Create a New BC Registries Account
                   </v-btn>
                 </div>
@@ -52,7 +46,6 @@
                   </v-card-actions>
                 </v-card>
               </v-dialog>
->>>>>>> 2db7e263
             </v-col>
           </v-row>
         </v-container>
@@ -247,7 +240,7 @@
   private readonly currentMembership!: Member
   private readonly getUserProfile!: (identifier: string) => User
   private noPasscodeDialog = false
-<<<<<<< HEAD
+  private accountDialog = false
 
   private get showManageBusinessesBtn (): boolean {
     return this.currentAccountSettings && this.currentMembership?.membershipStatus === MembershipStatus.Active
@@ -257,7 +250,7 @@
     return !!this.currentAccountSettings
   }
 
-  private manageBusinessesUrl (): void {
+  private goToManageBusinesses (): void {
     this.$router.push(`/${Pages.MAIN}/${this.currentAccountSettings.id}`)
   }
 
@@ -265,12 +258,10 @@
     if (this.currentAccountSettings) {
       this.$router.push(`/${Pages.CREATE_ACCOUNT}`)
     }
-=======
-  private accountDialog = false
-
-  login () {
+  }
+
+  private login () {
     window.location.assign('/cooperatives/auth/signin/bcsc')
->>>>>>> 2db7e263
   }
 }
 </script>
