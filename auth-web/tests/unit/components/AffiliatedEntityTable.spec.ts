import '../test-utils/composition-api-setup' // important to import this first
import Vue, { VueConstructor } from 'vue'
import { Wrapper, createLocalVue, mount } from '@vue/test-utils'
<<<<<<< HEAD
import { actions, businesses, moreBusinesses } from './../test-utils/test-data/affiliations'
=======
import { useBusinessStore, useOrgStore } from '@/stores'
>>>>>>> 8842e934
import AffiliatedEntityTable from '@/components/auth/manage-business/AffiliatedEntityTable.vue'
import { BaseVDataTable } from '@/components/datatable'
import { EntityAlertTypes } from '@/util/constants'
import EntityDetails from '@/components/auth/manage-business/EntityDetails.vue'
<<<<<<< HEAD
import { SessionStorageKeys } from 'sbc-common-components/src/util/constants'
import VueI18n from 'vue-i18n'
import VueRouter from 'vue-router'
=======
>>>>>>> 8842e934
import Vuetify from 'vuetify'
import { baseVdataTable } from './../test-utils/test-data/baseVdata'
import { getAffiliationTableHeaders } from '@/resources/table-headers'
import { setupIntersectionObserverMock } from '../util/helper-functions'

// Prevent the warning "[Vuetify] Unable to locate target [data-app]"
document.body.setAttribute('data-app', 'true')

vi.mock('../../../src/services/user.services')

// selectors
const header = baseVdataTable.header
const headerTitles = baseVdataTable.headerTitles
const itemRow = baseVdataTable.itemRow
const itemCell = baseVdataTable.itemCell

businesses.sort((a, b) => {
  if (a.affiliationInvites && !b.affiliationInvites) {
    return -1
  }
  if (!a.affiliationInvites && b.affiliationInvites) {
    return 1
  }
  return 0
})

<<<<<<< HEAD
const businessModule = {
  namespaced: true,
  state: { businesses },
  action: {
    addBusiness: vi.fn(),
    updateBusinessName: vi.fn(),
    updateFolioNumber: vi.fn()
  }
}

const moreBusinessModule = {
  namespaced: true,
  state: { businesses: moreBusinesses },
  action: {
    addBusiness: vi.fn(),
    updateBusinessName: vi.fn(),
    updateFolioNumber: vi.fn()
  }
}

const orgModule = {
  namespaced: true,
  state: {
    currentOrganization: {
      name: 'TestMeOut B.C. LTD.',
      id: 3113
    }
  }
}

const oldStore = new Vuex.Store({
  strict: false,
  modules: {
    business: businessModule,
    org: orgModule
  }
})

const newStore = new Vuex.Store({
  strict: false,
  modules: {
    business: moreBusinessModule,
    org: orgModule
  }
})
=======
sessionStorage.setItem('AUTH_API_CONFIG', JSON.stringify({
  AUTH_API_URL: 'https://localhost:8080/api/v1/11',
  PAY_API_URL: 'https://pay-api-dev.apps.silver.devops.gov.bc.ca/api/v1'
}))
>>>>>>> 8842e934

const vuetify = new Vuetify({})

describe('AffiliatedEntityTable.vue', () => {
  setupIntersectionObserverMock()
  let wrapper: Wrapper<any>
  let localVue: VueConstructor<any>

  const headers = getAffiliationTableHeaders(['Number', 'Type', 'Status'])

  beforeEach(async () => {
<<<<<<< HEAD
    localVue = createLocalVue()
    sessionStorage.setItem('AUTH_API_CONFIG', JSON.stringify({
      AUTH_API_URL: 'https://localhost:8080/api/v1/11',
      PAY_API_URL: 'https://pay-api-dev.apps.silver.devops.gov.bc.ca/api/v1'
    }))
=======
    const localVue = createLocalVue()
    const businessStore = useBusinessStore()
    businessStore.businesses = businesses
    const orgStore = useOrgStore()
    orgStore.currentOrganization = {
      name: 'TestMeOut B.C. LTD.',
      id: 3113
    } as any

    wrapper = mount(AffiliatedEntityTable, {
      localVue,
      vuetify,
      propsData: { selectedColumns: ['Number', 'Type', 'Status'] },
      mocks: { $t: () => '' }
    })
>>>>>>> 8842e934
  })

  afterEach(() => {
    wrapper.destroy()
    sessionStorage.clear()

    vi.resetModules()
    vi.clearAllMocks()
  })

  it('Renders affiliated entity table with correct contents', async () => {
    wrapper = mount(AffiliatedEntityTable, {
      store: oldStore,
      localVue,
      vuetify,
      propsData: { selectedColumns: ['Number', 'Type', 'Status'] },
      mocks: { $t: () => '' }
    })

    expect(wrapper.find('.table-header').text()).toContain('My List (9)')

    // Wait for the component to render after any state changes
    await wrapper.vm.$nextTick()

    // verify table
    expect(wrapper.findComponent(BaseVDataTable).exists()).toBe(true)
    expect(wrapper.findComponent(BaseVDataTable).find(header).exists()).toBe(true)
    expect(wrapper.find('.column-selector').exists()).toBe(true)
    expect(wrapper.find('#affiliated-entity-table').exists()).toBe(true)
    expect(wrapper.find('.v-data-table__wrapper').exists()).toBe(true)
    const titles = wrapper.findComponent(BaseVDataTable).findAll(headerTitles)
    expect(titles.length).toBe(headers.length)
    expect(titles.at(0).text()).toBe('Business Name')
    expect(titles.at(1).text()).toBe('Number')
    expect(titles.at(2).text()).toBe('Type')
    expect(titles.at(3).text()).toBe('Status')
    expect(titles.at(4).text()).toBe('Actions')

    // verify table data
    const itemRows = wrapper.findComponent(BaseVDataTable).findAll(itemRow)
    expect(itemRows.length).toBe(businesses.length)

    // startCountAt is offset due to added business with invitations that need to be on top
    const startCountAt = businesses.filter(b => b.affiliationInvites).length

    // first item
    let columns = itemRows.at(startCountAt).findAll(itemCell)
    expect(columns.at(0).text()).toBe('BEN NAME REQUEST LIMITED - PROCESSING')
    expect(columns.at(1).text()).toBe('NR 4045467')
    expect(columns.at(2).text()).toContain('Name Request')
    expect(columns.at(2).text()).toContain('BC Benefit Company')
    expect(columns.at(3).text()).toBe('Processing')
    expect(columns.at(4).text()).toBe('Open Name Request')

    // second item
    columns = itemRows.at(startCountAt + 1).findAll(itemCell)
    expect(columns.at(0).text()).toBe('BEN NAME REQUEST LIMITED')
    expect(columns.at(1).text()).toBe('NR 4045466')
    expect(columns.at(2).text()).toContain('Name Request')
    expect(columns.at(2).text()).toContain('BC Benefit Company')
    expect(columns.at(3).text()).toBe('Approved')
    expect(columns.at(4).text()).toBe('Open Name Request')

    // third item
    columns = itemRows.at(startCountAt + 2).findAll(itemCell)
    expect(columns.at(0).text()).toBe('BEN NAME REQUEST LIMITED')
    expect(columns.at(1).text()).toBe('NR 4045468')
    expect(columns.at(2).text()).toContain('Name Request')
    expect(columns.at(2).text()).toContain('BC Benefit Company')
    expect(columns.at(3).text()).toBe('Pending Staff Review')
    expect(columns.at(4).text()).toBe('Open Name Request')

    // fourth item
    columns = itemRows.at(startCountAt + 3).findAll(itemCell)
    expect(columns.at(0).text()).toBe('')
    expect(columns.at(1).text()).toBe('')
    expect(columns.at(2).text()).toContain('Registration')
    expect(columns.at(2).text()).toContain('BC Benefit Company')
    expect(columns.at(3).text()).toBe('Draft')
    expect(columns.at(4).text()).toBe('Resume Draft')

    // fifth item
    columns = itemRows.at(startCountAt + 4).findAll(itemCell)
    expect(columns.at(0).text()).toBe('AC SP 2022.MAY.25 15.38 TEST')
    expect(columns.at(1).text()).toBe('NR 2821990')
    expect(columns.at(2).text()).toContain('Name Request')
    expect(columns.at(2).text()).toContain('BC Sole Proprietorship')
    expect(columns.at(3).text()).toBe('Consumed')
    expect(columns.at(4).text()).toBe('Remove From Table')

    // sixth item
    columns = itemRows.at(startCountAt + 5).findAll(itemCell)
    expect(columns.at(0).text()).toBe('Numbered Benefit Company')
    expect(columns.at(1).text()).toBe('Pending')
    expect(columns.at(2).text()).toContain('Incorporation Application')
    expect(columns.at(3).text()).toBe('Draft')
    expect(columns.at(4).text()).toBe('Resume Draft')

    expect(wrapper.findComponent(EntityDetails).exists()).toBeTruthy()
    const entityDetails = wrapper.findComponent(EntityDetails)
    expect(entityDetails.exists()).toBeTruthy()
    if (entityDetails.element.parentElement === itemRows.at(5).element) {
      expect(entityDetails.props('details')).toEqual(
        expect.arrayContaining([EntityAlertTypes.FROZEN, EntityAlertTypes.BADSTANDING])
      )
    }
    expect(wrapper.find('.mdi-alert').exists()).toBeTruthy()

    // seventh item
    columns = itemRows.at(startCountAt + 6).findAll(itemCell)
    expect(columns.at(0).text()).toBe('0871095 B.C. LTD.')
    expect(columns.at(1).text()).toBe('BC0871095')
    expect(columns.at(2).text()).toContain('BC Benefit Company')
    expect(columns.at(3).text()).toBe('Historical')
    expect(columns.at(4).text()).toBe('Manage Business')
  })

  it('Render affiliated entity table with correct actions menu', async () => {
    sessionStorage[SessionStorageKeys.LaunchDarklyFlags] = JSON.stringify({ 'ia-supported-entities': 'BEN', 'supported-restoration-entities': 'BEN' })
    wrapper = mount(AffiliatedEntityTable, {
      store: newStore,
      localVue,
      vuetify,
      propsData: { selectedColumns: ['Number', 'Type', 'Status'] },
      mocks: { $t: () => '' }
    })

    expect(wrapper.find('.table-header').text()).toContain('My List (20)')

    // Wait for the component to render after any state changes
    await wrapper.vm.$nextTick()

    // verify table
    expect(wrapper.findComponent(BaseVDataTable).exists()).toBe(true)
    expect(wrapper.findComponent(BaseVDataTable).find(header).exists()).toBe(true)
    expect(wrapper.find('.column-selector').exists()).toBe(true)
    expect(wrapper.find('#affiliated-entity-table').exists()).toBe(true)
    expect(wrapper.find('.v-data-table__wrapper').exists()).toBe(true)
    const titles = wrapper.findComponent(BaseVDataTable).findAll(headerTitles)
    expect(titles.length).toBe(headers.length)
    expect(titles.at(0).text()).toBe('Business Name')
    expect(titles.at(1).text()).toBe('Number')
    expect(titles.at(2).text()).toBe('Type')
    expect(titles.at(3).text()).toBe('Status')
    expect(titles.at(4).text()).toBe('Actions')

    // verify actions menu
    const itemRows = wrapper.findComponent(BaseVDataTable).findAll(itemRow)
    expect(itemRows.length).toBe(moreBusinesses.length)

    for (let i = 0; i < itemRows.length; ++i) {
      const action = itemRows.at(i).findAll(itemCell).at(4)
      expect(action.text()).toBe(actions[i].primary)
      expect(action.find('.external-icon').exists()).toBe(actions[i].external)
      const button = action.find('.more-actions .more-actions-btn')
      await button.trigger('click')

      const secondaryActions = action.findAll('.v-list-item__subtitle')
      for (let j = 0; j < secondaryActions.length; ++j) {
        expect(secondaryActions.at(j).text()).toBe(actions[i].secondary[j])
      }
    }
  })

  it('Tooltips exist in affiliated entity table', async () => {
    wrapper = mount(AffiliatedEntityTable, {
      store: oldStore,
      localVue,
      vuetify,
      propsData: { selectedColumns: ['Number', 'Type', 'Status'] },
      mocks: { $t: () => '' }
    })

    expect(wrapper.findAll('.v-tooltip').exists()).toBeTruthy()
  })

  it('Details for Access Request', async () => {
    wrapper = mount(AffiliatedEntityTable, {
      store: oldStore,
      localVue,
      vuetify,
      propsData: { selectedColumns: ['Number', 'Type', 'Status'] },
      mocks: { $t: () => '' }
    })

    const allWithInvites = businesses.filter(b => b.affiliationInvites)
    expect(wrapper.find('#affiliationInvitesStatus').exists()).toBeTruthy()
    expect(wrapper.findAll('#affiliationInvitesStatus').length).toBe(allWithInvites.length)

    // verify correct invites status is being displayed for each business with invites
    const firstAccSingle = allWithInvites[0].affiliationInvites.sort()[0]
    const textSingle = `Request for Authorization to manage from: ${firstAccSingle.fromOrg.name}`
    expect(wrapper.findAll('#affiliationInvitesStatus').at(0).text()).toBe(textSingle)

    const firstAccMulti = allWithInvites[1].affiliationInvites.sort()[0]
    const textMulti = `Request for Authorization to manage from: ${firstAccMulti.fromOrg.name} ` +
      `and ${allWithInvites[1].affiliationInvites.length - 1} other account(s)`
    expect(wrapper.findAll('#affiliationInvitesStatus').at(1).text()).toBe(textMulti)

    // verify elements with invitations are on top
    const allRows = wrapper.findAll('.base-table__item-row')
    expect(allRows.length).toBe(9)

    for (let i = 0; i < allWithInvites.length; i++) {
      // check that all with invites have the entry in table too
      expect(allRows.at(i).html()).toContain('affiliationInvitesStatus')
    }
  })
})<|MERGE_RESOLUTION|>--- conflicted
+++ resolved
@@ -1,28 +1,16 @@
 import '../test-utils/composition-api-setup' // important to import this first
-import Vue, { VueConstructor } from 'vue'
+import { EntityAlertTypes, SessionStorageKeys } from '@/util/constants'
 import { Wrapper, createLocalVue, mount } from '@vue/test-utils'
-<<<<<<< HEAD
 import { actions, businesses, moreBusinesses } from './../test-utils/test-data/affiliations'
-=======
 import { useBusinessStore, useOrgStore } from '@/stores'
->>>>>>> 8842e934
 import AffiliatedEntityTable from '@/components/auth/manage-business/AffiliatedEntityTable.vue'
 import { BaseVDataTable } from '@/components/datatable'
-import { EntityAlertTypes } from '@/util/constants'
 import EntityDetails from '@/components/auth/manage-business/EntityDetails.vue'
-<<<<<<< HEAD
-import { SessionStorageKeys } from 'sbc-common-components/src/util/constants'
-import VueI18n from 'vue-i18n'
-import VueRouter from 'vue-router'
-=======
->>>>>>> 8842e934
+import { VueConstructor } from 'vue'
 import Vuetify from 'vuetify'
 import { baseVdataTable } from './../test-utils/test-data/baseVdata'
 import { getAffiliationTableHeaders } from '@/resources/table-headers'
 import { setupIntersectionObserverMock } from '../util/helper-functions'
-
-// Prevent the warning "[Vuetify] Unable to locate target [data-app]"
-document.body.setAttribute('data-app', 'true')
 
 vi.mock('../../../src/services/user.services')
 
@@ -42,58 +30,10 @@
   return 0
 })
 
-<<<<<<< HEAD
-const businessModule = {
-  namespaced: true,
-  state: { businesses },
-  action: {
-    addBusiness: vi.fn(),
-    updateBusinessName: vi.fn(),
-    updateFolioNumber: vi.fn()
-  }
-}
-
-const moreBusinessModule = {
-  namespaced: true,
-  state: { businesses: moreBusinesses },
-  action: {
-    addBusiness: vi.fn(),
-    updateBusinessName: vi.fn(),
-    updateFolioNumber: vi.fn()
-  }
-}
-
-const orgModule = {
-  namespaced: true,
-  state: {
-    currentOrganization: {
-      name: 'TestMeOut B.C. LTD.',
-      id: 3113
-    }
-  }
-}
-
-const oldStore = new Vuex.Store({
-  strict: false,
-  modules: {
-    business: businessModule,
-    org: orgModule
-  }
-})
-
-const newStore = new Vuex.Store({
-  strict: false,
-  modules: {
-    business: moreBusinessModule,
-    org: orgModule
-  }
-})
-=======
 sessionStorage.setItem('AUTH_API_CONFIG', JSON.stringify({
   AUTH_API_URL: 'https://localhost:8080/api/v1/11',
   PAY_API_URL: 'https://pay-api-dev.apps.silver.devops.gov.bc.ca/api/v1'
 }))
->>>>>>> 8842e934
 
 const vuetify = new Vuetify({})
 
@@ -105,13 +45,6 @@
   const headers = getAffiliationTableHeaders(['Number', 'Type', 'Status'])
 
   beforeEach(async () => {
-<<<<<<< HEAD
-    localVue = createLocalVue()
-    sessionStorage.setItem('AUTH_API_CONFIG', JSON.stringify({
-      AUTH_API_URL: 'https://localhost:8080/api/v1/11',
-      PAY_API_URL: 'https://pay-api-dev.apps.silver.devops.gov.bc.ca/api/v1'
-    }))
-=======
     const localVue = createLocalVue()
     const businessStore = useBusinessStore()
     businessStore.businesses = businesses
@@ -127,7 +60,6 @@
       propsData: { selectedColumns: ['Number', 'Type', 'Status'] },
       mocks: { $t: () => '' }
     })
->>>>>>> 8842e934
   })
 
   afterEach(() => {
@@ -140,7 +72,6 @@
 
   it('Renders affiliated entity table with correct contents', async () => {
     wrapper = mount(AffiliatedEntityTable, {
-      store: oldStore,
       localVue,
       vuetify,
       propsData: { selectedColumns: ['Number', 'Type', 'Status'] },
@@ -246,9 +177,10 @@
   })
 
   it('Render affiliated entity table with correct actions menu', async () => {
+    const businessStore = useBusinessStore()
+    businessStore.businesses = moreBusinesses
     sessionStorage[SessionStorageKeys.LaunchDarklyFlags] = JSON.stringify({ 'ia-supported-entities': 'BEN', 'supported-restoration-entities': 'BEN' })
     wrapper = mount(AffiliatedEntityTable, {
-      store: newStore,
       localVue,
       vuetify,
       propsData: { selectedColumns: ['Number', 'Type', 'Status'] },
@@ -294,7 +226,6 @@
 
   it('Tooltips exist in affiliated entity table', async () => {
     wrapper = mount(AffiliatedEntityTable, {
-      store: oldStore,
       localVue,
       vuetify,
       propsData: { selectedColumns: ['Number', 'Type', 'Status'] },
@@ -306,7 +237,6 @@
 
   it('Details for Access Request', async () => {
     wrapper = mount(AffiliatedEntityTable, {
-      store: oldStore,
       localVue,
       vuetify,
       propsData: { selectedColumns: ['Number', 'Type', 'Status'] },
