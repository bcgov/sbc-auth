import '../test-utils/composition-api-setup' // important to import this first
import Vue, { VueConstructor } from 'vue'
import { Wrapper, createLocalVue, mount } from '@vue/test-utils'
import { actions, businesses, moreBusinesses } from './../test-utils/test-data/affiliations'
import AffiliatedEntityTable from '@/components/auth/manage-business/AffiliatedEntityTable.vue'
import { BaseVDataTable } from '@/components/datatable'
import { EntityAlertTypes } from '@/util/constants'
import EntityDetails from '@/components/auth/manage-business/EntityDetails.vue'
import { SessionStorageKeys } from 'sbc-common-components/src/util/constants'
import VueI18n from 'vue-i18n'
import VueRouter from 'vue-router'
import Vuetify from 'vuetify'
import Vuex from 'vuex'
import { baseVdataTable } from './../test-utils/test-data/baseVdata'
import flushPromises from 'flush-promises'
import { getAffiliationTableHeaders } from '@/resources/table-headers'
import { setupIntersectionObserverMock } from '../util/helper-functions'

Vue.use(Vuetify)
Vue.use(VueRouter)
Vue.use(VueI18n)
Vue.use(Vuex)

// Prevent the warning "[Vuetify] Unable to locate target [data-app]"
document.body.setAttribute('data-app', 'true')

jest.mock('../../../src/services/user.services')

// selectors
const header = baseVdataTable.header
const headerTitles = baseVdataTable.headerTitles
const itemRow = baseVdataTable.itemRow
const itemCell = baseVdataTable.itemCell

businesses.sort((a, b) => {
  if (a.affiliationInvites && !b.affiliationInvites) {
    return -1
  }
  if (!a.affiliationInvites && b.affiliationInvites) {
    return 1
  }
  return 0
})

const businessModule = {
  namespaced: true,
  state: { businesses },
  action: {
    addBusiness: jest.fn(),
    updateBusinessName: jest.fn(),
    updateFolioNumber: jest.fn()
  }
}

<<<<<<< HEAD
const moreBusinessModule = {
  namespaced: true,
  state: { businesses: moreBusinesses },
  action: {
    addBusiness: jest.fn(),
    updateBusinessName: jest.fn(),
    updateFolioNumber: jest.fn()
=======
const orgModule = {
  namespaced: true,
  state: {
    currentOrganization: {
      name: 'TestMeOut B.C. LTD.',
      id: 3113
    }
>>>>>>> 87413a4c
  }
}

sessionStorage.setItem('AUTH_API_CONFIG', JSON.stringify({
  AUTH_API_URL: 'https://localhost:8080/api/v1/11',
  PAY_API_URL: 'https://pay-api-dev.apps.silver.devops.gov.bc.ca/api/v1'
}))

const oldStore = new Vuex.Store({
  strict: false,
  modules: {
    business: businessModule,
    org: orgModule
  }
})

const newStore = new Vuex.Store({
  strict: false,
  modules: {
    business: moreBusinessModule
  }
})

const vuetify = new Vuetify({})

describe('AffiliatedEntityTable.vue', () => {
  setupIntersectionObserverMock()
  let wrapper: Wrapper<any>
  let localVue: VueConstructor<any>

  const headers = getAffiliationTableHeaders(['Number', 'Type', 'Status'])

  beforeEach(async () => {
    localVue = createLocalVue()
  })

  afterEach(() => {
    wrapper.destroy()
    sessionStorage.clear()

    jest.resetModules()
    jest.clearAllMocks()
  })

<<<<<<< HEAD
  it('Renders affiliated entity table with old actions menu', async () => {
    sessionStorage.__STORE__[SessionStorageKeys.LaunchDarklyFlags] = JSON.stringify({ 'enable-new-actions-menu': false })
    wrapper = mount(AffiliatedEntityTable, {
      store: oldStore,
      localVue,
      vuetify,
      propsData: { selectedColumns: ['Number', 'Type', 'Status'] },
      mocks: { $t: () => '' }
    })

    expect(wrapper.find('.table-header').text()).toContain('My List (7)')
=======
  it('Renders affiliated entity table', async () => {
    // verify table header
    expect(wrapper.find('.table-header').text()).toBe(`My List (${businesses.length})`)
>>>>>>> 87413a4c

    // Wait for the component to render after any state changes
    await wrapper.vm.$nextTick()

    // verify table
    expect(wrapper.findComponent(BaseVDataTable).exists()).toBe(true)
    expect(wrapper.findComponent(BaseVDataTable).find(header).exists()).toBe(true)
    expect(wrapper.find('.column-selector').exists()).toBe(true)
    expect(wrapper.find('#affiliated-entity-table').exists()).toBe(true)
    expect(wrapper.find('.v-data-table__wrapper').exists()).toBe(true)
    const titles = wrapper.findComponent(BaseVDataTable).findAll(headerTitles)
    expect(titles.length).toBe(headers.length)
    expect(titles.at(0).text()).toBe('Business Name')
    expect(titles.at(1).text()).toBe('Number')
    expect(titles.at(2).text()).toBe('Type')
    expect(titles.at(3).text()).toBe('Status')
    expect(titles.at(4).text()).toBe('Actions')

    // verify table data
    const itemRows = wrapper.findComponent(BaseVDataTable).findAll(itemRow)
    expect(itemRows.length).toBe(businesses.length)

    // startCountAt is offset due to added business with invitations that need to be on top
    const startCountAt = businesses.filter(b => b.affiliationInvites).length

    // first item
    let columns = itemRows.at(startCountAt).findAll(itemCell)
    expect(columns.at(0).text()).toBe('BEN NAME REQUEST LIMITED - PROCESSING')
    expect(columns.at(1).text()).toBe('NR 4045467')
    expect(columns.at(2).text()).toContain('Name Request')
    expect(columns.at(2).text()).toContain('BC Benefit Company')
    expect(columns.at(3).text()).toBe('Processing')
    expect(columns.at(4).text()).toBe('Open')

    // second item
    columns = itemRows.at(startCountAt + 1).findAll(itemCell)
    expect(columns.at(0).text()).toBe('BEN NAME REQUEST LIMITED')
    expect(columns.at(1).text()).toBe('NR 4045466')
    expect(columns.at(2).text()).toContain('Name Request')
    expect(columns.at(2).text()).toContain('BC Benefit Company')
    expect(columns.at(3).text()).toBe('Approved')
    expect(columns.at(4).text()).toBe('Open')

    // third item
    columns = itemRows.at(startCountAt + 2).findAll(itemCell)
    expect(columns.at(0).text()).toBe('BEN NAME REQUEST LIMITED')
    expect(columns.at(1).text()).toBe('NR 4045468')
    expect(columns.at(2).text()).toContain('Name Request')
    expect(columns.at(2).text()).toContain('BC Benefit Company')
    expect(columns.at(3).text()).toBe('Pending Staff Review')
    expect(columns.at(4).text()).toBe('Open')

    // fourth item
    columns = itemRows.at(startCountAt + 3).findAll(itemCell)
    expect(columns.at(0).text()).toBe('')
    expect(columns.at(1).text()).toBe('')
    expect(columns.at(2).text()).toContain('Registration')
    expect(columns.at(2).text()).toContain('BC Benefit Company')
    expect(columns.at(3).text()).toBe('Draft')
    expect(columns.at(4).text()).toBe('Open')

    // fifth item
    columns = itemRows.at(startCountAt + 4).findAll(itemCell)
    expect(columns.at(0).text()).toBe('AC SP 2022.MAY.25 15.38 TEST')
    expect(columns.at(1).text()).toBe('NR 2821990')
    expect(columns.at(2).text()).toContain('Name Request')
    expect(columns.at(2).text()).toContain('BC Sole Proprietorship')
    expect(columns.at(3).text()).toBe('Consumed')
    expect(columns.at(4).text()).toBe('Open')

    // sixth item
    columns = itemRows.at(startCountAt + 5).findAll(itemCell)
    expect(columns.at(0).text()).toBe('Numbered Benefit Company')
    expect(columns.at(1).text()).toBe('Pending')
    expect(columns.at(2).text()).toContain('Incorporation Application')
    expect(columns.at(3).text()).toBe('Draft')
    expect(columns.at(4).text()).toBe('Open')

    expect(wrapper.findComponent(EntityDetails).exists()).toBeTruthy()
    const entityDetails = wrapper.findComponent(EntityDetails)
    expect(entityDetails.exists()).toBeTruthy()
    if (entityDetails.element.parentElement === itemRows.at(5).element) {
      expect(entityDetails.props('details')).toEqual(expect.arrayContaining([EntityAlertTypes.FROZEN, EntityAlertTypes.BADSTANDING]))
    }
    expect(wrapper.find('.mdi-alert').exists()).toBeTruthy()

    // seventh item
    columns = itemRows.at(startCountAt + 6).findAll(itemCell)
    expect(columns.at(0).text()).toBe('0871095 B.C. LTD.')
    expect(columns.at(1).text()).toBe('BC0871095')
    expect(columns.at(2).text()).toContain('BC Benefit Company')
    expect(columns.at(3).text()).toBe('Historical')
    expect(columns.at(4).text()).toBe('Open')
  })

<<<<<<< HEAD
  it('Render affiliated entity table with new actions menu', async () => {
    sessionStorage.__STORE__[SessionStorageKeys.LaunchDarklyFlags] = JSON.stringify({ 'enable-new-actions-menu': true, 'ia-supported-entities': 'BEN' })
    wrapper = mount(AffiliatedEntityTable, {
      store: newStore,
      localVue,
      vuetify,
      propsData: { selectedColumns: ['Number', 'Type', 'Status'] },
      mocks: { $t: () => '' }
    })

    expect(wrapper.find('.table-header').text()).toContain('My List (18)')

    // Wait for the component to render after any state changes
    await wrapper.vm.$nextTick()

    // verify table
    expect(wrapper.findComponent(BaseVDataTable).exists()).toBe(true)
    expect(wrapper.findComponent(BaseVDataTable).find(header).exists()).toBe(true)
    expect(wrapper.find('.column-selector').exists()).toBe(true)
    expect(wrapper.find('#affiliated-entity-table').exists()).toBe(true)
    expect(wrapper.find('.v-data-table__wrapper').exists()).toBe(true)
    const titles = wrapper.findComponent(BaseVDataTable).findAll(headerTitles)
    expect(titles.length).toBe(headers.length)
    expect(titles.at(0).text()).toBe('Business Name')
    expect(titles.at(1).text()).toBe('Number')
    expect(titles.at(2).text()).toBe('Type')
    expect(titles.at(3).text()).toBe('Status')
    expect(titles.at(4).text()).toBe('Actions')

    // verify actions menu
    const itemRows = wrapper.findComponent(BaseVDataTable).findAll(itemRow)
    expect(itemRows.length).toBe(moreBusinesses.length)

    for (let i = 0; i < itemRows.length; ++i) {
      const action = itemRows.at(i).findAll(itemCell).at(4)
      expect(action.text()).toBe(actions.at(i).primary)
      expect(action.find('.external-icon').exists()).toBe(actions.at(i).external)
      const button = action.find('.more-actions .more-actions-btn')
      await button.trigger('click')
      await flushPromises()

      const secondaryActions = action.findAll('.v-list-item__subtitle')
      for (let j = 0; j < secondaryActions.length; ++j) {
        expect(secondaryActions.at(j).text()).toBe(actions.at(i).secondary.at(j))
      }
    }
  })

  it('Tooltips exist in affiliated entity table', async () => {
    sessionStorage.__STORE__[SessionStorageKeys.LaunchDarklyFlags] = JSON.stringify({ 'enable-new-actions-menu': false })
    wrapper = mount(AffiliatedEntityTable, {
      store: oldStore,
      localVue,
      vuetify,
      propsData: { selectedColumns: ['Number', 'Type', 'Status'] },
      mocks: { $t: () => '' }
    })

    expect(wrapper.findAll('.v-tooltip').exists()).toBeTruthy()
  })
=======
  it('details for Access Request', async () => {
    const allWithInvites = businesses.filter(b => b.affiliationInvites)
    expect(wrapper.find('#affiliationInvitesStatus').exists()).toBeTruthy()
    expect(wrapper.findAll('#affiliationInvitesStatus').length).toBe(allWithInvites.length)

    // verify correct invites status is being displayed for each business with invites
    const firstAccSingle = allWithInvites[0].affiliationInvites.sort()[0]
    const textSingle = `Request for Authorization to manage from: ${firstAccSingle.fromOrg.name}`
    expect(wrapper.findAll('#affiliationInvitesStatus').at(0).text()).toBe(textSingle)

    const firstAccMulti = allWithInvites[1].affiliationInvites.sort()[0]
    const textMulti = `Request for Authorization to manage from: ${firstAccMulti.fromOrg.name} and ${allWithInvites[1].affiliationInvites.length - 1} other account(s)`
    expect(wrapper.findAll('#affiliationInvitesStatus').at(1).text()).toBe(textMulti)

    // verify elements with invitations are on top
    const allRows = wrapper.findAll('.base-table__item-row')
    expect(allRows.length).toBe(9)

    for (let i = 0; i < allWithInvites.length; i++) {
      // check that all with invites have the entry in table too
      expect(allRows.at(i).html()).toContain('affiliationInvitesStatus')
    }
  })
>>>>>>> 87413a4c
})<|MERGE_RESOLUTION|>--- conflicted
+++ resolved
@@ -52,7 +52,6 @@
   }
 }
 
-<<<<<<< HEAD
 const moreBusinessModule = {
   namespaced: true,
   state: { businesses: moreBusinesses },
@@ -60,7 +59,6 @@
     addBusiness: jest.fn(),
     updateBusinessName: jest.fn(),
     updateFolioNumber: jest.fn()
-=======
 const orgModule = {
   namespaced: true,
   state: {
@@ -68,7 +66,6 @@
       name: 'TestMeOut B.C. LTD.',
       id: 3113
     }
->>>>>>> 87413a4c
   }
 }
 
@@ -113,7 +110,6 @@
     jest.clearAllMocks()
   })
 
-<<<<<<< HEAD
   it('Renders affiliated entity table with old actions menu', async () => {
     sessionStorage.__STORE__[SessionStorageKeys.LaunchDarklyFlags] = JSON.stringify({ 'enable-new-actions-menu': false })
     wrapper = mount(AffiliatedEntityTable, {
@@ -125,11 +121,6 @@
     })
 
     expect(wrapper.find('.table-header').text()).toContain('My List (7)')
-=======
-  it('Renders affiliated entity table', async () => {
-    // verify table header
-    expect(wrapper.find('.table-header').text()).toBe(`My List (${businesses.length})`)
->>>>>>> 87413a4c
 
     // Wait for the component to render after any state changes
     await wrapper.vm.$nextTick()
@@ -225,7 +216,6 @@
     expect(columns.at(4).text()).toBe('Open')
   })
 
-<<<<<<< HEAD
   it('Render affiliated entity table with new actions menu', async () => {
     sessionStorage.__STORE__[SessionStorageKeys.LaunchDarklyFlags] = JSON.stringify({ 'enable-new-actions-menu': true, 'ia-supported-entities': 'BEN' })
     wrapper = mount(AffiliatedEntityTable, {
@@ -286,8 +276,15 @@
 
     expect(wrapper.findAll('.v-tooltip').exists()).toBeTruthy()
   })
-=======
+
   it('details for Access Request', async () => {
+    wrapper = mount(AffiliatedEntityTable, {
+      store: oldStore,
+      localVue,
+      vuetify,
+      propsData: { selectedColumns: ['Number', 'Type', 'Status'] },
+      mocks: { $t: () => '' }
+    })
     const allWithInvites = businesses.filter(b => b.affiliationInvites)
     expect(wrapper.find('#affiliationInvitesStatus').exists()).toBeTruthy()
     expect(wrapper.findAll('#affiliationInvitesStatus').length).toBe(allWithInvites.length)
@@ -310,5 +307,4 @@
       expect(allRows.at(i).html()).toContain('affiliationInvitesStatus')
     }
   })
->>>>>>> 87413a4c
 })