import '../test-utils/composition-api-setup' // important to import this first
import { createLocalVue, mount } from '@vue/test-utils'
import { useOrgStore, useUserStore } from '@/stores'
import { CorpTypes } from '@/util/constants'
import EntityManagement from '@/components/auth/manage-business/EntityManagement.vue'
import { RemoveBusinessPayload } from '@/models/Organization'
import Vue from 'vue'
<<<<<<< HEAD
import VueCompositionAPI from '@vue/composition-api'
import VueI18n from 'vue-i18n'
import VueRouter from 'vue-router'
import Vuetify from 'vuetify'
import Vuex from 'vuex'
import flushPromises from 'flush-promises'
import { setupIntersectionObserverMock } from '../util/helper-functions'

Vue.use(VueCompositionAPI)
Vue.use(Vuetify)
Vue.use(VueRouter)
Vue.use(VueI18n)

=======
import Vuetify from 'vuetify'
import { setupIntersectionObserverMock } from '../util/helper-functions'

>>>>>>> 8842e934
const vuetify = new Vuetify({})

// Prevent the warning "[Vuetify] Unable to locate target [data-app]"
document.body.setAttribute('data-app', 'true')

function getPayLoad (type: any) {
  const removeNRPayload: RemoveBusinessPayload = {
    business: {
      corpType: {
        code: type as CorpTypes,
        desc: type as string
      },
      businessIdentifier: 'test',
      folioNumber: 'test'
    },
    orgIdentifier: 10
  }
  return removeNRPayload
}

describe('Entity Management Component', () => {
  setupIntersectionObserverMock()
  let wrapper: any
  let mockedNrMethod: any

  beforeEach(() => {
    const localVue = createLocalVue()
    const $t = () => 'test'

    const orgStore = useOrgStore()
    orgStore.currentOrganization = {
      name: 'new org',
      orgType: 'STAFF'
    } as any

    const userStore = useUserStore()
    userStore.currentUser = {
      firstName: 'Nadia',
      lastName: 'Woodie'
    } as any

    wrapper = mount(EntityManagement, {
      vuetify,
      localVue,
      mocks: { $t },
      computed: {
        enableBcCccUlc () {
          return true
        }
      }
    })
    mockedNrMethod = vi.fn()
    wrapper.vm.$refs.removalConfirmDialog.open = mockedNrMethod
  })

  afterEach(() => {
    wrapper.destroy()
    vi.resetModules()
    vi.clearAllMocks()
  })

  it('EntityManagement is a Vue instance', () => {
    expect(wrapper.vm).toBeTruthy()
  })

  it('EntityManagement contains removalConfirmDialog modal', () => {
    const modal = wrapper.find({ ref: 'removalConfirmDialog' })
    expect(modal.exists()).toBe(true)
  })

  it('EntityManagement contains businessUnavailableDialog modal', () => {
    const modal = wrapper.find({ ref: 'businessUnavailableDialog' })
    expect(modal.exists()).toBe(true)
  })

  it('calls the nr open modal with correct buttons', async () => {
    const removeNRPayload = getPayLoad('NR')
    wrapper.vm.showConfirmationOptionsModal(removeNRPayload)
    expect(mockedNrMethod).toHaveBeenCalled()
    expect(wrapper.vm.primaryBtnText).toBe('Remove Name Request')
    expect(wrapper.vm.secondaryBtnText).toBe('Keep Name Request')
  })
  it('calls the IA open modal with correct buttons', async () => {
    const removeBusinessPayload: RemoveBusinessPayload = getPayLoad('TMP')
    wrapper.vm.showConfirmationOptionsModal(removeBusinessPayload)
    expect(mockedNrMethod).toHaveBeenCalled()
    expect(wrapper.vm.primaryBtnText).toBe('Delete Incorporation Application')
    expect(wrapper.vm.secondaryBtnText).toBe('Keep Incorporation Application')
  })
  it('calls the Passcode reset open modal with correct buttons', async () => {
    const removeBusinessPayload: RemoveBusinessPayload = getPayLoad('CP')
    const mockedPasscodeResetMethod = vi.fn()
    wrapper.vm.$refs.passcodeResetOptionsModal.open = mockedPasscodeResetMethod
    wrapper.vm.showConfirmationOptionsModal(removeBusinessPayload)
    expect(mockedNrMethod).toHaveBeenCalledTimes(0)
    expect(mockedPasscodeResetMethod).toHaveBeenCalled()
  })
  it('calls the IA open modal with correct buttons', async () => {
    const removeBusinessPayload: RemoveBusinessPayload = getPayLoad('SP')
    wrapper.vm.showConfirmationOptionsModal(removeBusinessPayload)
    expect(mockedNrMethod).toHaveBeenCalled()
    expect(wrapper.vm.primaryBtnText).toBe('Remove Registration')
    expect(wrapper.vm.secondaryBtnText).toBe('Keep Registration')
  })
  it('calls the IA open modal with correct buttons', async () => {
    const removeBusinessPayload: RemoveBusinessPayload = getPayLoad('GP')
    wrapper.vm.showConfirmationOptionsModal(removeBusinessPayload)
    expect(mockedNrMethod).toHaveBeenCalled()
    expect(wrapper.vm.primaryBtnText).toBe('Remove Registration')
    expect(wrapper.vm.secondaryBtnText).toBe('Keep Registration')
  })

  it('all incorporate numbered businesses btns exist', async () => {
    // Enter the Incorporate a Numbered BC Company drop down.
    const incorporateNumberedBtn = wrapper.find('#incorporate-numbered-btn')
    incorporateNumberedBtn.trigger('click')
    await Vue.nextTick()

    expect(wrapper.find('#incorporate-numbered-ben-btn').exists()).toBe(true)
    expect(wrapper.find('#incorporate-numbered-limited-btn').exists()).toBe(true)
    expect(wrapper.find('#incorporate-numbered-unlimited-btn').exists()).toBe(true)
    expect(wrapper.find('#incorporate-numbered-ccc-btn').exists()).toBe(true)
  })

  it('calls the nr success modal', async () => {
    const mockedSyncBusinesses = vi.fn()
    wrapper.vm.syncBusinesses = mockedSyncBusinesses
    const mockedSearchNRIndex = vi.fn().mockReturnValue(0)
    wrapper.vm.searchNRIndex = mockedSearchNRIndex
    wrapper.vm.showAddSuccessModalNR('NR 1111111')
    await flushPromises()

    expect(mockedSyncBusinesses).toHaveBeenCalled()
    expect(mockedSearchNRIndex).toHaveBeenCalled()
    expect(wrapper.vm.snackbarText).toBe('NR 1111111 was successfully added to your table.')
  })

  it('calls the nr error modal', async () => {
    const mockedNrErrorMethod = vi.fn()
    wrapper.vm.$refs.errorDialog.open = mockedNrErrorMethod
    wrapper.vm.showNRErrorModal()
    expect(wrapper.vm.dialogTitle).toBe('Error Adding Name Request')
    expect(wrapper.vm.dialogText).toBe(
      'We couldn\'t find a name request associated with the phone number or email address you entered. Please try again.'
    )
    expect(mockedNrErrorMethod).toHaveBeenCalled()
  })

  it('renders snackbar visible 1 second after toggled', async () => {
    vi.useFakeTimers()

    await wrapper.vm.showAddSuccessModalNR()
    vi.advanceTimersByTime(1000)
    await Vue.nextTick()

    expect(wrapper.find('#success-nr-business-snackbar').exists()).toBe(true)
    expect(wrapper.vm.showSnackbar).toBe(true)

    vi.clearAllTimers()
  })

  it('renders snackbar invisible 5 seconds after toggled', async () => {
    vi.useFakeTimers()

    await wrapper.vm.showAddSuccessModalNR()
    vi.advanceTimersByTime(5000)
    await Vue.nextTick()

    expect(wrapper.find('#success-nr-business-snackbar').exists()).toBe(true)
    expect(wrapper.vm.showSnackbar).toBe(false)

    vi.clearAllTimers()
  })

  it('calls the link expired modal with correct title and message', () => {
    const name = 'Test Business'
    wrapper.vm.showLinkExpiredModal(name)
    expect(wrapper.vm.dialogTitle).toBe('Link Expired')
    expect(wrapper.vm.dialogText).toBe(`Your authorization request to manage ${name} has expired. Please try again.`)
  })

  it('calls the authorization error modal with correct title and message', () => {
    wrapper.vm.showAuthorizationErrorModal()
    expect(wrapper.vm.dialogTitle).toBe('Unable to Manage Business')
    expect(wrapper.vm.dialogText).toBe('The account that requested authorisation does not match your current account. Please log in as the account that initiated the request.')
  })

  it('calls the magic link error modal with correct title and message', () => {
    wrapper.vm.showMagicLinkErrorModal()
    expect(wrapper.vm.dialogTitle).toBe('Error Adding a Business to Your Account')
    expect(wrapper.vm.dialogText).toBe('An error occurred adding your business. Please try again.')
  })
})<|MERGE_RESOLUTION|>--- conflicted
+++ resolved
@@ -1,29 +1,14 @@
 import '../test-utils/composition-api-setup' // important to import this first
 import { createLocalVue, mount } from '@vue/test-utils'
-import { useOrgStore, useUserStore } from '@/stores'
+import { useBusinessStore, useOrgStore, useUserStore } from '@/stores'
 import { CorpTypes } from '@/util/constants'
 import EntityManagement from '@/components/auth/manage-business/EntityManagement.vue'
 import { RemoveBusinessPayload } from '@/models/Organization'
 import Vue from 'vue'
-<<<<<<< HEAD
-import VueCompositionAPI from '@vue/composition-api'
-import VueI18n from 'vue-i18n'
-import VueRouter from 'vue-router'
 import Vuetify from 'vuetify'
-import Vuex from 'vuex'
 import flushPromises from 'flush-promises'
 import { setupIntersectionObserverMock } from '../util/helper-functions'
 
-Vue.use(VueCompositionAPI)
-Vue.use(Vuetify)
-Vue.use(VueRouter)
-Vue.use(VueI18n)
-
-=======
-import Vuetify from 'vuetify'
-import { setupIntersectionObserverMock } from '../util/helper-functions'
-
->>>>>>> 8842e934
 const vuetify = new Vuetify({})
 
 // Prevent the warning "[Vuetify] Unable to locate target [data-app]"
@@ -173,6 +158,8 @@
   })
 
   it('renders snackbar visible 1 second after toggled', async () => {
+    const businessStore = useBusinessStore()
+    businessStore.syncBusinesses = vi.fn()
     vi.useFakeTimers()
 
     await wrapper.vm.showAddSuccessModalNR()
@@ -186,6 +173,8 @@
   })
 
   it('renders snackbar invisible 5 seconds after toggled', async () => {
+    const businessStore = useBusinessStore()
+    businessStore.syncBusinesses = vi.fn()
     vi.useFakeTimers()
 
     await wrapper.vm.showAddSuccessModalNR()
@@ -208,7 +197,8 @@
   it('calls the authorization error modal with correct title and message', () => {
     wrapper.vm.showAuthorizationErrorModal()
     expect(wrapper.vm.dialogTitle).toBe('Unable to Manage Business')
-    expect(wrapper.vm.dialogText).toBe('The account that requested authorisation does not match your current account. Please log in as the account that initiated the request.')
+    expect(wrapper.vm.dialogText).toBe('The account that requested authorisation does not match your current account.' +
+    ' Please log in as the account that initiated the request.')
   })
 
   it('calls the magic link error modal with correct title and message', () => {
