--- conflicted
+++ resolved
@@ -123,26 +123,12 @@
             userLastName: test.userLastName
           }
         })
-      })
+      }
+      )
 
-<<<<<<< HEAD
       afterAll(() => {
         wrapper.destroy()
       })
-=======
-      wrapper = shallowMount(AddBusinessDialog, {
-        store,
-        vuetify,
-        propsData: {
-          dialog: true,
-          isStaffOrSbcStaff: test.isStaffOrSbcStaff,
-          userFirstName: test.userFirstName,
-          userLastName: test.userLastName
-        }
-      }
-      )
-    })
->>>>>>> 87413a4c
 
       it(test.description, async () => {
         wrapper.setProps({
@@ -179,6 +165,9 @@
         // expect(dd.at(0).text()).toBe('My Business Inc')
         // expect(dt.at(1).text()).toBe('Incorporation Number:')
         // expect(dd.at(1).text()).toBe(test.businessIdentifier)
+      if (!test.isStaffOrSbcStaff) {
+        expect(wrapper.find('.authorization').exists())
+      }
 
         if (dialogType === BusinessDialogTypes.ADD) {
           // input components
@@ -201,53 +190,6 @@
           }
         }
       })
-<<<<<<< HEAD
-=======
-      await flushPromises()
-
-      // verify components
-      expect(wrapper.attributes('id')).toBe('add-business-dialog')
-      expect(wrapper.find('#add-business-dialog').isVisible()).toBe(true)
-      // expect(wrapper.find('businesslookup-stub').exists()).toBe(true) // UN-COMMENT (see below)
-      expect(wrapper.findComponent(HelpDialog).exists()).toBe(true)
-
-      // *** UN-COMMENT THIS WHEN BUSINESS LOOKUP IS ENABLED ***
-      // // verify data list
-      // const dl = wrapper.find('dl')
-      // const dt = dl.findAll('dt')
-      // const dd = dl.findAll('dd')
-      // expect(dt.at(0).text()).toBe('Business Name:')
-      // expect(dd.at(0).text()).toBe('My Business Inc')
-      // expect(dt.at(1).text()).toBe('Incorporation Number:')
-      // expect(dd.at(1).text()).toBe(test.businessIdentifier)
-
-      // verify input fields
-      expect(wrapper.find('.business-identifier').attributes('label'))
-        .toBe('Incorporation Number or Registration Number') // DELETE THIS (see above)
-      expect(wrapper.find('.passcode').exists()).toBe(test.passcodeExists)
-      if (test.passcodeExists) {
-        expect(wrapper.find('.passcode').attributes('label')).toBe(test.passcodeLabel)
-      }
-      expect(wrapper.find('.certify').exists()).toBe(test.certifyExists)
-      if (test.folioNumberExists) {
-        expect(wrapper.find('.folio-number').attributes('label')).toBe('Folio or Reference Number (Optional)')
-      }
-      if (!test.isStaffOrSbcStaff) {
-        expect(wrapper.find('.authorization').exists())
-      }
-
-      // verify buttons
-      if (!test.certifyExists) {
-        expect(wrapper.find('#forgot-button').exists()).toBe(!!test.forgotButtonText)
-      }
-      if (test.forgotButtonText) {
-        expect(wrapper.find('#forgot-button span').text()).toBe(test.forgotButtonText)
-      }
-      expect(wrapper.find('#cancel-button span').text()).toBe('Cancel')
-
-      // always enable add button
-      expect(wrapper.find('#add-button span').text()).toBe('Add')
->>>>>>> 87413a4c
     })
   })
 })