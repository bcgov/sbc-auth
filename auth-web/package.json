{
  "name": "auth-web",
<<<<<<< HEAD
  "version": "2.10.15",
=======
  "version": "2.10.16",
>>>>>>> f9b5530d
  "appName": "Auth Web",
  "sbcName": "SBC Common Components",
  "private": true,
  "scripts": {
    "dev": "vite",
    "build": "vite build",
    "build-check": "vite build",
    "preview": "vite preview --port 8080",
    "lint": "eslint . --ext ts,vue --fix src",
    "lint:nofix": "eslint . --ext ts,vue --no-fix",
    "test": "vitest run",
    "test:unit": "vitest run",
    "test:watch": "vitest watch",
    "test:coverage": "vitest run --coverage"
  },
  "dependencies": {
    "@bcrs-shared-components/base-address": "2.0.39",
    "@bcrs-shared-components/bread-crumb": "1.0.8",
    "@bcrs-shared-components/corp-type-module": "1.0.16",
    "@bcrs-shared-components/enums": "1.1.10",
    "@bcrs-shared-components/interfaces": "1.1.13",
    "@bcrs-shared-components/jurisdiction": "1.1.4",
    "@mdi/font": "^4.5.95",
    "@vue/compiler-dom": "^3.2.45",
    "@vue/composition-api": "^1.7.1",
    "axios": "^1.7.4",
    "http-status-codes": "^2.1.4",
    "js-base64": "^3.7.5",
    "keycloak-js": "^9.0.3",
    "lodash.isdate": "^4.0.1",
    "mime-types": "^2.1.27",
    "moment": "^2.29.4",
    "moment-timezone": "^0.5.45",
    "pinia": "^2.1.6",
    "pinia-class": "^0.0.3",
    "sanitize-html": "^2.13.0",
    "sbc-common-components": "^3.1.6",
    "vue": "2.6.14",
    "vue-auto-resize": "^1.0.1",
    "vue-debounce-decorator": "^1.0.1",
    "vue-gtag": "^1.16.1",
    "vue-hotjar": "^1.4.0",
    "vue-i18n": "8.28.2",
    "vue-i18n-composable": "^1.0.0",
    "vue-loader": "^15.9.2",
    "vue-plugin-helper-decorator": "0.0.12",
    "vue-property-decorator": "^9.1.2",
    "vue-router": "^3.0.3",
    "vue-sanitize-directive": "^0.2.1",
    "vue-the-mask": "^0.11.1",
    "vuelidate": "0.6.2",
    "vuetify": "2.2.7"
  },
  "devDependencies": {
    "@intlify/vue-i18n-loader": "^1.1.0",
    "@pinia/testing": "^0.1.3",
    "@types/lodash": "^4.14.202",
    "@types/lodash.isdate": "^4.0.9",
    "@types/mime-types": "^2.1.0",
    "@types/sanitize-html": "^2.11.0",
    "@types/vuelidate": "^0.7.13",
    "@typescript-eslint/eslint-plugin": "^6.4.0",
    "@typescript-eslint/parser": "^6.4.0",
    "@volar-plugins/vetur": "latest",
    "@vue/eslint-config-standard": "^4.0.0",
    "@vue/eslint-config-typescript": "^4.0.0",
    "@vue/test-utils": "1.3.6",
    "axios-mock-adapter": "^1.18.1",
    "eslint": "^8.46.0",
    "eslint-plugin-vue": "^8.7.1",
    "eslint-plugin-vuetify": "^1.1.0",
    "flush-promises": "^1.0.2",
    "jsdom": "^22.1.0",
    "postcss-nesting": "^12.0.1",
    "sass": "^1.22.10",
    "sinon": "^6.3.5",
    "stylus": "^0.54.7",
    "typescript": "^4.9.5",
    "unplugin-vue2-script-setup": "^0.11.4",
    "vite": "^4.5.14",
    "vite-plugin-environment": "^1.1.3",
    "vite-plugin-rewrite-all": "^1.0.1",
    "vite-plugin-vue2": "^2.0.3",
    "vitest": "^1.6.1",
    "vue-class-component": "^7.1.0",
    "vue-cli-plugin-vuetify": "^2.0.3",
    "vue-template-compiler": "2.6.14",
    "vue-test-utils-helpers": "git+https://github.com/AmpleOrganics/vue-test-utils-helpers.git",
    "vuelidate-property-decorators": "^1.0.28"
  }
}<|MERGE_RESOLUTION|>--- conflicted
+++ resolved
@@ -1,10 +1,6 @@
 {
   "name": "auth-web",
-<<<<<<< HEAD
-  "version": "2.10.15",
-=======
-  "version": "2.10.16",
->>>>>>> f9b5530d
+  "version": "2.10.17",
   "appName": "Auth Web",
   "sbcName": "SBC Common Components",
   "private": true,
