--- conflicted
+++ resolved
@@ -23,12 +23,7 @@
 from sbc_common_components.utils.enums import QueueMessageTypes
 
 from account_mailer.enums import SubjectType
-<<<<<<< HEAD
-from account_mailer.services import notification_service
-from account_mailer.services.minio_service import MinioService
-=======
 from account_mailer.services import google_store, notification_service
->>>>>>> b42ebda1
 
 from . import factory_membership_model, factory_org_model, factory_user_model_with_contact
 from .utils import helper_add_event_to_queue
@@ -290,15 +285,6 @@
     with patch.object(notification_service, "send_email", return_value=None) as mock_send:
         # add an event to queue, these are provided by cfs_create_invoice_task.
         mail_details = {
-<<<<<<< HEAD
-            'accountId': id,
-            'credit_total': '20',
-            'nsfFee': '30',
-            'invoice_total': '100',
-            'invoice_process_date': f'{datetime.now()}',
-            'withdraw_total': '80',
-            'invoice_number': '1234567890'
-=======
             "accountId": id,
             "credit_total": "20",
             "nsfFee": "30",
@@ -306,7 +292,6 @@
             "invoice_process_date": f"{datetime.now()}",
             "withdraw_total": "80",
             "invoice_number": "1234567890",
->>>>>>> b42ebda1
         }
         helper_add_event_to_queue(
             client,
@@ -315,19 +300,6 @@
         )
 
         mock_send.assert_called
-<<<<<<< HEAD
-        assert mock_send.call_args.args[0].get('recipients') == 'foo@bar.com'
-        assert mock_send.call_args.args[0].get('content').get('subject') == SubjectType.PAD_INVOICE_CREATED.value
-        assert mock_send.call_args.args[0].get('attachments') is None
-
-        email_body = mock_send.call_args.args[0].get('content').get('body')
-        assert email_body is not None
-        assert 'This email confirms recent transaction(s) on you account' in email_body
-        assert 'Invoice reference number: 1234567890' in email_body
-        assert 'Transaction date:' in email_body
-        assert 'Log in to view transaction details' in email_body
-        assert '/account/{org_id}/settings/transactions'.format(org_id=org.id) in email_body
-=======
         assert mock_send.call_args.args[0].get("recipients") == "foo@bar.com"
         assert mock_send.call_args.args[0].get("content").get("subject") == SubjectType.PAD_INVOICE_CREATED.value
         assert mock_send.call_args.args[0].get("attachments") is None
@@ -339,7 +311,6 @@
         assert "Transaction date:" in email_body
         assert "Log in to view transaction details" in email_body
         assert "/account/{org_id}/settings/transactions".format(org_id=org.id) in email_body
->>>>>>> b42ebda1
 
 
 def test_account_admin_removed(app, session, client):
